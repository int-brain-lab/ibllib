--- conflicted
+++ resolved
@@ -9,10 +9,6 @@
 
 import requests
 
-<<<<<<< HEAD
-import oneibl.params
-=======
->>>>>>> 9bec7b55
 from alf.io import is_uuid_string
 from ibllib.misc import pprint, print_progress
 
@@ -585,22 +581,4 @@
     ) -> None:
         self._check_inputs(endpoint, uuid)
         _ = self.rest(endpoint, "partial_update", id=uuid, data={field_name: None})
-<<<<<<< HEAD
-        return _[field_name]
-
-
-# Get default params from local file
-_par = oneibl.params.get(silent=True)
-# Try creating singleton AlyxClient object
-try:
-    alyx_client = AlyxClient(
-        base_url=_par.ALYX_URL, username=_par.ALYX_LOGIN, password=_par.ALYX_PWD
-    )
-except requests.exceptions.ConnectionError:
-    raise ConnectionError(f"Can't connect to {_par.ALYX_URL}.\n" +
-                          "IP addresses are filtered on IBL database servers.\n" +
-                          "Are you connecting from an IBL participating institution?")
-# Init connection to Globus if needed
-=======
-        return _[field_name]
->>>>>>> 9bec7b55
+        return _[field_name]
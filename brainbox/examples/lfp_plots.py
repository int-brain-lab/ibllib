--- conflicted
+++ resolved
@@ -1,105 +1,57 @@
-import numpy as np
-import brainbox as bb
-import matplotlib.pyplot as plt
-import seaborn as sns
-from matplotlib.gridspec import GridSpec
-from oneibl.one import ONE
-from ibllib.io import spikeglx
-
-# Download data
-one = ONE()
-eid = one.search(subject='ZM_2240', date_range=['2020-01-23', '2020-01-23'])
-lf_paths = one.load(eid[0], dataset_types=['ephysData.raw.lf', 'ephysData.raw.meta',
-                                           'ephysData.raw.ch'],
-                    download_only=True)
-
-# Read in raw LFP data from probe00
-raw = spikeglx.Reader(lf_paths[0])
-signal = raw.read(nsel=slice(None, 100000, None), csel=slice(None, None, None))[0]
-<<<<<<< HEAD
-=======
-signal = signal * raw.channel_conversion_sample2v['lf']  # Convert samples into uV
->>>>>>> 04c0c906
-signal = np.rot90(signal)
-
-ts = one.load(eid[0], 'ephysData.raw.timestamps')
-
-# %% Calculate power spectrum and coherence between two random channels
-
-<<<<<<< HEAD
-ps_freqs, ps = bb.lfp.power_spectrum(signal, fs=raw.fs, segment_length=1, segment_overlap=0.5)
-=======
-ps_freqs, ps = bb.lfp.power_spectrum(signal, fs=raw.fs)
->>>>>>> 04c0c906
-random_ch = np.random.choice(raw.nc, 2)
-coh_freqs, coh, phase_lag = bb.lfp.coherence(signal[random_ch[0], :],
-                                             signal[random_ch[1], :], fs=raw.fs)
-
-# %% Create power spectrum and coherence plot
-
-fig = plt.figure(figsize=(18, 12))
-<<<<<<< HEAD
-gs = GridSpec(3, 2, figure=fig)
-cmap = sns.color_palette('cubehelix', 50)
-=======
-gs = GridSpec(2, 2, figure=fig)
-cmap = sns.cubehelix_palette(dark=1, light=0, as_cmap=True)
->>>>>>> 04c0c906
-
-ax1 = fig.add_subplot(gs[:, 0])
-sns.heatmap(data=np.log10(ps[:, ps_freqs < 140]), cbar=True, ax=ax1, yticklabels=50,
-            cmap=cmap, cbar_kws={'label': 'log10 power ($V^2$)'})
-ax1.set(xticks=np.arange(0, np.sum(ps_freqs < 140), 50),
-        xticklabels=np.array(ps_freqs[np.arange(0, np.sum(ps_freqs < 140), 50)], dtype=int),
-        ylabel='Channels', xlabel='Frequency (Hz)')
-
-<<<<<<< HEAD
-ax2 = fig.add_subplot(gs[0, 1])
-ax2.plot(signal[random_ch[0]])
-ax2.set(ylabel='Power ($V^2$)',
-        xlabel='Frequency (Hz)', title='Channel %d' % random_ch[0])
-
-ax3 = fig.add_subplot(gs[1, 1])
-ax3.plot(ps_freqs, ps[random_ch[0], :])
-ax3.set(xlim=[1, 140], yscale='log', ylabel='Power ($V^2$)',
-        xlabel='Frequency (Hz)', title='Channel %d' % random_ch[0])
-
-ax4 = fig.add_subplot(gs[2, 1])
-ax4.plot(coh_freqs, coh)
-ax4.set(xlim=[1, 140], ylabel='Coherence', xlabel='Frequency (Hz)',
-        title='Channel %d and %d' % (random_ch[0], random_ch[1]))
-
-plt.tight_layout(pad=5)
-=======
-
-ax2 = fig.add_subplot(gs[0, 1])
-ax2.plot(ps_freqs, ps[random_ch[0], :])
-ax2.set(xlim=[1, 140], yscale='log', ylabel='Power ($V^2$)',
-        xlabel='Frequency (Hz)', title='Channel %d' % random_ch[0])
-
-ax3 = fig.add_subplot(gs[1, 1])
-ax3.plot(coh_freqs, coh)
-ax3.set(xlim=[1, 140], ylabel='Coherence', xlabel='Frequency (Hz)',
-        title='Channel %d and %d' % (random_ch[0], random_ch[1]))
-
-plt.tight_layout(pad=5)
-
-# %% Calculate spike triggered average
-
-# Read in spike data
-spikes = one.load_object(eid[0], 'spikes')
-clusters = one.load_object(eid[0], 'clusters')
-
-# Pick two random neurons
-random_neurons = np.random.choice(
-                    clusters.metrics.cluster_id[clusters.metrics.ks2_label == 'good'], 2)
-spiketrain = spikes.times[spikes.clusters == random_neurons[0]]
-sta, time = bb.lfp.spike_triggered_average(signal[random_ch[0], :], spiketrain)
-
-# %% Plot spike triggered LFP
-
-f, ax1 = plt.subplots(1, 1)
-
-ax1.plot(time, sta)
-ax1.set(ylabel='Spike triggered LFP average (uV)', xlabel='Time (ms)')
->>>>>>> 04c0c906
+import numpy as np
+import brainbox as bb
+import matplotlib.pyplot as plt
+import seaborn as sns
+from matplotlib.gridspec import GridSpec
+from oneibl.one import ONE
+from ibllib.io import spikeglx
+
+# Download data
+one = ONE()
+eid = one.search(subject='ZM_2240', date_range=['2020-01-23', '2020-01-23'])
+lf_paths = one.load(eid[0], dataset_types=['ephysData.raw.lf', 'ephysData.raw.meta',
+                                           'ephysData.raw.ch'],
+                    download_only=True)
+
+# Read in raw LFP data from probe00
+raw = spikeglx.Reader(lf_paths[0])
+signal = raw.read(nsel=slice(None, 100000, None), csel=slice(None, None, None))[0]
+signal = np.rot90(signal)
+
+ts = one.load(eid[0], 'ephysData.raw.timestamps')
+
+# %% Calculate power spectrum and coherence between two random channels
+ps_freqs, ps = bb.lfp.power_spectrum(signal, fs=raw.fs, segment_length=1, segment_overlap=0.5)
+random_ch = np.random.choice(raw.nc, 2)
+coh_freqs, coh, phase_lag = bb.lfp.coherence(signal[random_ch[0], :],
+                                             signal[random_ch[1], :], fs=raw.fs)
+
+# %% Create power spectrum and coherence plot
+
+fig = plt.figure(figsize=(18, 12))
+gs = GridSpec(3, 2, figure=fig)
+cmap = sns.color_palette('cubehelix', 50)
+ax1 = fig.add_subplot(gs[:, 0])
+sns.heatmap(data=np.log10(ps[:, ps_freqs < 140]), cbar=True, ax=ax1, yticklabels=50,
+            cmap=cmap, cbar_kws={'label': 'log10 power ($V^2$)'})
+ax1.set(xticks=np.arange(0, np.sum(ps_freqs < 140), 50),
+        xticklabels=np.array(ps_freqs[np.arange(0, np.sum(ps_freqs < 140), 50)], dtype=int),
+        ylabel='Channels', xlabel='Frequency (Hz)')
+
+ax2 = fig.add_subplot(gs[0, 1])
+ax2.plot(signal[random_ch[0]])
+ax2.set(ylabel='Power ($V^2$)',
+        xlabel='Frequency (Hz)', title='Channel %d' % random_ch[0])
+
+ax3 = fig.add_subplot(gs[1, 1])
+ax3.plot(ps_freqs, ps[random_ch[0], :])
+ax3.set(xlim=[1, 140], yscale='log', ylabel='Power ($V^2$)',
+        xlabel='Frequency (Hz)', title='Channel %d' % random_ch[0])
+
+ax4 = fig.add_subplot(gs[2, 1])
+ax4.plot(coh_freqs, coh)
+ax4.set(xlim=[1, 140], ylabel='Coherence', xlabel='Frequency (Hz)',
+        title='Channel %d and %d' % (random_ch[0], random_ch[1]))
+
+plt.tight_layout(pad=5)
+
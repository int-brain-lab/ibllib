'''
This script gives examples of how to load data from ONE and call brainbox functions.

*Note*: This module assumes that your python path has access to 'ibllib', and that the required
data for a particular eid is already saved in the CACHE_DIR specified by `.one_params` (the default
location to which ONE saves data when running the `load` method). It is recommended to download
*all* data for a particular eid, e.g.:
    `from oneibl.one import ONE`
    `one = ONE()`
    # get eid
    `eid = one.search(subject='ZM_2104', date='2019-09-19', number=1)[0]`
    # download data
    one.load(eid, dataset_types=one.list(), clobber=False, download_only=True)
'''

import os
from pathlib import Path
from warnings import warn
import numpy as np
import matplotlib.pyplot as plt
import matplotlib.gridspec as gridspec
import seaborn as sns
import scipy.stats as stats
import pandas as pd
from oneibl.one import ONE
import alf.io as aio
import brainbox as bb
from ibllib.io.spikeglx import glob_ephys_files

# Set eid and probe name #
# ------------------------#
one = ONE()
eid = one.search(subject='ZM_2104', date='2019-09-19', number=1)[0]
probe = 'probe_right'  # *Note: new probe naming convention is 'probe00', 'probe01', etc.

# Get important directories from `eid` #
<<<<<<< HEAD
# --------------------------------------#
session_path = one.path_from_eid(eid)
alf_dir = Path.joinpath(session_path, 'alf')
alf_probe_dir = Path.joinpath(alf_dir, probe)
ephys_files = glob_ephys_files(session_path)
ephys_file_path = None
if ephys_files:
    ephys_file_path = ephys_files[0]['ap']
else:
    warn('Ephys file not found! Some of the examples in this script require ephys file,')

# Ensure at least alf directory can be found
assert Path.exists(alf_probe_dir), \
=======
#--------------------------------------#
spikes_path = one.load(eid, dataset_types='spikes.amps', clobber=False, download_only=True)[0]
alf_dir_part = np.where([part == 'alf' for part in Path(spikes_path).parts])[0][0]
session_path = os.path.join(*Path(spikes_path).parts[:alf_dir_part])
alf_dir = os.path.join(session_path, 'alf')
alf_probe_dir = os.path.join(alf_dir, probe)
ephys_file_dir = os.path.join(session_path, 'raw_ephys_data', probe)
# Find 'ap' ephys file in `ephys_file_dir`
ephys_file_path = None
if Path.exists(Path(ephys_file_dir)):
    for f in os.listdir(ephys_file_dir):
            if f.endswith('ap.bin') or f.endswith('ap.cbin'):
                ephys_file_path = os.path.join(ephys_file_dir, f)
                break
if ephys_file_path is None:
    warn('Ephys file not found! Some of the examples in this script require ephys file,')

# Ensure st least alf directory can be found
assert os.path.isdir(alf_probe_dir), \
>>>>>>> 5fca743d
    'Directories set incorrectly. {} not found'.format(alf_probe_dir)

# Call brainbox functions #
# -------------------------#

# Change variable names to same names used in brainbox docstrings
path_to_ephys_file = ephys_file_path
path_to_alf_out = alf_probe_dir

# Load alf objects
spks_b = aio.load_object(path_to_alf_out, 'spikes')
clstrs_b = aio.load_object(path_to_alf_out, 'clusters')
chnls_b = aio.load_object(path_to_alf_out, 'channels')
tmplts_b = aio.load_object(path_to_alf_out, 'templates')

# Convert spikes bunch into a units bunch
units_b = bb.processing.get_units_bunch(spks_b)  # this may take a few mins
unit4_amps = units_b['amps']['4']  # get amplitudes for unit 4.

# Filter units according to some parameters
T = spks_b['times'][-1] - spks_b['times'][0]
filtered_units = bb.processing.filter_units(units_b, T, min_amp=0, min_fr=0.5, max_fpr=1, rp=0.002)

# Extract waveforms from binary ephys file
# Get the timestamps and 10 channels around the max amp channel for unit1, and extract the
# two sets of waveforms.
n_ch_wf = 10  # number of channels on which to extract waveforms
n_ch_probe = 385  # number of channels in recording
ts = units_b['times']['1']
max_ch = max_ch = clstrs_b['channels'][1]
if max_ch < (n_ch_wf // 2):  # take only channels greater than `max_ch`.
    ch = np.arange(max_ch, max_ch + n_ch_wf)
elif (max_ch + (n_ch_wf // 2)) > n_ch_probe:  # take only channels less than `max_ch`.
    ch = np.arange(max_ch - n_ch_wf, max_ch)
else:  # take `n_c_ch` around `max_ch`.
    ch = np.arange(max_ch - (n_ch_wf // 2), max_ch + (n_ch_wf // 2))

# Waveform extraction may take a few mins (check size of `ts` before hand. If you're extracting
# e.g. 10000+ spikes across 10 channels, this may take quite some time.)
wf = bb.io.extract_waveforms(path_to_ephys_file, ts, ch, t=2.0, car=False)
wf_car = bb.io.extract_waveforms(path_to_ephys_file, ts, ch, t=2.0, car=True)

# Plot amplitude heatmap for a unit with and without car
V_vals = bb.plot.amp_heatmap(path_to_ephys_file, ts, ch, car=False)
fig1 = plt.gcf()
V_vals_car = bb.plot.amp_heatmap(path_to_ephys_file, ts, ch, car=True)  # may take a few mins
fig2 = plt.gcf()

# Plot variances of a spike feature for all units and for a subset of units
var_vals, p_vals = bb.plot.feat_vars(units_b, feat_name='amps')
fig3 = plt.gcf()
var_vals_f, p_vals_f = bb.plot.feat_vars(units_b, units=filtered_units, feat_name='amps')
fig4 = plt.gcf()

# Plot distribution cutoff of a spike feature for a single unit
amps = units_b['amps']['1']
fraction_missing = bb.plot.feat_cutoff(amps, feat_name='amps')
fig5 = plt.gcf()

# Plot and compare two sets of waveforms from two different time epochs for a single unit
ts = units_b['times']['1']
ts1 = ts[np.where(ts < 60)[0]]
ts2 = ts[np.where(ts > 180)[0][:len(ts1)]]
wf_1, wf_2, s = bb.plot.wf_comp(path_to_ephys_file, ts1, ts2, ch, car=True)  # may take a few mins
fig6 = plt.gcf()

# Plot the instantaneous firing rate and its coefficient of variation for a single unit
fr, cv, cvs = bb.plot.firing_rate(ts, hist_win=0.01, fr_win=0.5, n_bins=10, show_fr_cv=True)
fig7 = plt.gcf()

# Plot the presence ratio for a single unit.
pr, pr_bins = bb.plot.pres_ratio(ts)
fig8 = plt.gcf()

# Plot the amplitude and depth driftmaps for a single unit.
cum_drift_amps, max_drift_amps = bb.plot.driftmap(ts, amps)
fig9 = plt.gcf()
fig9.axes[0].set_xlabel('Time (s)')
fig9.axes[0].set_xlabel('Voltage (V)')

depths = units_b.depths['1']
cum_drift_depth, max_drift_depth = bb.plot.driftmap(ts, depths)
fig10 = plt.gcf()
fig10.axes[0].set_xlabel('Time (s)')
fig10.axes[0].set_ylabel('Depth (mm)')

# Plot the peth for a single unit based on trial events. (This example requires '_ibl_trials')
eid = one.search(subject='KS022', date='2019-12-10', number=1)[0]  # have to use a task session
dtypes = [
    'clusters.amps',
    'clusters.channels',
    'clusters.depths',
    'clusters.metrics',
    'clusters.peakToTrough',
    'clusters.uuids',
    'clusters.waveforms',
    'clusters.waveformsChannels',
    'spikes.amps',
    'spikes.clusters',
    'spikes.depths',
    'spikes.samples',
    'spikes.templates',
    'spikes.times',
    'trials.contrastLeft',
    'trials.contrastRight',
    'trials.feedback_times',
    'trials.feedbackType',
    'trials.goCue_times',
    'trials.goCueTrigger_times',
    'trials.included',
    'trials.intervals',
    'trials.itiDuration',
    'trials.probabilityLeft',
    'trials.repNum',
    'trials.response_times',
    'trials.rewardVolume',
    'trials.stimOn_times',
]
# get appropriate paths
one.load(eid, dataset_types=dtypes, clobber=False, download_only=True)
session_path = one.path_from_eid(eid)
alf_dir = Path.joinpath(session_path, 'alf')
alf_probe_dir = Path.joinpath(alf_dir, probe)

# get trials bunch
trials = aio.load_object(alf_dir, '_ibl_trials')

# plot peth without raster (spike times, all cluster ids, event times, cluster id)
bb.plot.peri_event_time_histogram(spks_b.times, spks_b.clusters, trials.goCue_times, 1)
fig11 = plt.gcf()

# plot peth with underlaid raster for each event, showing spikes 0.25 seconds before and after
# each event
bb.plot.peri_event_time_histogram(
    spks_b.times, spks_b.clusters, trials.goCue_times, 1, t_before=0.25, t_after=0.25,
    include_raster=True)
fig12 = plt.gcf()

# Save figs in a directory
fig_dir = Path.cwd()  # current working directory
fig_list = [fig1, fig2, fig3, fig4, fig5, fig6, fig7, fig8, fig9, fig10, fig11, fig12]
[f.savefig(Path.joinpath(fig_dir, 'fig' + str(i + 1))) for i, f in enumerate(fig_list)]<|MERGE_RESOLUTION|>--- conflicted
+++ resolved
@@ -34,7 +34,6 @@
 probe = 'probe_right'  # *Note: new probe naming convention is 'probe00', 'probe01', etc.
 
 # Get important directories from `eid` #
-<<<<<<< HEAD
 # --------------------------------------#
 session_path = one.path_from_eid(eid)
 alf_dir = Path.joinpath(session_path, 'alf')
@@ -48,32 +47,10 @@
 
 # Ensure at least alf directory can be found
 assert Path.exists(alf_probe_dir), \
-=======
-#--------------------------------------#
-spikes_path = one.load(eid, dataset_types='spikes.amps', clobber=False, download_only=True)[0]
-alf_dir_part = np.where([part == 'alf' for part in Path(spikes_path).parts])[0][0]
-session_path = os.path.join(*Path(spikes_path).parts[:alf_dir_part])
-alf_dir = os.path.join(session_path, 'alf')
-alf_probe_dir = os.path.join(alf_dir, probe)
-ephys_file_dir = os.path.join(session_path, 'raw_ephys_data', probe)
-# Find 'ap' ephys file in `ephys_file_dir`
-ephys_file_path = None
-if Path.exists(Path(ephys_file_dir)):
-    for f in os.listdir(ephys_file_dir):
-            if f.endswith('ap.bin') or f.endswith('ap.cbin'):
-                ephys_file_path = os.path.join(ephys_file_dir, f)
-                break
-if ephys_file_path is None:
-    warn('Ephys file not found! Some of the examples in this script require ephys file,')
-
-# Ensure st least alf directory can be found
-assert os.path.isdir(alf_probe_dir), \
->>>>>>> 5fca743d
     'Directories set incorrectly. {} not found'.format(alf_probe_dir)
 
 # Call brainbox functions #
 # -------------------------#
-
 # Change variable names to same names used in brainbox docstrings
 path_to_ephys_file = ephys_file_path
 path_to_alf_out = alf_probe_dir

--- conflicted
+++ resolved
@@ -40,19 +40,6 @@
     # you can find all sessions containing raw data by looking into sinfos:
     # eids, sinfos = one.search(
     #    datasets=['ephysData.raw.ap', 'spikes.times'], task_protocol='certification', details=True)
-<<<<<<< HEAD
-
-    # -- LOAD ALF DATA
-    alf_info = one.load(eid, download_only=True)  # Download the whole alf folder
-    alf_info = alf_info[0]
-    path_alf = alf_info.local_path
-
-    # -- LOAD RAW DATA
-    file_paths_raw = one.load(eid, dataset_types='ephysData.raw.ap', download_only=True)
-    file_paths_raw = file_paths_raw[0]
-    path_ephys = file_paths_raw.local_path
-    # TODO get the file
-=======
     
     # Set important directories from `eid`
     spikes_path = one.load(eid, dataset_types='spikes.amps', clobber=False, download_only=True)[0]
@@ -69,7 +56,6 @@
     assert os.path.isdir(ephys_file_dir) and os.path.isdir(alf_probe_dir) \
         and os.path.isabs(ephys_file_path), 'Directories set incorrectly'
 
->>>>>>> e32033dd
 else:
     ephys_file_path = '/Users/gaelle/Downloads/FlatIron/mainenlab/Subjects/ZM_2407/2019-11-05/003/raw_ephys_data/probe_00/_spikeglx_ephysData_probe00.raw_g0_t0.imec.ap.cbin'
     alf_probe_dir = '/Users/gaelle/Downloads/FlatIron/mainenlab/Subjects/ZM_2407/2019-11-05/003/alf/probe_00'

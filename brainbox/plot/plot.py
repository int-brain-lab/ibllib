--- conflicted
+++ resolved
@@ -20,12 +20,9 @@
 from warnings import warn
 
 import matplotlib.pyplot as plt
-<<<<<<< HEAD
 import seaborn as sns
-=======
 import numpy as np
 
->>>>>>> 8e0a488e
 # from matplotlib.ticker import StrMethodFormatter
 import brainbox as bb
 from ibllib.io import spikeglx

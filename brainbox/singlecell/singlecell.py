--- conflicted
+++ resolved
@@ -159,11 +159,7 @@
 
     See Also
     --------
-<<<<<<< HEAD
     metrics.firing_rate_cv
-=======
-    metrics.firing_rate_coeff_var
->>>>>>> ca492521
     metrics.firing_rate_fano_factor
     plot.firing_rate
 
@@ -190,13 +186,6 @@
     # Compute moving average of spike counts to get instantaneous firing rate in s.
     n_bins_fr = np.int(t_tot / fr_win)
     step_sz = np.int(len(counts) / n_bins_fr)
-<<<<<<< HEAD
-    # TODO use bincount here (acts as `reduce`) and profile
-    fr = np.array([np.sum(counts[step:(step + step_sz)])
-                   for step in range(len(counts) - step_sz)]) / fr_win
-=======
     fr = np.convolve(counts, np.ones(step_sz)) / fr_win
     fr = fr[step_sz - 1:- step_sz]
-
->>>>>>> ca492521
     return fr
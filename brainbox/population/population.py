'''
Population functions.

Code from https://github.com/cortex-lab/phylib/blob/master/phylib/stats/ccg.py by C. Rossant.
Code for decoding by G. Meijer
'''

import numpy as np
import types
from itertools import groupby
from sklearn.ensemble import RandomForestClassifier
from sklearn.naive_bayes import GaussianNB
from sklearn.linear_model import LogisticRegression
from sklearn.discriminant_analysis import LinearDiscriminantAnalysis
from sklearn.model_selection import KFold, LeaveOneOut, LeaveOneGroupOut
from sklearn.metrics import accuracy_score, f1_score, confusion_matrix, roc_auc_score
<<<<<<< HEAD
from sklearn.utils import shuffle as sklearn_shuffle
=======
>>>>>>> 04c0c906


def _get_spike_counts_in_bins(spike_times, spike_clusters, intervals):
    """
    Return the number of spikes in a sequence of time intervals, for each neuron.

    Parameters
    ----------
    spike_times : 1D array
        spike times (in seconds)
    spike_clusters : 1D array
        cluster ids corresponding to each event in `spikes`
    intervals : 2D array of shape (n_events, 2)
        the start and end times of the events

    Returns
    ---------
    counts : 2D array of shape (n_neurons, n_events)
        the spike counts of all neurons ffrom scipy.stats import sem, tor all events
        value (i, j) is the number of spikes of neuron `neurons[i]` in interval #j
    cluster_ids : 1D array
        list of cluster ids
    """

    # Check input
    assert intervals.ndim == 2
    assert intervals.shape[1] == 2

    # For each neuron and each interval, the number of spikes in the interval.
    cluster_ids = np.unique(spike_clusters)
    n_neurons = len(cluster_ids)
    n_intervals = intervals.shape[0]
    counts = np.zeros((n_neurons, n_intervals), dtype=np.uint32)
    for j in range(n_intervals):
        t0, t1 = intervals[j, :]
        # Count the number of spikes in the window, for each neuron.
        x = np.bincount(
            spike_clusters[(t0 <= spike_times) & (spike_times < t1)],
            minlength=cluster_ids.max() + 1)
        counts[:, j] = x[cluster_ids]
    return counts, cluster_ids


def _index_of(arr, lookup):
    """Replace scalars in an array by their indices in a lookup table.

    Implicitely assume that:

    * All elements of arr and lookup are non-negative integers.
    * All elements or arr belong to lookup.

    This is not checked for performance reasons.

    """
    # Equivalent of np.digitize(arr, lookup) - 1, but much faster.
    # TODO: assertions to disable in production for performance reasons.
    # TODO: np.searchsorted(lookup, arr) is faster on small arrays with large
    # values
    lookup = np.asarray(lookup, dtype=np.int32)
    m = (lookup.max() if len(lookup) else 0) + 1
    tmp = np.zeros(m + 1, dtype=np.int)
    # Ensure that -1 values are kept.
    tmp[-1] = -1
    if len(lookup):
        tmp[lookup] = np.arange(len(lookup))
    return tmp[arr]


def _increment(arr, indices):
    """Increment some indices in a 1D vector of non-negative integers.
    Repeated indices are taken into account."""
    bbins = np.bincount(indices)
    arr[:len(bbins)] += bbins
    return arr


def _diff_shifted(arr, steps=1):
    return arr[steps:] - arr[:len(arr) - steps]


def _create_correlograms_array(n_clusters, winsize_bins):
    return np.zeros((n_clusters, n_clusters, winsize_bins // 2 + 1), dtype=np.int32)


def _symmetrize_correlograms(correlograms):
    """Return the symmetrized version of the CCG arrays."""

    n_clusters, _, n_bins = correlograms.shape
    assert n_clusters == _

    # We symmetrize c[i, j, 0].
    # This is necessary because the algorithm in correlograms()
    # is sensitive to the order of identical spikes.
    correlograms[..., 0] = np.maximum(
        correlograms[..., 0], correlograms[..., 0].T)

    sym = correlograms[..., 1:][..., ::-1]
    sym = np.transpose(sym, (1, 0, 2))

    return np.dstack((sym, correlograms))


def xcorr(spike_times, spike_clusters, bin_size=None, window_size=None):
    """Compute all pairwise cross-correlograms among the clusters appearing in `spike_clusters`.

    Parameters
    ----------

    :param spike_times: Spike times in seconds.
    :type spike_times: array-like
    :param spike_clusters: Spike-cluster mapping.
    :type spike_clusters: array-like
    :param bin_size: Size of the bin, in seconds.
    :type bin_size: float
    :param window_size: Size of the window, in seconds.
    :type window_size: float

    Returns an `(n_clusters, n_clusters, winsize_samples)` array with all pairwise
    cross-correlograms.

    """
    assert np.all(np.diff(spike_times) >= 0), ("The spike times must be increasing.")
    assert spike_times.ndim == 1
    assert spike_times.shape == spike_clusters.shape

    # Find `binsize`.
    bin_size = np.clip(bin_size, 1e-5, 1e5)  # in seconds

    # Find `winsize_bins`.
    window_size = np.clip(window_size, 1e-5, 1e5)  # in seconds
    winsize_bins = 2 * int(.5 * window_size / bin_size) + 1

    # Take the cluster order into account.
    clusters = np.unique(spike_clusters)
    n_clusters = len(clusters)

    # Like spike_clusters, but with 0..n_clusters-1 indices.
    spike_clusters_i = _index_of(spike_clusters, clusters)

    # Shift between the two copies of the spike trains.
    shift = 1

    # At a given shift, the mask precises which spikes have matching spikes
    # within the correlogram time window.
    mask = np.ones_like(spike_times, dtype=np.bool)

    correlograms = _create_correlograms_array(n_clusters, winsize_bins)

    # The loop continues as long as there is at least one spike with
    # a matching spike.
    while mask[:-shift].any():
        # Interval between spike i and spike i+shift.
        spike_diff = _diff_shifted(spike_times, shift)

        # Binarize the delays between spike i and spike i+shift.
        spike_diff_b = np.round(spike_diff / bin_size).astype(np.int64)

        # Spikes with no matching spikes are masked.
        mask[:-shift][spike_diff_b > (winsize_bins / 2)] = False

        # Cache the masked spike delays.
        m = mask[:-shift].copy()
        d = spike_diff_b[m]

        # Find the indices in the raveled correlograms array that need
        # to be incremented, taking into account the spike clusters.
        indices = np.ravel_multi_index(
            (spike_clusters_i[:-shift][m], spike_clusters_i[+shift:][m], d), correlograms.shape)

        # Increment the matching spikes in the correlograms array.
        _increment(correlograms.ravel(), indices)

        shift += 1

    return _symmetrize_correlograms(correlograms)


def decode(spike_times, spike_clusters, event_times, event_groups, pre_time=0, post_time=0.5,
           classifier='bayes', cross_validation='kfold', num_splits=5, prob_left=None,
<<<<<<< HEAD
           custom_validation=None, n_neurons='all', iterations=1, shuffle=False):
=======
           custom_validation=None, n_neurons='all', iterations=1):
>>>>>>> 04c0c906
    """
    Use decoding to classify groups of trials (e.g. stim left/right). Classification is done using
    the population vector of summed spike counts from the specified time window. Cross-validation
    is achieved using n-fold cross validation or leave-one-out cross validation. Decoders can
    decode any number of groups. When providing the classfier with an imbalanced dataset (not
    the same number of trials in each group) the chance level will not be 1/groups. In that case,
    to compare the classification performance against change one has to either determine chance
    level by decoding a shuffled dataset or use the 'auroc' metric as readout (this metric is
    robust against imbalanced datasets)

    Parameters
    ----------
    spike_times : 1D array
        spike times (in seconds)
    spike_clusters : 1D array
        cluster ids corresponding to each event in `spikes`
    event_times : 1D array
        times (in seconds) of the events from the two groups
    event_groups : 1D array
        group identities of the events, can be any number of groups, accepts integers and strings
    pre_time : float
        time (in seconds) preceding the event times
    post_time : float
        time (in seconds) following the event times
    classifier : string
        which decoder to use, options are:
            'bayes'         Naive Bayes
            'forest'        Random forest (with 100 trees)
            'regression'    Logistic regression
            'lda'           Linear Discriminant Analysis
    cross_validation : string
        which cross-validation method to use, options are:
            'none'              No cross-validation
            'kfold'             K-fold cross-validation
            'leave-one-out'     Leave out the trial that is being decoded
            'block'             Leave out the block the to-be-decoded trial is in
            'custom'            Any custom cross-validation provided by the user
    num_splits : integer
        ** only for 'kfold' cross-validation **
        Number of splits to use for k-fold cross validation, a value of 5 means that the decoder
        will be trained on 4/5th of the data and used to predict the remaining 1/5th. This process
        is repeated five times so that all data has been used as both training and test set.
    prob_left : 1D array
        ** only for 'block' cross-validation **
        the probability of the stimulus appearing on the left for each trial in event_times
    custom_validation : generator
        ** only for 'custom' cross-validation **
        a generator object with the splits to be used for cross validation using this format:
            (
                (split1_train_idxs, split1_test_idxs),
                (split2_train_idxs, split2_test_idxs),
                (split3_train_idxs, split3_test_idxs),
             ...)
<<<<<<< HEAD
    n_neurons : string or integer
        number of neurons to randomly subselect from the population (default is 'all')
    iterations : int
        number of times to repeat the decoding (especially usefull when subselecting neurons)
    shuffle : boolean
        whether to shuffle the trial labels each decoding iteration
=======
>>>>>>> 04c0c906

    Returns
    -------
    results : dict
        dictionary with decoding results

        accuracy : float
            accuracy of the classifier in percentage correct
        f1 : float
            F1 score of the classifier
        auroc : float
            the area under the ROC curve of the classification performance
        confusion_matrix : 2D array
            normalized confusion matrix
        predictions : 2D array with dimensions iterations x trials
            predicted group label for all trials in every iteration
        probabilities : 2D array with dimensions iterations x trials
            classification probability for all trials in every iteration
    """

    # Check input
    assert classifier in ['bayes', 'forest', 'regression', 'lda']
    assert cross_validation in ['none', 'kfold', 'leave-one-out', 'block', 'custom']
    assert event_times.shape[0] == event_groups.shape[0]
    if cross_validation == 'block':
        assert event_times.shape[0] == prob_left.shape[0]
    if cross_validation == 'custom':
        assert isinstance(custom_validation, types.GeneratorType)

    # Get matrix of all neuronal responses
    times = np.column_stack(((event_times - pre_time), (event_times + post_time)))
    pop_vector, cluster_ids = _get_spike_counts_in_bins(spike_times, spike_clusters, times)
    pop_vector = np.rot90(pop_vector)

    # Initialize classifier
    if classifier == 'forest':
        clf = RandomForestClassifier(n_estimators=100)
    elif classifier == 'bayes':
        clf = GaussianNB()
    elif classifier == 'regression':
        clf = LogisticRegression(solver='liblinear', multi_class='auto')
    elif classifier == 'lda':
        clf = LinearDiscriminantAnalysis()

    # Pre-allocate variables
    acc = np.zeros(iterations)
    f1 = np.zeros(iterations)
    auroc = np.zeros(iterations)
    conf_matrix_norm = np.zeros((np.shape(np.unique(event_groups))[0],
                                 np.shape(np.unique(event_groups))[0],
                                 iterations))
    pred = np.zeros([iterations, pop_vector.shape[0]])
    prob = np.zeros([iterations, pop_vector.shape[0]])

    for i in range(iterations):

        # Pre-allocate variables for this iteration
        y_pred = np.zeros(event_groups.shape)
        y_probs = np.zeros(event_groups.shape)

        # Get neurons to use for this iteration
        if n_neurons == 'all':
            sub_pop_vector = pop_vector
        else:
            use_neurons = np.random.choice(pop_vector.shape[1], n_neurons, replace=False)
            sub_pop_vector = pop_vector[:, use_neurons]

<<<<<<< HEAD
        # Shuffle trail labels if necessary
        if shuffle is True:
            event_groups = sklearn_shuffle(event_groups)

=======
>>>>>>> 04c0c906
        if cross_validation == 'none':

            # Fit the model on all the data and predict
            clf.fit(sub_pop_vector, event_groups)
            y_pred = clf.predict(sub_pop_vector)

            #  Get the probability of the prediction for ROC analysis
            probs = clf.predict_proba(sub_pop_vector)
            y_probs = probs[:, 1]  # keep positive only

        else:
            # Perform cross-validation
            if cross_validation == 'leave-one-out':
                cv = LeaveOneOut().split(pop_vector)
            elif cross_validation == 'kfold':
                cv = KFold(n_splits=num_splits).split(pop_vector)
            elif cross_validation == 'block':
                block_lengths = [sum(1 for i in g) for k, g in groupby(prob_left)]
                blocks = np.repeat(np.arange(len(block_lengths)), block_lengths)
                cv = LeaveOneGroupOut().split(pop_vector, groups=blocks)
            elif cross_validation == 'custom':
                cv = custom_validation

            # Loop over the splits into train and test
            for train_index, test_index in cv:

                # Fit the model to the training data
                clf.fit(sub_pop_vector[train_index], event_groups[train_index])

                # Predict the test data
                y_pred[test_index] = clf.predict(sub_pop_vector[test_index])

                # Get the probability of the prediction for ROC analysis
                probs = clf.predict_proba(sub_pop_vector[test_index])
                y_probs[test_index] = probs[:, 1]  # keep positive only

        # Calculate performance metrics and confusion matrix
        acc[i] = accuracy_score(event_groups, y_pred)
        f1[i] = f1_score(event_groups, y_pred)
        auroc[i] = roc_auc_score(event_groups, y_probs)
        conf_matrix = confusion_matrix(event_groups, y_pred)
        conf_matrix_norm[:, :, i] = conf_matrix / conf_matrix.sum(axis=1)[:, np.newaxis]

        # Add prediction and probability to matrix
        pred[i, :] = y_pred
        prob[i, :] = y_probs

    # Make integers from arrays when there's only one iteration
    if iterations == 1:
        acc = acc[0]
        f1 = f1[0]
        auroc = auroc[0]

    # Add to results dictionary
    if cross_validation == 'kfold':
        results = dict({'accuracy': acc, 'f1': f1, 'auroc': auroc,
                        'predictions': pred, 'probabilities': prob,
                        'confusion_matrix': conf_matrix_norm,
                        'n_groups': np.shape(np.unique(event_groups))[0],
                        'classifier': classifier, 'cross_validation': '%d-fold' % num_splits,
<<<<<<< HEAD
                        'iterations': iterations, 'shuffle': shuffle})
=======
                        'iterations': iterations})
>>>>>>> 04c0c906
    else:
        results = dict({'accuracy': acc, 'f1': f1, 'auroc': auroc,
                        'predictions': pred, 'probabilities': prob,
                        'confusion_matrix': conf_matrix_norm,
                        'n_groups': np.shape(np.unique(event_groups))[0],
                        'classifier': classifier, 'cross_validation': cross_validation,
<<<<<<< HEAD
                        'iterations': iterations, 'shuffle': shuffle})
=======
                        'iterations': iterations})
>>>>>>> 04c0c906

    return results


def lda_project(spike_times, spike_clusters, event_times, event_groups, pre_time=0, post_time=0.5,
                cross_validation='kfold', num_splits=5, prob_left=None, custom_validation=None):
    """
    Use linear discriminant analysis to project population vectors to the line that best separates
    the two groups. When cross-validation is used, the LDA projection is fitted on the training
    data after which the test data is projected to this projection.

    spike_times : 1D array
        spike times (in seconds)
    spike_clusters : 1D array
        cluster ids corresponding to each event in `spikes`
    event_times : 1D array
        times (in seconds) of the events from the two groups
    event_groups : 1D array
        group identities of the events, can be any number of groups, accepts integers and strings
    pre_time : float
        time (in seconds) preceding the event times
    post_time : float
        time (in seconds) following the event times
    cross_validation : string
        which cross-validation method to use, options are:
            'none'              No cross-validation
            'kfold'             K-fold cross-validation
            'leave-one-out'     Leave out the trial that is being decoded
            'block'             Leave out the block the to-be-decoded trial is in
            'custom'            Any custom cross-validation provided by the user
    num_splits : integer
        ** only for 'kfold' cross-validation **
        Number of splits to use for k-fold cross validation, a value of 5 means that the decoder
        will be trained on 4/5th of the data and used to predict the remaining 1/5th. This process
        is repeated five times so that all data has been used as both training and test set.
    prob_left : 1D array
        ** only for 'block' cross-validation **
        the probability of the stimulus appearing on the left for each trial in event_times
    custom_validation : generator
        ** only for 'custom' cross-validation **
        a generator object with the splits to be used for cross validation using this format:
            (
                (split1_train_idxs, split1_test_idxs),
                (split2_train_idxs, split2_test_idxs),
                (split3_train_idxs, split3_test_idxs),
             ...)
    n_neurons : int
        Group size of number of neurons to be sub-selected

    Returns
    -------
    lda_projection : 1D array
        the position along the LDA projection axis for the population vector of each trial

    """

    # Check input
    assert cross_validation in ['none', 'kfold', 'leave-one-out', 'block', 'custom']
    assert event_times.shape[0] == event_groups.shape[0]
    if cross_validation == 'block':
        assert event_times.shape[0] == prob_left.shape[0]
    if cross_validation == 'custom':
        assert isinstance(custom_validation, types.GeneratorType)

    # Get matrix of all neuronal responses
    times = np.column_stack(((event_times - pre_time), (event_times + post_time)))
    pop_vector, cluster_ids = _get_spike_counts_in_bins(spike_times, spike_clusters, times)
    pop_vector = np.rot90(pop_vector)

    # Initialize
    lda = LinearDiscriminantAnalysis()
    lda_projection = np.zeros(event_groups.shape)

    if cross_validation == 'none':
        # Find the best LDA projection on all data and transform those data
        lda_projection = lda.fit_transform(pop_vector, event_groups)

    else:
        # Perform cross-validation
        if cross_validation == 'leave-one-out':
            cv = LeaveOneOut().split(pop_vector)
        elif cross_validation == 'kfold':
            cv = KFold(n_splits=num_splits).split(pop_vector)
        elif cross_validation == 'block':
            block_lengths = [sum(1 for i in g) for k, g in groupby(prob_left)]
            blocks = np.repeat(np.arange(len(block_lengths)), block_lengths)
            cv = LeaveOneGroupOut().split(pop_vector, groups=blocks)
        elif cross_validation == 'custom':
            cv = custom_validation

        # Loop over the splits into train and test
        for train_index, test_index in cv:

            # Find LDA projection on the training data
            lda.fit(pop_vector[train_index], [event_groups[j] for j in train_index])

            # Project the held-out test data to projection
            lda_projection[test_index] = np.rot90(lda.transform(pop_vector[test_index]))[0]

    return lda_projection
<|MERGE_RESOLUTION|>--- conflicted
+++ resolved
@@ -1,516 +1,497 @@
-'''
-Population functions.
-
-Code from https://github.com/cortex-lab/phylib/blob/master/phylib/stats/ccg.py by C. Rossant.
-Code for decoding by G. Meijer
-'''
-
-import numpy as np
-import types
-from itertools import groupby
-from sklearn.ensemble import RandomForestClassifier
-from sklearn.naive_bayes import GaussianNB
-from sklearn.linear_model import LogisticRegression
-from sklearn.discriminant_analysis import LinearDiscriminantAnalysis
-from sklearn.model_selection import KFold, LeaveOneOut, LeaveOneGroupOut
-from sklearn.metrics import accuracy_score, f1_score, confusion_matrix, roc_auc_score
-<<<<<<< HEAD
-from sklearn.utils import shuffle as sklearn_shuffle
-=======
->>>>>>> 04c0c906
-
-
-def _get_spike_counts_in_bins(spike_times, spike_clusters, intervals):
-    """
-    Return the number of spikes in a sequence of time intervals, for each neuron.
-
-    Parameters
-    ----------
-    spike_times : 1D array
-        spike times (in seconds)
-    spike_clusters : 1D array
-        cluster ids corresponding to each event in `spikes`
-    intervals : 2D array of shape (n_events, 2)
-        the start and end times of the events
-
-    Returns
-    ---------
-    counts : 2D array of shape (n_neurons, n_events)
-        the spike counts of all neurons ffrom scipy.stats import sem, tor all events
-        value (i, j) is the number of spikes of neuron `neurons[i]` in interval #j
-    cluster_ids : 1D array
-        list of cluster ids
-    """
-
-    # Check input
-    assert intervals.ndim == 2
-    assert intervals.shape[1] == 2
-
-    # For each neuron and each interval, the number of spikes in the interval.
-    cluster_ids = np.unique(spike_clusters)
-    n_neurons = len(cluster_ids)
-    n_intervals = intervals.shape[0]
-    counts = np.zeros((n_neurons, n_intervals), dtype=np.uint32)
-    for j in range(n_intervals):
-        t0, t1 = intervals[j, :]
-        # Count the number of spikes in the window, for each neuron.
-        x = np.bincount(
-            spike_clusters[(t0 <= spike_times) & (spike_times < t1)],
-            minlength=cluster_ids.max() + 1)
-        counts[:, j] = x[cluster_ids]
-    return counts, cluster_ids
-
-
-def _index_of(arr, lookup):
-    """Replace scalars in an array by their indices in a lookup table.
-
-    Implicitely assume that:
-
-    * All elements of arr and lookup are non-negative integers.
-    * All elements or arr belong to lookup.
-
-    This is not checked for performance reasons.
-
-    """
-    # Equivalent of np.digitize(arr, lookup) - 1, but much faster.
-    # TODO: assertions to disable in production for performance reasons.
-    # TODO: np.searchsorted(lookup, arr) is faster on small arrays with large
-    # values
-    lookup = np.asarray(lookup, dtype=np.int32)
-    m = (lookup.max() if len(lookup) else 0) + 1
-    tmp = np.zeros(m + 1, dtype=np.int)
-    # Ensure that -1 values are kept.
-    tmp[-1] = -1
-    if len(lookup):
-        tmp[lookup] = np.arange(len(lookup))
-    return tmp[arr]
-
-
-def _increment(arr, indices):
-    """Increment some indices in a 1D vector of non-negative integers.
-    Repeated indices are taken into account."""
-    bbins = np.bincount(indices)
-    arr[:len(bbins)] += bbins
-    return arr
-
-
-def _diff_shifted(arr, steps=1):
-    return arr[steps:] - arr[:len(arr) - steps]
-
-
-def _create_correlograms_array(n_clusters, winsize_bins):
-    return np.zeros((n_clusters, n_clusters, winsize_bins // 2 + 1), dtype=np.int32)
-
-
-def _symmetrize_correlograms(correlograms):
-    """Return the symmetrized version of the CCG arrays."""
-
-    n_clusters, _, n_bins = correlograms.shape
-    assert n_clusters == _
-
-    # We symmetrize c[i, j, 0].
-    # This is necessary because the algorithm in correlograms()
-    # is sensitive to the order of identical spikes.
-    correlograms[..., 0] = np.maximum(
-        correlograms[..., 0], correlograms[..., 0].T)
-
-    sym = correlograms[..., 1:][..., ::-1]
-    sym = np.transpose(sym, (1, 0, 2))
-
-    return np.dstack((sym, correlograms))
-
-
-def xcorr(spike_times, spike_clusters, bin_size=None, window_size=None):
-    """Compute all pairwise cross-correlograms among the clusters appearing in `spike_clusters`.
-
-    Parameters
-    ----------
-
-    :param spike_times: Spike times in seconds.
-    :type spike_times: array-like
-    :param spike_clusters: Spike-cluster mapping.
-    :type spike_clusters: array-like
-    :param bin_size: Size of the bin, in seconds.
-    :type bin_size: float
-    :param window_size: Size of the window, in seconds.
-    :type window_size: float
-
-    Returns an `(n_clusters, n_clusters, winsize_samples)` array with all pairwise
-    cross-correlograms.
-
-    """
-    assert np.all(np.diff(spike_times) >= 0), ("The spike times must be increasing.")
-    assert spike_times.ndim == 1
-    assert spike_times.shape == spike_clusters.shape
-
-    # Find `binsize`.
-    bin_size = np.clip(bin_size, 1e-5, 1e5)  # in seconds
-
-    # Find `winsize_bins`.
-    window_size = np.clip(window_size, 1e-5, 1e5)  # in seconds
-    winsize_bins = 2 * int(.5 * window_size / bin_size) + 1
-
-    # Take the cluster order into account.
-    clusters = np.unique(spike_clusters)
-    n_clusters = len(clusters)
-
-    # Like spike_clusters, but with 0..n_clusters-1 indices.
-    spike_clusters_i = _index_of(spike_clusters, clusters)
-
-    # Shift between the two copies of the spike trains.
-    shift = 1
-
-    # At a given shift, the mask precises which spikes have matching spikes
-    # within the correlogram time window.
-    mask = np.ones_like(spike_times, dtype=np.bool)
-
-    correlograms = _create_correlograms_array(n_clusters, winsize_bins)
-
-    # The loop continues as long as there is at least one spike with
-    # a matching spike.
-    while mask[:-shift].any():
-        # Interval between spike i and spike i+shift.
-        spike_diff = _diff_shifted(spike_times, shift)
-
-        # Binarize the delays between spike i and spike i+shift.
-        spike_diff_b = np.round(spike_diff / bin_size).astype(np.int64)
-
-        # Spikes with no matching spikes are masked.
-        mask[:-shift][spike_diff_b > (winsize_bins / 2)] = False
-
-        # Cache the masked spike delays.
-        m = mask[:-shift].copy()
-        d = spike_diff_b[m]
-
-        # Find the indices in the raveled correlograms array that need
-        # to be incremented, taking into account the spike clusters.
-        indices = np.ravel_multi_index(
-            (spike_clusters_i[:-shift][m], spike_clusters_i[+shift:][m], d), correlograms.shape)
-
-        # Increment the matching spikes in the correlograms array.
-        _increment(correlograms.ravel(), indices)
-
-        shift += 1
-
-    return _symmetrize_correlograms(correlograms)
-
-
-def decode(spike_times, spike_clusters, event_times, event_groups, pre_time=0, post_time=0.5,
-           classifier='bayes', cross_validation='kfold', num_splits=5, prob_left=None,
-<<<<<<< HEAD
-           custom_validation=None, n_neurons='all', iterations=1, shuffle=False):
-=======
-           custom_validation=None, n_neurons='all', iterations=1):
->>>>>>> 04c0c906
-    """
-    Use decoding to classify groups of trials (e.g. stim left/right). Classification is done using
-    the population vector of summed spike counts from the specified time window. Cross-validation
-    is achieved using n-fold cross validation or leave-one-out cross validation. Decoders can
-    decode any number of groups. When providing the classfier with an imbalanced dataset (not
-    the same number of trials in each group) the chance level will not be 1/groups. In that case,
-    to compare the classification performance against change one has to either determine chance
-    level by decoding a shuffled dataset or use the 'auroc' metric as readout (this metric is
-    robust against imbalanced datasets)
-
-    Parameters
-    ----------
-    spike_times : 1D array
-        spike times (in seconds)
-    spike_clusters : 1D array
-        cluster ids corresponding to each event in `spikes`
-    event_times : 1D array
-        times (in seconds) of the events from the two groups
-    event_groups : 1D array
-        group identities of the events, can be any number of groups, accepts integers and strings
-    pre_time : float
-        time (in seconds) preceding the event times
-    post_time : float
-        time (in seconds) following the event times
-    classifier : string
-        which decoder to use, options are:
-            'bayes'         Naive Bayes
-            'forest'        Random forest (with 100 trees)
-            'regression'    Logistic regression
-            'lda'           Linear Discriminant Analysis
-    cross_validation : string
-        which cross-validation method to use, options are:
-            'none'              No cross-validation
-            'kfold'             K-fold cross-validation
-            'leave-one-out'     Leave out the trial that is being decoded
-            'block'             Leave out the block the to-be-decoded trial is in
-            'custom'            Any custom cross-validation provided by the user
-    num_splits : integer
-        ** only for 'kfold' cross-validation **
-        Number of splits to use for k-fold cross validation, a value of 5 means that the decoder
-        will be trained on 4/5th of the data and used to predict the remaining 1/5th. This process
-        is repeated five times so that all data has been used as both training and test set.
-    prob_left : 1D array
-        ** only for 'block' cross-validation **
-        the probability of the stimulus appearing on the left for each trial in event_times
-    custom_validation : generator
-        ** only for 'custom' cross-validation **
-        a generator object with the splits to be used for cross validation using this format:
-            (
-                (split1_train_idxs, split1_test_idxs),
-                (split2_train_idxs, split2_test_idxs),
-                (split3_train_idxs, split3_test_idxs),
-             ...)
-<<<<<<< HEAD
-    n_neurons : string or integer
-        number of neurons to randomly subselect from the population (default is 'all')
-    iterations : int
-        number of times to repeat the decoding (especially usefull when subselecting neurons)
-    shuffle : boolean
-        whether to shuffle the trial labels each decoding iteration
-=======
->>>>>>> 04c0c906
-
-    Returns
-    -------
-    results : dict
-        dictionary with decoding results
-
-        accuracy : float
-            accuracy of the classifier in percentage correct
-        f1 : float
-            F1 score of the classifier
-        auroc : float
-            the area under the ROC curve of the classification performance
-        confusion_matrix : 2D array
-            normalized confusion matrix
-        predictions : 2D array with dimensions iterations x trials
-            predicted group label for all trials in every iteration
-        probabilities : 2D array with dimensions iterations x trials
-            classification probability for all trials in every iteration
-    """
-
-    # Check input
-    assert classifier in ['bayes', 'forest', 'regression', 'lda']
-    assert cross_validation in ['none', 'kfold', 'leave-one-out', 'block', 'custom']
-    assert event_times.shape[0] == event_groups.shape[0]
-    if cross_validation == 'block':
-        assert event_times.shape[0] == prob_left.shape[0]
-    if cross_validation == 'custom':
-        assert isinstance(custom_validation, types.GeneratorType)
-
-    # Get matrix of all neuronal responses
-    times = np.column_stack(((event_times - pre_time), (event_times + post_time)))
-    pop_vector, cluster_ids = _get_spike_counts_in_bins(spike_times, spike_clusters, times)
-    pop_vector = np.rot90(pop_vector)
-
-    # Initialize classifier
-    if classifier == 'forest':
-        clf = RandomForestClassifier(n_estimators=100)
-    elif classifier == 'bayes':
-        clf = GaussianNB()
-    elif classifier == 'regression':
-        clf = LogisticRegression(solver='liblinear', multi_class='auto')
-    elif classifier == 'lda':
-        clf = LinearDiscriminantAnalysis()
-
-    # Pre-allocate variables
-    acc = np.zeros(iterations)
-    f1 = np.zeros(iterations)
-    auroc = np.zeros(iterations)
-    conf_matrix_norm = np.zeros((np.shape(np.unique(event_groups))[0],
-                                 np.shape(np.unique(event_groups))[0],
-                                 iterations))
-    pred = np.zeros([iterations, pop_vector.shape[0]])
-    prob = np.zeros([iterations, pop_vector.shape[0]])
-
-    for i in range(iterations):
-
-        # Pre-allocate variables for this iteration
-        y_pred = np.zeros(event_groups.shape)
-        y_probs = np.zeros(event_groups.shape)
-
-        # Get neurons to use for this iteration
-        if n_neurons == 'all':
-            sub_pop_vector = pop_vector
-        else:
-            use_neurons = np.random.choice(pop_vector.shape[1], n_neurons, replace=False)
-            sub_pop_vector = pop_vector[:, use_neurons]
-
-<<<<<<< HEAD
-        # Shuffle trail labels if necessary
-        if shuffle is True:
-            event_groups = sklearn_shuffle(event_groups)
-
-=======
->>>>>>> 04c0c906
-        if cross_validation == 'none':
-
-            # Fit the model on all the data and predict
-            clf.fit(sub_pop_vector, event_groups)
-            y_pred = clf.predict(sub_pop_vector)
-
-            #  Get the probability of the prediction for ROC analysis
-            probs = clf.predict_proba(sub_pop_vector)
-            y_probs = probs[:, 1]  # keep positive only
-
-        else:
-            # Perform cross-validation
-            if cross_validation == 'leave-one-out':
-                cv = LeaveOneOut().split(pop_vector)
-            elif cross_validation == 'kfold':
-                cv = KFold(n_splits=num_splits).split(pop_vector)
-            elif cross_validation == 'block':
-                block_lengths = [sum(1 for i in g) for k, g in groupby(prob_left)]
-                blocks = np.repeat(np.arange(len(block_lengths)), block_lengths)
-                cv = LeaveOneGroupOut().split(pop_vector, groups=blocks)
-            elif cross_validation == 'custom':
-                cv = custom_validation
-
-            # Loop over the splits into train and test
-            for train_index, test_index in cv:
-
-                # Fit the model to the training data
-                clf.fit(sub_pop_vector[train_index], event_groups[train_index])
-
-                # Predict the test data
-                y_pred[test_index] = clf.predict(sub_pop_vector[test_index])
-
-                # Get the probability of the prediction for ROC analysis
-                probs = clf.predict_proba(sub_pop_vector[test_index])
-                y_probs[test_index] = probs[:, 1]  # keep positive only
-
-        # Calculate performance metrics and confusion matrix
-        acc[i] = accuracy_score(event_groups, y_pred)
-        f1[i] = f1_score(event_groups, y_pred)
-        auroc[i] = roc_auc_score(event_groups, y_probs)
-        conf_matrix = confusion_matrix(event_groups, y_pred)
-        conf_matrix_norm[:, :, i] = conf_matrix / conf_matrix.sum(axis=1)[:, np.newaxis]
-
-        # Add prediction and probability to matrix
-        pred[i, :] = y_pred
-        prob[i, :] = y_probs
-
-    # Make integers from arrays when there's only one iteration
-    if iterations == 1:
-        acc = acc[0]
-        f1 = f1[0]
-        auroc = auroc[0]
-
-    # Add to results dictionary
-    if cross_validation == 'kfold':
-        results = dict({'accuracy': acc, 'f1': f1, 'auroc': auroc,
-                        'predictions': pred, 'probabilities': prob,
-                        'confusion_matrix': conf_matrix_norm,
-                        'n_groups': np.shape(np.unique(event_groups))[0],
-                        'classifier': classifier, 'cross_validation': '%d-fold' % num_splits,
-<<<<<<< HEAD
-                        'iterations': iterations, 'shuffle': shuffle})
-=======
-                        'iterations': iterations})
->>>>>>> 04c0c906
-    else:
-        results = dict({'accuracy': acc, 'f1': f1, 'auroc': auroc,
-                        'predictions': pred, 'probabilities': prob,
-                        'confusion_matrix': conf_matrix_norm,
-                        'n_groups': np.shape(np.unique(event_groups))[0],
-                        'classifier': classifier, 'cross_validation': cross_validation,
-<<<<<<< HEAD
-                        'iterations': iterations, 'shuffle': shuffle})
-=======
-                        'iterations': iterations})
->>>>>>> 04c0c906
-
-    return results
-
-
-def lda_project(spike_times, spike_clusters, event_times, event_groups, pre_time=0, post_time=0.5,
-                cross_validation='kfold', num_splits=5, prob_left=None, custom_validation=None):
-    """
-    Use linear discriminant analysis to project population vectors to the line that best separates
-    the two groups. When cross-validation is used, the LDA projection is fitted on the training
-    data after which the test data is projected to this projection.
-
-    spike_times : 1D array
-        spike times (in seconds)
-    spike_clusters : 1D array
-        cluster ids corresponding to each event in `spikes`
-    event_times : 1D array
-        times (in seconds) of the events from the two groups
-    event_groups : 1D array
-        group identities of the events, can be any number of groups, accepts integers and strings
-    pre_time : float
-        time (in seconds) preceding the event times
-    post_time : float
-        time (in seconds) following the event times
-    cross_validation : string
-        which cross-validation method to use, options are:
-            'none'              No cross-validation
-            'kfold'             K-fold cross-validation
-            'leave-one-out'     Leave out the trial that is being decoded
-            'block'             Leave out the block the to-be-decoded trial is in
-            'custom'            Any custom cross-validation provided by the user
-    num_splits : integer
-        ** only for 'kfold' cross-validation **
-        Number of splits to use for k-fold cross validation, a value of 5 means that the decoder
-        will be trained on 4/5th of the data and used to predict the remaining 1/5th. This process
-        is repeated five times so that all data has been used as both training and test set.
-    prob_left : 1D array
-        ** only for 'block' cross-validation **
-        the probability of the stimulus appearing on the left for each trial in event_times
-    custom_validation : generator
-        ** only for 'custom' cross-validation **
-        a generator object with the splits to be used for cross validation using this format:
-            (
-                (split1_train_idxs, split1_test_idxs),
-                (split2_train_idxs, split2_test_idxs),
-                (split3_train_idxs, split3_test_idxs),
-             ...)
-    n_neurons : int
-        Group size of number of neurons to be sub-selected
-
-    Returns
-    -------
-    lda_projection : 1D array
-        the position along the LDA projection axis for the population vector of each trial
-
-    """
-
-    # Check input
-    assert cross_validation in ['none', 'kfold', 'leave-one-out', 'block', 'custom']
-    assert event_times.shape[0] == event_groups.shape[0]
-    if cross_validation == 'block':
-        assert event_times.shape[0] == prob_left.shape[0]
-    if cross_validation == 'custom':
-        assert isinstance(custom_validation, types.GeneratorType)
-
-    # Get matrix of all neuronal responses
-    times = np.column_stack(((event_times - pre_time), (event_times + post_time)))
-    pop_vector, cluster_ids = _get_spike_counts_in_bins(spike_times, spike_clusters, times)
-    pop_vector = np.rot90(pop_vector)
-
-    # Initialize
-    lda = LinearDiscriminantAnalysis()
-    lda_projection = np.zeros(event_groups.shape)
-
-    if cross_validation == 'none':
-        # Find the best LDA projection on all data and transform those data
-        lda_projection = lda.fit_transform(pop_vector, event_groups)
-
-    else:
-        # Perform cross-validation
-        if cross_validation == 'leave-one-out':
-            cv = LeaveOneOut().split(pop_vector)
-        elif cross_validation == 'kfold':
-            cv = KFold(n_splits=num_splits).split(pop_vector)
-        elif cross_validation == 'block':
-            block_lengths = [sum(1 for i in g) for k, g in groupby(prob_left)]
-            blocks = np.repeat(np.arange(len(block_lengths)), block_lengths)
-            cv = LeaveOneGroupOut().split(pop_vector, groups=blocks)
-        elif cross_validation == 'custom':
-            cv = custom_validation
-
-        # Loop over the splits into train and test
-        for train_index, test_index in cv:
-
-            # Find LDA projection on the training data
-            lda.fit(pop_vector[train_index], [event_groups[j] for j in train_index])
-
-            # Project the held-out test data to projection
-            lda_projection[test_index] = np.rot90(lda.transform(pop_vector[test_index]))[0]
-
-    return lda_projection
+'''
+Population functions.
+
+Code from https://github.com/cortex-lab/phylib/blob/master/phylib/stats/ccg.py by C. Rossant.
+Code for decoding by G. Meijer
+'''
+
+import numpy as np
+import types
+from itertools import groupby
+from sklearn.ensemble import RandomForestClassifier
+from sklearn.naive_bayes import GaussianNB
+from sklearn.linear_model import LogisticRegression
+from sklearn.discriminant_analysis import LinearDiscriminantAnalysis
+from sklearn.model_selection import KFold, LeaveOneOut, LeaveOneGroupOut
+from sklearn.metrics import accuracy_score, f1_score, confusion_matrix, roc_auc_score
+from sklearn.utils import shuffle as sklearn_shuffle
+
+
+def _get_spike_counts_in_bins(spike_times, spike_clusters, intervals):
+    """
+    Return the number of spikes in a sequence of time intervals, for each neuron.
+
+    Parameters
+    ----------
+    spike_times : 1D array
+        spike times (in seconds)
+    spike_clusters : 1D array
+        cluster ids corresponding to each event in `spikes`
+    intervals : 2D array of shape (n_events, 2)
+        the start and end times of the events
+
+    Returns
+    ---------
+    counts : 2D array of shape (n_neurons, n_events)
+        the spike counts of all neurons ffrom scipy.stats import sem, tor all events
+        value (i, j) is the number of spikes of neuron `neurons[i]` in interval #j
+    cluster_ids : 1D array
+        list of cluster ids
+    """
+
+    # Check input
+    assert intervals.ndim == 2
+    assert intervals.shape[1] == 2
+
+    # For each neuron and each interval, the number of spikes in the interval.
+    cluster_ids = np.unique(spike_clusters)
+    n_neurons = len(cluster_ids)
+    n_intervals = intervals.shape[0]
+    counts = np.zeros((n_neurons, n_intervals), dtype=np.uint32)
+    for j in range(n_intervals):
+        t0, t1 = intervals[j, :]
+        # Count the number of spikes in the window, for each neuron.
+        x = np.bincount(
+            spike_clusters[(t0 <= spike_times) & (spike_times < t1)],
+            minlength=cluster_ids.max() + 1)
+        counts[:, j] = x[cluster_ids]
+    return counts, cluster_ids
+
+
+def _index_of(arr, lookup):
+    """Replace scalars in an array by their indices in a lookup table.
+
+    Implicitely assume that:
+
+    * All elements of arr and lookup are non-negative integers.
+    * All elements or arr belong to lookup.
+
+    This is not checked for performance reasons.
+
+    """
+    # Equivalent of np.digitize(arr, lookup) - 1, but much faster.
+    # TODO: assertions to disable in production for performance reasons.
+    # TODO: np.searchsorted(lookup, arr) is faster on small arrays with large
+    # values
+    lookup = np.asarray(lookup, dtype=np.int32)
+    m = (lookup.max() if len(lookup) else 0) + 1
+    tmp = np.zeros(m + 1, dtype=np.int)
+    # Ensure that -1 values are kept.
+    tmp[-1] = -1
+    if len(lookup):
+        tmp[lookup] = np.arange(len(lookup))
+    return tmp[arr]
+
+
+def _increment(arr, indices):
+    """Increment some indices in a 1D vector of non-negative integers.
+    Repeated indices are taken into account."""
+    bbins = np.bincount(indices)
+    arr[:len(bbins)] += bbins
+    return arr
+
+
+def _diff_shifted(arr, steps=1):
+    return arr[steps:] - arr[:len(arr) - steps]
+
+
+def _create_correlograms_array(n_clusters, winsize_bins):
+    return np.zeros((n_clusters, n_clusters, winsize_bins // 2 + 1), dtype=np.int32)
+
+
+def _symmetrize_correlograms(correlograms):
+    """Return the symmetrized version of the CCG arrays."""
+
+    n_clusters, _, n_bins = correlograms.shape
+    assert n_clusters == _
+
+    # We symmetrize c[i, j, 0].
+    # This is necessary because the algorithm in correlograms()
+    # is sensitive to the order of identical spikes.
+    correlograms[..., 0] = np.maximum(
+        correlograms[..., 0], correlograms[..., 0].T)
+
+    sym = correlograms[..., 1:][..., ::-1]
+    sym = np.transpose(sym, (1, 0, 2))
+
+    return np.dstack((sym, correlograms))
+
+
+def xcorr(spike_times, spike_clusters, bin_size=None, window_size=None):
+    """Compute all pairwise cross-correlograms among the clusters appearing in `spike_clusters`.
+
+    Parameters
+    ----------
+
+    :param spike_times: Spike times in seconds.
+    :type spike_times: array-like
+    :param spike_clusters: Spike-cluster mapping.
+    :type spike_clusters: array-like
+    :param bin_size: Size of the bin, in seconds.
+    :type bin_size: float
+    :param window_size: Size of the window, in seconds.
+    :type window_size: float
+
+    Returns an `(n_clusters, n_clusters, winsize_samples)` array with all pairwise
+    cross-correlograms.
+
+    """
+    assert np.all(np.diff(spike_times) >= 0), ("The spike times must be increasing.")
+    assert spike_times.ndim == 1
+    assert spike_times.shape == spike_clusters.shape
+
+    # Find `binsize`.
+    bin_size = np.clip(bin_size, 1e-5, 1e5)  # in seconds
+
+    # Find `winsize_bins`.
+    window_size = np.clip(window_size, 1e-5, 1e5)  # in seconds
+    winsize_bins = 2 * int(.5 * window_size / bin_size) + 1
+
+    # Take the cluster order into account.
+    clusters = np.unique(spike_clusters)
+    n_clusters = len(clusters)
+
+    # Like spike_clusters, but with 0..n_clusters-1 indices.
+    spike_clusters_i = _index_of(spike_clusters, clusters)
+
+    # Shift between the two copies of the spike trains.
+    shift = 1
+
+    # At a given shift, the mask precises which spikes have matching spikes
+    # within the correlogram time window.
+    mask = np.ones_like(spike_times, dtype=np.bool)
+
+    correlograms = _create_correlograms_array(n_clusters, winsize_bins)
+
+    # The loop continues as long as there is at least one spike with
+    # a matching spike.
+    while mask[:-shift].any():
+        # Interval between spike i and spike i+shift.
+        spike_diff = _diff_shifted(spike_times, shift)
+
+        # Binarize the delays between spike i and spike i+shift.
+        spike_diff_b = np.round(spike_diff / bin_size).astype(np.int64)
+
+        # Spikes with no matching spikes are masked.
+        mask[:-shift][spike_diff_b > (winsize_bins / 2)] = False
+
+        # Cache the masked spike delays.
+        m = mask[:-shift].copy()
+        d = spike_diff_b[m]
+
+        # Find the indices in the raveled correlograms array that need
+        # to be incremented, taking into account the spike clusters.
+        indices = np.ravel_multi_index(
+            (spike_clusters_i[:-shift][m], spike_clusters_i[+shift:][m], d), correlograms.shape)
+
+        # Increment the matching spikes in the correlograms array.
+        _increment(correlograms.ravel(), indices)
+
+        shift += 1
+
+    return _symmetrize_correlograms(correlograms)
+
+
+def decode(spike_times, spike_clusters, event_times, event_groups, pre_time=0, post_time=0.5,
+           classifier='bayes', cross_validation='kfold', num_splits=5, prob_left=None,
+           custom_validation=None, n_neurons='all', iterations=1, shuffle=False):
+    """
+    Use decoding to classify groups of trials (e.g. stim left/right). Classification is done using
+    the population vector of summed spike counts from the specified time window. Cross-validation
+    is achieved using n-fold cross validation or leave-one-out cross validation. Decoders can
+    decode any number of groups. When providing the classfier with an imbalanced dataset (not
+    the same number of trials in each group) the chance level will not be 1/groups. In that case,
+    to compare the classification performance against change one has to either determine chance
+    level by decoding a shuffled dataset or use the 'auroc' metric as readout (this metric is
+    robust against imbalanced datasets)
+
+    Parameters
+    ----------
+    spike_times : 1D array
+        spike times (in seconds)
+    spike_clusters : 1D array
+        cluster ids corresponding to each event in `spikes`
+    event_times : 1D array
+        times (in seconds) of the events from the two groups
+    event_groups : 1D array
+        group identities of the events, can be any number of groups, accepts integers and strings
+    pre_time : float
+        time (in seconds) preceding the event times
+    post_time : float
+        time (in seconds) following the event times
+    classifier : string
+        which decoder to use, options are:
+            'bayes'         Naive Bayes
+            'forest'        Random forest (with 100 trees)
+            'regression'    Logistic regression
+            'lda'           Linear Discriminant Analysis
+    cross_validation : string
+        which cross-validation method to use, options are:
+            'none'              No cross-validation
+            'kfold'             K-fold cross-validation
+            'leave-one-out'     Leave out the trial that is being decoded
+            'block'             Leave out the block the to-be-decoded trial is in
+            'custom'            Any custom cross-validation provided by the user
+    num_splits : integer
+        ** only for 'kfold' cross-validation **
+        Number of splits to use for k-fold cross validation, a value of 5 means that the decoder
+        will be trained on 4/5th of the data and used to predict the remaining 1/5th. This process
+        is repeated five times so that all data has been used as both training and test set.
+    prob_left : 1D array
+        ** only for 'block' cross-validation **
+        the probability of the stimulus appearing on the left for each trial in event_times
+    custom_validation : generator
+        ** only for 'custom' cross-validation **
+        a generator object with the splits to be used for cross validation using this format:
+            (
+                (split1_train_idxs, split1_test_idxs),
+                (split2_train_idxs, split2_test_idxs),
+                (split3_train_idxs, split3_test_idxs),
+             ...)
+    n_neurons : string or integer
+        number of neurons to randomly subselect from the population (default is 'all')
+    iterations : int
+        number of times to repeat the decoding (especially usefull when subselecting neurons)
+    shuffle : boolean
+        whether to shuffle the trial labels each decoding iteration
+
+    Returns
+    -------
+    results : dict
+        dictionary with decoding results
+
+        accuracy : float
+            accuracy of the classifier in percentage correct
+        f1 : float
+            F1 score of the classifier
+        auroc : float
+            the area under the ROC curve of the classification performance
+        confusion_matrix : 2D array
+            normalized confusion matrix
+        predictions : 2D array with dimensions iterations x trials
+            predicted group label for all trials in every iteration
+        probabilities : 2D array with dimensions iterations x trials
+            classification probability for all trials in every iteration
+    """
+
+    # Check input
+    assert classifier in ['bayes', 'forest', 'regression', 'lda']
+    assert cross_validation in ['none', 'kfold', 'leave-one-out', 'block', 'custom']
+    assert event_times.shape[0] == event_groups.shape[0]
+    if cross_validation == 'block':
+        assert event_times.shape[0] == prob_left.shape[0]
+    if cross_validation == 'custom':
+        assert isinstance(custom_validation, types.GeneratorType)
+
+    # Get matrix of all neuronal responses
+    times = np.column_stack(((event_times - pre_time), (event_times + post_time)))
+    pop_vector, cluster_ids = _get_spike_counts_in_bins(spike_times, spike_clusters, times)
+    pop_vector = np.rot90(pop_vector)
+
+    # Initialize classifier
+    if classifier == 'forest':
+        clf = RandomForestClassifier(n_estimators=100)
+    elif classifier == 'bayes':
+        clf = GaussianNB()
+    elif classifier == 'regression':
+        clf = LogisticRegression(solver='liblinear', multi_class='auto')
+    elif classifier == 'lda':
+        clf = LinearDiscriminantAnalysis()
+
+    # Pre-allocate variables
+    acc = np.zeros(iterations)
+    f1 = np.zeros(iterations)
+    auroc = np.zeros(iterations)
+    conf_matrix_norm = np.zeros((np.shape(np.unique(event_groups))[0],
+                                 np.shape(np.unique(event_groups))[0],
+                                 iterations))
+    pred = np.zeros([iterations, pop_vector.shape[0]])
+    prob = np.zeros([iterations, pop_vector.shape[0]])
+
+    for i in range(iterations):
+
+        # Pre-allocate variables for this iteration
+        y_pred = np.zeros(event_groups.shape)
+        y_probs = np.zeros(event_groups.shape)
+
+        # Get neurons to use for this iteration
+        if n_neurons == 'all':
+            sub_pop_vector = pop_vector
+        else:
+            use_neurons = np.random.choice(pop_vector.shape[1], n_neurons, replace=False)
+            sub_pop_vector = pop_vector[:, use_neurons]
+
+        # Shuffle trail labels if necessary
+        if shuffle is True:
+            event_groups = sklearn_shuffle(event_groups)
+
+        if cross_validation == 'none':
+
+            # Fit the model on all the data and predict
+            clf.fit(sub_pop_vector, event_groups)
+            y_pred = clf.predict(sub_pop_vector)
+
+            #  Get the probability of the prediction for ROC analysis
+            probs = clf.predict_proba(sub_pop_vector)
+            y_probs = probs[:, 1]  # keep positive only
+
+        else:
+            # Perform cross-validation
+            if cross_validation == 'leave-one-out':
+                cv = LeaveOneOut().split(pop_vector)
+            elif cross_validation == 'kfold':
+                cv = KFold(n_splits=num_splits).split(pop_vector)
+            elif cross_validation == 'block':
+                block_lengths = [sum(1 for i in g) for k, g in groupby(prob_left)]
+                blocks = np.repeat(np.arange(len(block_lengths)), block_lengths)
+                cv = LeaveOneGroupOut().split(pop_vector, groups=blocks)
+            elif cross_validation == 'custom':
+                cv = custom_validation
+
+            # Loop over the splits into train and test
+            for train_index, test_index in cv:
+
+                # Fit the model to the training data
+                clf.fit(sub_pop_vector[train_index], event_groups[train_index])
+
+                # Predict the test data
+                y_pred[test_index] = clf.predict(sub_pop_vector[test_index])
+
+                # Get the probability of the prediction for ROC analysis
+                probs = clf.predict_proba(sub_pop_vector[test_index])
+                y_probs[test_index] = probs[:, 1]  # keep positive only
+
+        # Calculate performance metrics and confusion matrix
+        acc[i] = accuracy_score(event_groups, y_pred)
+        f1[i] = f1_score(event_groups, y_pred)
+        auroc[i] = roc_auc_score(event_groups, y_probs)
+        conf_matrix = confusion_matrix(event_groups, y_pred)
+        conf_matrix_norm[:, :, i] = conf_matrix / conf_matrix.sum(axis=1)[:, np.newaxis]
+
+        # Add prediction and probability to matrix
+        pred[i, :] = y_pred
+        prob[i, :] = y_probs
+
+    # Make integers from arrays when there's only one iteration
+    if iterations == 1:
+        acc = acc[0]
+        f1 = f1[0]
+        auroc = auroc[0]
+
+    # Add to results dictionary
+    if cross_validation == 'kfold':
+        results = dict({'accuracy': acc, 'f1': f1, 'auroc': auroc,
+                        'predictions': pred, 'probabilities': prob,
+                        'confusion_matrix': conf_matrix_norm,
+                        'n_groups': np.shape(np.unique(event_groups))[0],
+                        'classifier': classifier, 'cross_validation': '%d-fold' % num_splits,
+                        'iterations': iterations, 'shuffle': shuffle})
+
+    else:
+        results = dict({'accuracy': acc, 'f1': f1, 'auroc': auroc,
+                        'predictions': pred, 'probabilities': prob,
+                        'confusion_matrix': conf_matrix_norm,
+                        'n_groups': np.shape(np.unique(event_groups))[0],
+                        'classifier': classifier, 'cross_validation': cross_validation,
+                        'iterations': iterations, 'shuffle': shuffle})
+
+
+    return results
+
+
+def lda_project(spike_times, spike_clusters, event_times, event_groups, pre_time=0, post_time=0.5,
+                cross_validation='kfold', num_splits=5, prob_left=None, custom_validation=None):
+    """
+    Use linear discriminant analysis to project population vectors to the line that best separates
+    the two groups. When cross-validation is used, the LDA projection is fitted on the training
+    data after which the test data is projected to this projection.
+
+    spike_times : 1D array
+        spike times (in seconds)
+    spike_clusters : 1D array
+        cluster ids corresponding to each event in `spikes`
+    event_times : 1D array
+        times (in seconds) of the events from the two groups
+    event_groups : 1D array
+        group identities of the events, can be any number of groups, accepts integers and strings
+    pre_time : float
+        time (in seconds) preceding the event times
+    post_time : float
+        time (in seconds) following the event times
+    cross_validation : string
+        which cross-validation method to use, options are:
+            'none'              No cross-validation
+            'kfold'             K-fold cross-validation
+            'leave-one-out'     Leave out the trial that is being decoded
+            'block'             Leave out the block the to-be-decoded trial is in
+            'custom'            Any custom cross-validation provided by the user
+    num_splits : integer
+        ** only for 'kfold' cross-validation **
+        Number of splits to use for k-fold cross validation, a value of 5 means that the decoder
+        will be trained on 4/5th of the data and used to predict the remaining 1/5th. This process
+        is repeated five times so that all data has been used as both training and test set.
+    prob_left : 1D array
+        ** only for 'block' cross-validation **
+        the probability of the stimulus appearing on the left for each trial in event_times
+    custom_validation : generator
+        ** only for 'custom' cross-validation **
+        a generator object with the splits to be used for cross validation using this format:
+            (
+                (split1_train_idxs, split1_test_idxs),
+                (split2_train_idxs, split2_test_idxs),
+                (split3_train_idxs, split3_test_idxs),
+             ...)
+    n_neurons : int
+        Group size of number of neurons to be sub-selected
+
+    Returns
+    -------
+    lda_projection : 1D array
+        the position along the LDA projection axis for the population vector of each trial
+
+    """
+
+    # Check input
+    assert cross_validation in ['none', 'kfold', 'leave-one-out', 'block', 'custom']
+    assert event_times.shape[0] == event_groups.shape[0]
+    if cross_validation == 'block':
+        assert event_times.shape[0] == prob_left.shape[0]
+    if cross_validation == 'custom':
+        assert isinstance(custom_validation, types.GeneratorType)
+
+    # Get matrix of all neuronal responses
+    times = np.column_stack(((event_times - pre_time), (event_times + post_time)))
+    pop_vector, cluster_ids = _get_spike_counts_in_bins(spike_times, spike_clusters, times)
+    pop_vector = np.rot90(pop_vector)
+
+    # Initialize
+    lda = LinearDiscriminantAnalysis()
+    lda_projection = np.zeros(event_groups.shape)
+
+    if cross_validation == 'none':
+        # Find the best LDA projection on all data and transform those data
+        lda_projection = lda.fit_transform(pop_vector, event_groups)
+
+    else:
+        # Perform cross-validation
+        if cross_validation == 'leave-one-out':
+            cv = LeaveOneOut().split(pop_vector)
+        elif cross_validation == 'kfold':
+            cv = KFold(n_splits=num_splits).split(pop_vector)
+        elif cross_validation == 'block':
+            block_lengths = [sum(1 for i in g) for k, g in groupby(prob_left)]
+            blocks = np.repeat(np.arange(len(block_lengths)), block_lengths)
+            cv = LeaveOneGroupOut().split(pop_vector, groups=blocks)
+        elif cross_validation == 'custom':
+            cv = custom_validation
+
+        # Loop over the splits into train and test
+        for train_index, test_index in cv:
+
+            # Find LDA projection on the training data
+            lda.fit(pop_vector[train_index], [event_groups[j] for j in train_index])
+
+            # Project the held-out test data to projection
+            lda_projection[test_index] = np.rot90(lda.transform(pop_vector[test_index]))[0]
+
+    return lda_projection
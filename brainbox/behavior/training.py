<<<<<<< HEAD
"""Functions to compute and query the training status during the IBL task."""
from one.api import ONE
from one.alf.exceptions import ALFObjectNotFound
=======
import logging
>>>>>>> dbb2c4f2
import datetime
import re
from enum import IntFlag, auto, unique

import numpy as np
import matplotlib
import matplotlib.pyplot as plt
import seaborn as sns
import pandas as pd
from scipy.stats import bootstrap
from iblutil.util import Bunch
from one.api import ONE
from one.alf.exceptions import ALFObjectNotFound

import brainbox.behavior.pyschofit as psy

_logger = logging.getLogger('ibllib')

TRIALS_KEYS = ['contrastLeft',
               'contrastRight',
               'feedbackType',
               'probabilityLeft',
               'choice',
               'response_times',
               'stimOn_times']


@unique
class TrainingStatus(IntFlag):
    """Standard IBL training criteria.

    Enumeration allows for comparisons between training status.

    Examples
    --------
    >>> status = 'ready4delay'
    ... assert TrainingStatus[status.upper()] is TrainingStatus.READY4DELAY
    ... assert TrainingStatus[status.upper()] not in TrainingStatus.FAILED, 'Subject failed training'
    ... assert TrainingStatus[status.upper()] >= TrainingStatus.TRAINED, 'Subject untrained'
    ... assert TrainingStatus[status.upper()] > TrainingStatus.IN_TRAINING, 'Subject untrained'
    ... assert TrainingStatus[status.upper()] in ~TrainingStatus.FAILED, 'Subject untrained'
    ... assert TrainingStatus[status.upper()] in TrainingStatus.TRAINED ^ TrainingStatus.READY

    # Get the next training status
    >>> next(member for member in sorted(TrainingStatus) if member > TrainingStatus[status.upper()])
    <TrainingStatus.READY4RECORDING: 128>

    Notes
    -----
    - ~TrainingStatus.TRAINED means any status but trained 1a or trained 1b.
    - A subject may acheive both TRAINED_1A and TRAINED_1B within a single session, therefore it
     is possible to have skipped the TRAINED_1A session status.
    """
    UNTRAINABLE = auto()
    UNBIASABLE = auto()
    IN_TRAINING = auto()
    TRAINED_1A = auto()
    TRAINED_1B = auto()
    READY4EPHYSRIG = auto()
    READY4DELAY = auto()
    READY4RECORDING = auto()
    # Compound training statuses for convenience
    FAILED = UNTRAINABLE | UNBIASABLE
    READY = READY4EPHYSRIG | READY4DELAY | READY4RECORDING
    TRAINED = TRAINED_1A | TRAINED_1B


def get_lab_training_status(lab, date=None, details=True, one=None):
    """
    Computes the training status of all alive and water restricted subjects in a specified lab

    :param lab: lab name (must match the name registered on Alyx)
    :type lab: string
    :param date: the date from which to compute training status from. If not specified will compute
    from the latest date with available data
    :type date: string of format 'YYYY-MM-DD'
    :param details: whether to display all information about training status computation e.g
    performance, number of trials, psychometric fit parameters
    :type details: bool
    :param one: instantiation of ONE class
    """
    one = one or ONE()
    subj_lab = one.alyx.rest('subjects', 'list', lab=lab, alive=True, water_restricted=True)
    subjects = [subj['nickname'] for subj in subj_lab]
    for subj in subjects:
        get_subject_training_status(subj, date=date, details=details, one=one)


def get_subject_training_status(subj, date=None, details=True, one=None):
    """
    Computes the training status of specified subject

    :param subj: subject nickname (must match the name registered on Alyx)
    :type subj: string
    :param date: the date from which to compute training status from. If not specified will compute
    from the latest date with available data
    :type date: string of format 'YYYY-MM-DD'
    :param details: whether to display all information about training status computation e.g
    performance, number of trials, psychometric fit parameters
    :type details: bool
    :param one: instantiation of ONE class
    """
    one = one or ONE()

    trials, task_protocol, ephys_sess, n_delay = get_sessions(subj, date=date, one=one)
    if not trials:
        return
    sess_dates = list(trials.keys())
    status, info = get_training_status(trials, task_protocol, ephys_sess, n_delay)

    if details:
        if np.any(info.get('psych')):
            display_status(subj, sess_dates, status, perf_easy=info.perf_easy,
                           n_trials=info.n_trials, psych=info.psych, rt=info.rt)
        elif np.any(info.get('psych_20')):
            display_status(subj, sess_dates, status, perf_easy=info.perf_easy,
                           n_trials=info.n_trials, psych_20=info.psych_20, psych_80=info.psych_80,
                           rt=info.rt)
    else:
        display_status(subj, sess_dates, status)


def get_sessions(subj, date=None, one=None):
    """
    Download and load in training data for a specfied subject. If a date is given it will load data
    from the three (or as many are available) previous sessions up to the specified date, if not it
    will load data from the last three training sessions that have data available

    :param subj: subject nickname (must match the name registered on Alyx)
    :type subj: string
    :param date: the date from which to compute training status from. If not specified will compute
    from the latest date with available data
    :type date: string of format 'YYYY-MM-DD'
    :param one: instantiation of ONE class
    :returns:
        - trials - dict of trials objects where each key is the session date
        - task_protocol - list of the task protocol used for each of the sessions
        - ephys_sess_data - list of dates where training was conducted on ephys rig. Empty list if
                            all sessions on training rig
        - n_delay - number of sessions on ephys rig that had delay prior to starting session
                    > 15min. Returns 0 is no sessions detected
    """
    one = one or ONE()

    if date is None:
        # compute from yesterday
        specified_date = (datetime.date.today() - datetime.timedelta(days=1))
        latest_sess = specified_date.strftime("%Y-%m-%d")
        latest_minus_week = (datetime.date.today() -
                             datetime.timedelta(days=8)).strftime("%Y-%m-%d")
    else:
        # compute from the date specified
        specified_date = datetime.datetime.strptime(date, '%Y-%m-%d')
        latest_minus_week = (specified_date - datetime.timedelta(days=7)).strftime("%Y-%m-%d")
        latest_sess = date

    sessions = one.alyx.rest('sessions', 'list', subject=subj, date_range=[latest_minus_week,
                             latest_sess], dataset_types='trials.goCueTrigger_times')

    # If not enough sessions in the last week, then just fetch them all
    if len(sessions) < 3:
        specified_date_plus = (specified_date + datetime.timedelta(days=1)).strftime("%Y-%m-%d")
        django_query = 'start_time__lte,' + specified_date_plus
        sessions = one.alyx.rest('sessions', 'list', subject=subj,
                                 dataset_types='trials.goCueTrigger_times', django=django_query)

        # If still 0 sessions then return with warning
        if len(sessions) == 0:
            _logger.warning(f"No training sessions detected for {subj}")
            return [None] * 4

    trials = Bunch()
    task_protocol = []
    sess_dates = []
    if len(sessions) < 3:
        for n, _ in enumerate(sessions):
            try:
                trials_ = one.load_object(sessions[n]['url'].split('/')[-1], 'trials')
            except ALFObjectNotFound:
                trials_ = None

            if trials_:
                task_protocol.append(re.search('tasks_(.*)Choice',
                                     sessions[n]['task_protocol']).group(1))
                sess_dates.append(sessions[n]['start_time'][:10])
                trials[sessions[n]['start_time'][:10]] = trials_

    else:
        n = 0
        while len(trials) < 3:
            print(sessions[n]['url'].split('/')[-1])
            try:
                trials_ = one.load_object(sessions[n]['url'].split('/')[-1], 'trials')
            except ALFObjectNotFound:
                trials_ = None

            if trials_:
                task_protocol.append(re.search('tasks_(.*)Choice',
                                     sessions[n]['task_protocol']).group(1))
                sess_dates.append(sessions[n]['start_time'][:10])
                trials[sessions[n]['start_time'][:10]] = trials_

            n += 1

    if not np.any(np.array(task_protocol) == 'training'):
        ephys_sess = one.alyx.rest('sessions', 'list', subject=subj,
                                   date_range=[sess_dates[-1], sess_dates[0]],
                                   django='json__PYBPOD_BOARD__icontains,ephys')
        if len(ephys_sess) > 0:
            ephys_sess_dates = [sess['start_time'][:10] for sess in ephys_sess]

            n_delay = len(one.alyx.rest('sessions', 'list', subject=subj,
                                        date_range=[sess_dates[-1], sess_dates[0]],
                                        django='json__SESSION_START_DELAY_SEC__gte,900'))
        else:
            ephys_sess_dates = []
            n_delay = 0
    else:
        ephys_sess_dates = []
        n_delay = 0

    return trials, task_protocol, ephys_sess_dates, n_delay


def get_training_status(trials, task_protocol, ephys_sess_dates, n_delay):
    """
    Compute training status of a subject from three consecutive training datasets

    :param trials: dict containing trials objects from three consective training sessions
    :type trials: Bunch
    :param task_protocol: task protocol used for the three training session, can be 'training',
    'biased' or 'ephys'
    :type task_protocol: list of strings
    :param ephys_sess_dates: dates of sessions conducted on ephys rig
    :type ephys_sess_dates: list of strings
    :param n_delay: number of sessions on ephys rig with delay before start > 15 min
    :type n_delay: int
    :returns:
        - status - training status of subject
        - info - Bunch containing performance metrics that decide training status e.g performance
                 on easy trials, number of trials, psychometric fit parameters, reaction time
    """

    info = Bunch()
    trials_all = concatenate_trials(trials)

    # Case when all sessions are trainingChoiceWorld
    if np.all(np.array(task_protocol) == 'training'):
        signed_contrast = get_signed_contrast(trials_all)
        (info.perf_easy, info.n_trials,
         info.psych, info.rt) = compute_training_info(trials, trials_all)
        if not np.any(signed_contrast == 0):
            status = 'in training'
        else:
            if criterion_1b(info.psych, info.n_trials, info.perf_easy, info.rt):
                status = 'trained 1b'
            elif criterion_1a(info.psych, info.n_trials, info.perf_easy):
                status = 'trained 1a'
            else:
                status = 'in training'

        return status, info

    # Case when there are < 3 biasedChoiceWorld sessions after reaching trained_1b criterion
    if ~np.all(np.array(task_protocol) == 'training') and \
            np.any(np.array(task_protocol) == 'training'):
        status = 'trained 1b'
        (info.perf_easy, info.n_trials,
         info.psych, info.rt) = compute_training_info(trials, trials_all)

        return status, info

    # Case when there is biasedChoiceWorld or ephysChoiceWorld in last three sessions
    if not np.any(np.array(task_protocol) == 'training'):

        (info.perf_easy, info.n_trials,
         info.psych_20, info.psych_80,
         info.rt) = compute_bias_info(trials, trials_all)
        # We are still on training rig and so all sessions should be biased
        if len(ephys_sess_dates) == 0:
            assert np.all(np.array(task_protocol) == 'biased')
            if criterion_ephys(info.psych_20, info.psych_80, info.n_trials, info.perf_easy,
                               info.rt):
                status = 'ready4ephysrig'
            else:
                status = 'trained 1b'

        elif len(ephys_sess_dates) < 3:
            assert all(date in trials for date in ephys_sess_dates)
            perf_ephys_easy = np.array([compute_performance_easy(trials[k]) for k in
                                        ephys_sess_dates])
            n_ephys_trials = np.array([compute_n_trials(trials[k]) for k in ephys_sess_dates])

            if criterion_delay(n_ephys_trials, perf_ephys_easy):
                status = 'ready4delay'
            else:
                status = 'ready4ephysrig'

        elif len(ephys_sess_dates) >= 3:
            if n_delay > 0 and \
                    criterion_ephys(info.psych_20, info.psych_80, info.n_trials, info.perf_easy,
                                    info.rt):
                status = 'ready4recording'
            elif criterion_delay(info.n_trials, info.perf_easy):
                status = 'ready4delay'
            else:
                status = 'ready4ephysrig'

        return status, info


def display_status(subj, sess_dates, status, perf_easy=None, n_trials=None, psych=None,
                   psych_20=None, psych_80=None, rt=None):
    """
    Display training status of subject to terminal

    :param subj: subject nickname
    :type subj: string
    :param sess_dates: training session dates used to determine training status
    :type sess_dates: list of strings
    :param status: training status of subject
    :type status: string
    :param perf_easy: performance on easy trials for each training sessions
    :type perf_easy: np.array
    :param n_trials: number of trials for each training sessions
    :type n_trials: np.array
    :param psych: parameters of psychometric curve fit to data from all training sessions
    :type psych: np.array - bias, threshold, lapse high, lapse low
    :param psych_20: parameters of psychometric curve fit to data in 20 (probability left) block
    from all training sessions
    :type psych_20: np.array - bias, threshold, lapse high, lapse low
    :param psych_80: parameters of psychometric curve fit to data in 80 (probability left) block
    from all training sessions
    :type psych_80: np.array - bias, threshold, lapse high, lapse low
    :param rt: median reaction time on zero contrast trials across all training sessions (if nan
    indicates no zero contrast stimuli in training sessions)
    """

    if perf_easy is None:
        print(f"\n{subj} : {status} \nSession dates=[{sess_dates[0]}, {sess_dates[1]}, "
              f"{sess_dates[2]}]")
    elif psych_20 is None:
        print(f"\n{subj} : {status} \nSession dates={[x for x in sess_dates]}, "
              f"Perf easy={[np.around(pe,2) for pe in perf_easy]}, "
              f"N trials={[nt for nt in n_trials]} "
              f"\nPsych fit over last 3 sessions: "
              f"bias={np.around(psych[0],2)}, thres={np.around(psych[1],2)}, "
              f"lapse_low={np.around(psych[2],2)}, lapse_high={np.around(psych[3],2)} "
              f"\nMedian reaction time at 0 contrast over last 3 sessions = "
              f"{np.around(rt,2)}")

    else:
        print(f"\n{subj} : {status} \nSession dates={[x for x in sess_dates]}, "
              f"Perf easy={[np.around(pe,2) for pe in perf_easy]}, "
              f"N trials={[nt for nt in n_trials]} "
              f"\nPsych fit over last 3 sessions (20): "
              f"bias={np.around(psych_20[0],2)}, thres={np.around(psych_20[1],2)}, "
              f"lapse_low={np.around(psych_20[2],2)}, lapse_high={np.around(psych_20[3],2)} "
              f"\nPsych fit over last 3 sessions (80): bias={np.around(psych_80[0],2)}, "
              f"thres={np.around(psych_80[1],2)}, lapse_low={np.around(psych_80[2],2)}, "
              f"lapse_high={np.around(psych_80[3],2)} "
              f"\nMedian reaction time at 0 contrast over last 3 sessions = "
              f"{np.around(rt, 2)}")


def concatenate_trials(trials):
    """
    Concatenate trials from different training sessions

    :param trials: dict containing trials objects from three consecutive training sessions,
    keys are session dates
    :type trials: Bunch
    :return: trials object with data concatenated over three training sessions
    :rtype: dict
    """
    trials_all = Bunch()
    for k in TRIALS_KEYS:
        trials_all[k] = np.concatenate(list(trials[kk][k] for kk in trials.keys()))

    return trials_all


def compute_training_info(trials, trials_all):
    """
    Compute all relevant performance metrics for when subject is on trainingChoiceWorld

    :param trials: dict containing trials objects from three consective training sessions,
    keys are session dates
    :type trials: Bunch
    :param trials_all: trials object with data concatenated over three training sessions
    :type trials_all: Bunch
    :returns:
        - perf_easy - performance of easy trials for each session
        - n_trials - number of trials in each session
        - psych - parameters for psychometric curve fit to all sessions
        - rt - median reaction time for zero contrast stimuli over all sessions
    """

    signed_contrast = get_signed_contrast(trials_all)
    perf_easy = np.array([compute_performance_easy(trials[k]) for k in trials.keys()])
    n_trials = np.array([compute_n_trials(trials[k]) for k in trials.keys()])
    psych = compute_psychometric(trials_all, signed_contrast=signed_contrast)
    rt = compute_median_reaction_time(trials_all, contrast=0, signed_contrast=signed_contrast)

    return perf_easy, n_trials, psych, rt


def compute_bias_info(trials, trials_all):
    """
    Compute all relevant performance metrics for when subject is on biasedChoiceWorld

    :param trials: dict containing trials objects from three consective training sessions,
    keys are session dates
    :type trials: Bunch
    :param trials_all: trials object with data concatenated over three training sessions
    :type trials_all: Bunch
    :returns:
        - perf_easy - performance of easy trials for each session
        - n_trials - number of trials in each session
        - psych_20 - parameters for psychometric curve fit to trials in 20 block over all sessions
        - psych_80 - parameters for psychometric curve fit to trials in 80 block over all sessions
        - rt - median reaction time for zero contrast stimuli over all sessions
    """

    signed_contrast = get_signed_contrast(trials_all)
    perf_easy = np.array([compute_performance_easy(trials[k]) for k in trials.keys()])
    n_trials = np.array([compute_n_trials(trials[k]) for k in trials.keys()])
    psych_20 = compute_psychometric(trials_all, signed_contrast=signed_contrast, block=0.2)
    psych_80 = compute_psychometric(trials_all, signed_contrast=signed_contrast, block=0.8)
    rt = compute_median_reaction_time(trials_all, contrast=0, signed_contrast=signed_contrast)

    return perf_easy, n_trials, psych_20, psych_80, rt


def get_signed_contrast(trials):
    """
    Compute signed contrast from trials object

    :param trials: trials object that must contain contrastLeft and contrastRight keys
    :type trials: dict
    returns: array of signed contrasts in percent, where -ve values are on the left
    """
    # Replace NaNs with zeros, stack and take the difference
    contrast = np.nan_to_num(np.c_[trials['contrastLeft'], trials['contrastRight']])
    return np.diff(contrast).flatten() * 100


def compute_performance_easy(trials):
    """
    Compute performance on easy trials (stimulus >= 50 %) from trials object

    :param trials: trials object that must contain contrastLeft, contrastRight and feedbackType
    keys
    :type trials: dict
    returns: float containing performance on easy contrast trials
    """
    signed_contrast = get_signed_contrast(trials)
    easy_trials = np.where(np.abs(signed_contrast) >= 50)[0]
    return np.sum(trials['feedbackType'][easy_trials] == 1) / easy_trials.shape[0]


def compute_performance(trials, signed_contrast=None, block=None, prob_right=False):
    """
    Compute performance on all trials at each contrast level from trials object

    :param trials: trials object that must contain contrastLeft, contrastRight and feedbackType
    keys
    :type trials: dict
    returns: float containing performance on easy contrast trials
    """
    if signed_contrast is None:
        signed_contrast = get_signed_contrast(trials)

    if block is None:
        block_idx = np.full(trials.probabilityLeft.shape, True, dtype=bool)
    else:
        block_idx = trials.probabilityLeft == block

    if not np.any(block_idx):
        return np.nan * np.zeros(3)

    contrasts, n_contrasts = np.unique(signed_contrast[block_idx], return_counts=True)

    if not prob_right:
        correct = trials.feedbackType == 1
        performance = np.vectorize(lambda x: np.mean(correct[(x == signed_contrast) & block_idx]))(contrasts)
    else:
        rightward = trials.choice == -1
        # Calculate the proportion rightward for each contrast type
        performance = np.vectorize(lambda x: np.mean(rightward[(x == signed_contrast) & block_idx]))(contrasts)

    return performance, contrasts, n_contrasts


def compute_n_trials(trials):
    """
    Compute number of trials in trials object

    :param trials: trials object
    :type trials: dict
    returns: int containing number of trials in session
    """
    return trials['choice'].shape[0]


def compute_psychometric(trials, signed_contrast=None, block=None, plotting=False, compute_ci=False, alpha=0.32):
    """
    Compute psychometric fit parameters for trials object

    :param trials: trials object that must contain contrastLeft, contrastRight and probabilityLeft
    :type trials: dict
    :param signed_contrast: array of signed contrasts in percent, where -ve values are on the left
    :type signed_contrast: np.array
    :param block: biased block can be either 0.2 or 0.8
    :type block: float
    :return: array of psychometric fit parameters - bias, threshold, lapse high, lapse low
    """

    if signed_contrast is None:
        signed_contrast = get_signed_contrast(trials)

    if block is None:
        block_idx = np.full(trials.probabilityLeft.shape, True, dtype=bool)
    else:
        block_idx = trials.probabilityLeft == block

    if not np.any(block_idx):
        return np.nan * np.zeros(4)

    prob_choose_right, contrasts, n_contrasts = compute_performance(trials, signed_contrast=signed_contrast, block=block,
                                                                    prob_right=True)

    if plotting:
        psych, _ = psy.mle_fit_psycho(
            np.vstack([contrasts, n_contrasts, prob_choose_right]),
            P_model='erf_psycho_2gammas',
            parstart=np.array([0., 40., 0.1, 0.1]),
            parmin=np.array([-50., 10., 0., 0.]),
            parmax=np.array([50., 50., 0.2, 0.2]),
            nfits=10)
    else:

        psych, _ = psy.mle_fit_psycho(
            np.vstack([contrasts, n_contrasts, prob_choose_right]),
            P_model='erf_psycho_2gammas',
            parstart=np.array([np.mean(contrasts), 20., 0.05, 0.05]),
            parmin=np.array([np.min(contrasts), 0., 0., 0.]),
            parmax=np.array([np.max(contrasts), 100., 1, 1]))

    if compute_ci:
        import statsmodels.stats.proportion as smp # noqa
        # choice == -1 means contrast on right hand side
        n_right = np.vectorize(lambda x: np.sum(trials['choice'][(x == signed_contrast) & block_idx] == -1))(contrasts)
        ci = smp.proportion_confint(n_right, n_contrasts, alpha=alpha / 10, method='normal') - prob_choose_right

        return psych, ci
    else:
        return psych


def compute_median_reaction_time(trials, stim_on_type='stimOn_times', contrast=None, signed_contrast=None):
    """
    Compute median reaction time on zero contrast trials from trials object

    :param trials: trials object that must contain response_times and stimOn_times
    :type trials: dict
    :param stim_on_type: feedback from which to compute the reaction time. Default is stimOn_times
    i.e when stimulus is presented
    :type stim_on_type: string (must be a valid key in trials object)
    :param signed_contrast: array of signed contrasts in percent, where -ve values are on the left
    :type signed_contrast: np.array
    :return: float of median reaction time at zero contrast (returns nan if no zero contrast
    trials in trials object)
    """
    if signed_contrast is None:
        signed_contrast = get_signed_contrast(trials)

    if contrast is None:
        contrast_idx = np.full(trials.probabilityLeft.shape, True, dtype=bool)
    else:
        contrast_idx = signed_contrast == contrast

    if np.any(contrast_idx):
        reaction_time = np.nanmedian((trials.response_times - trials[stim_on_type])
                                     [contrast_idx])
    else:
        reaction_time = np.nan

    return reaction_time


def compute_reaction_time(trials, stim_on_type='stimOn_times', stim_off_type='response_times', signed_contrast=None, block=None,
                          compute_ci=False, alpha=0.32):
    """
    Compute median reaction time for all contrasts
    :param trials: trials object that must contain response_times and stimOn_times
    :param stim_on_type:
    :param stim_off_type:
    :param signed_contrast:
    :param block:
    :return:
    """

    if signed_contrast is None:
        signed_contrast = get_signed_contrast(trials)

    if block is None:
        block_idx = np.full(trials.probabilityLeft.shape, True, dtype=bool)
    else:
        block_idx = trials.probabilityLeft == block

    contrasts, n_contrasts = np.unique(signed_contrast[block_idx], return_counts=True)
    reaction_time = np.vectorize(lambda x: np.nanmedian((trials[stim_off_type] - trials[stim_on_type])
                                                        [(x == signed_contrast) & block_idx]))(contrasts)
    if compute_ci:
        ci = np.full((contrasts.size, 2), np.nan)
        for i, x in enumerate(contrasts):
            data = (trials[stim_off_type] - trials[stim_on_type])[(x == signed_contrast) & block_idx]
            bt = bootstrap((data,), np.nanmedian, confidence_level=1 - alpha)
            ci[i, 0] = bt.confidence_interval.low
            ci[i, 1] = bt.confidence_interval.high

        return reaction_time, contrasts, n_contrasts, ci
    else:
        return reaction_time, contrasts, n_contrasts,


def criterion_1a(psych, n_trials, perf_easy):
    """
    Returns bool indicating whether criterion for trained_1a is met. All criteria documented here
    (https://figshare.com/articles/preprint/A_standardized_and_reproducible_method_to_measure_
    decision-making_in_mice_Appendix_2_IBL_protocol_for_mice_training/11634729)
    """

    criterion = (abs(psych[0]) < 16 and psych[1] < 19 and psych[2] < 0.2 and psych[3] < 0.2 and
                 np.all(n_trials > 200) and np.all(perf_easy > 0.8))
    return criterion


def criterion_1b(psych, n_trials, perf_easy, rt):
    """
    Returns bool indicating whether criterion for trained_1b is met.
    """
    criterion = (abs(psych[0]) < 10 and psych[1] < 20 and psych[2] < 0.1 and psych[3] < 0.1 and
                 np.all(n_trials > 400) and np.all(perf_easy > 0.9) and rt < 2)
    return criterion


def criterion_ephys(psych_20, psych_80, n_trials, perf_easy, rt):
    """
    Returns bool indicating whether criterion for ready4ephysrig or ready4recording is met.
    """
    criterion = (psych_20[2] < 0.1 and psych_20[3] < 0.1 and psych_80[2] < 0.1 and psych_80[3] and
                 psych_80[0] - psych_20[0] > 5 and np.all(n_trials > 400) and
                 np.all(perf_easy > 0.9) and rt < 2)
    return criterion


def criterion_delay(n_trials, perf_easy):
    """
    Returns bool indicating whether criterion for ready4delay is met.
    """
    criterion = np.any(n_trials > 400) and np.any(perf_easy > 0.9)
    return criterion


def plot_psychometric(trials, ax=None, title=None, plot_ci=False, ci_aplha=0.32, **kwargs):
    """
    Function to plot pyschometric curve plots a la datajoint webpage
    :param trials:
    :return:
    """

    signed_contrast = get_signed_contrast(trials)
    contrasts_fit = np.arange(-100, 100)

    prob_right_50, contrasts_50, _ = compute_performance(trials, signed_contrast=signed_contrast, block=0.5, prob_right=True)
    out_50 = compute_psychometric(trials, signed_contrast=signed_contrast, block=0.5, plotting=True,
                                  compute_ci=plot_ci, alpha=ci_aplha)
    pars_50 = out_50[0] if plot_ci else out_50
    prob_right_fit_50 = psy.erf_psycho_2gammas(pars_50, contrasts_fit)

    prob_right_20, contrasts_20, _ = compute_performance(trials, signed_contrast=signed_contrast, block=0.2, prob_right=True)
    out_20 = compute_psychometric(trials, signed_contrast=signed_contrast, block=0.2, plotting=True,
                                  compute_ci=plot_ci, alpha=ci_aplha)
    pars_20 = out_20[0] if plot_ci else out_20
    prob_right_fit_20 = psy.erf_psycho_2gammas(pars_20, contrasts_fit)

    prob_right_80, contrasts_80, _ = compute_performance(trials, signed_contrast=signed_contrast, block=0.8, prob_right=True)
    out_80 = compute_psychometric(trials, signed_contrast=signed_contrast, block=0.8, plotting=True,
                                  compute_ci=plot_ci, alpha=ci_aplha)
    pars_80 = out_80[0] if plot_ci else out_80
    prob_right_fit_80 = psy.erf_psycho_2gammas(pars_80, contrasts_fit)

    cmap = sns.diverging_palette(20, 220, n=3, center="dark")

    if not ax:
        fig, ax = plt.subplots(**kwargs)
    else:
        fig = plt.gcf()

    fit_50 = ax.plot(contrasts_fit, prob_right_fit_50, color=cmap[1])
    data_50 = ax.scatter(contrasts_50, prob_right_50, color=cmap[1])
    fit_20 = ax.plot(contrasts_fit, prob_right_fit_20, color=cmap[0])
    data_20 = ax.scatter(contrasts_20, prob_right_20, color=cmap[0])
    fit_80 = ax.plot(contrasts_fit, prob_right_fit_80, color=cmap[2])
    data_80 = ax.scatter(contrasts_80, prob_right_80, color=cmap[2])

    if plot_ci:
        errbar_50 = np.c_[np.abs(out_50[1][0]), np.abs(out_50[1][1])].T
        errbar_20 = np.c_[np.abs(out_20[1][0]), np.abs(out_20[1][1])].T
        errbar_80 = np.c_[np.abs(out_80[1][0]), np.abs(out_80[1][1])].T

        ax.errorbar(contrasts_50, prob_right_50, yerr=errbar_50, ecolor=cmap[1], fmt='none', capsize=5, alpha=0.4)
        ax.errorbar(contrasts_20, prob_right_20, yerr=errbar_20, ecolor=cmap[0], fmt='none', capsize=5, alpha=0.4)
        ax.errorbar(contrasts_80, prob_right_80, yerr=errbar_80, ecolor=cmap[2], fmt='none', capsize=5, alpha=0.4)

    ax.legend([fit_50[0], data_50, fit_20[0], data_20, fit_80[0], data_80],
              ['p_left=0.5 fit', 'p_left=0.5 data', 'p_left=0.2 fit', 'p_left=0.2 data', 'p_left=0.8 fit', 'p_left=0.8 data'],
              loc='upper left')
    ax.set_ylim(-0.05, 1.05)
    ax.set_ylabel('Probability choosing right')
    ax.set_xlabel('Contrasts')
    if title:
        ax.set_title(title)

    return fig, ax


def plot_reaction_time(trials, ax=None, title=None, plot_ci=False, ci_alpha=0.32, **kwargs):
    """
    Function to plot reaction time against contrast a la datajoint webpage (inversed for some reason??)
    :param trials:
    :return:
    """

    signed_contrast = get_signed_contrast(trials)
    out_50 = compute_reaction_time(trials, signed_contrast=signed_contrast, block=0.5, compute_ci=plot_ci, alpha=ci_alpha)
    out_20 = compute_reaction_time(trials, signed_contrast=signed_contrast, block=0.2, compute_ci=plot_ci, alpha=ci_alpha)
    out_80 = compute_reaction_time(trials, signed_contrast=signed_contrast, block=0.8, compute_ci=plot_ci, alpha=ci_alpha)

    cmap = sns.diverging_palette(20, 220, n=3, center="dark")

    if not ax:
        fig, ax = plt.subplots(**kwargs)
    else:
        fig = plt.gcf()

    data_50 = ax.plot(out_50[1], out_50[0], '-o', color=cmap[1])
    data_20 = ax.plot(out_20[1], out_20[0], '-o', color=cmap[0])
    data_80 = ax.plot(out_80[1], out_80[0], '-o', color=cmap[2])

    if plot_ci:
        errbar_50 = np.c_[out_50[0] - out_50[3][:, 0], out_50[3][:, 1] - out_50[0]].T
        errbar_20 = np.c_[out_20[0] - out_20[3][:, 0], out_20[3][:, 1] - out_20[0]].T
        errbar_80 = np.c_[out_80[0] - out_80[3][:, 0], out_80[3][:, 1] - out_80[0]].T

        ax.errorbar(out_50[1], out_50[0], yerr=errbar_50, ecolor=cmap[1], fmt='none', capsize=5, alpha=0.4)
        ax.errorbar(out_20[1], out_20[0], yerr=errbar_20, ecolor=cmap[0], fmt='none', capsize=5, alpha=0.4)
        ax.errorbar(out_80[1], out_80[0], yerr=errbar_80, ecolor=cmap[2], fmt='none', capsize=5, alpha=0.4)

    ax.legend([data_50[0], data_20[0], data_80[0]],
              ['p_left=0.5 data', 'p_left=0.2 data', 'p_left=0.8 data'],
              loc='upper left')
    ax.set_ylabel('Reaction time (s)')
    ax.set_xlabel('Contrasts')

    if title:
        ax.set_title(title)

    return fig, ax


def plot_reaction_time_over_trials(trials, stim_on_type='stimOn_times', ax=None, title=None, **kwargs):
    """
    Function to plot reaction time with trial number a la datajoint webpage

    :param trials:
    :param stim_on_type:
    :param ax:
    :param title:
    :param kwargs:
    :return:
    """

    reaction_time = pd.DataFrame()
    reaction_time['reaction_time'] = trials.response_times - trials[stim_on_type]
    reaction_time.index = reaction_time.index + 1
    reaction_time_rolled = reaction_time['reaction_time'].rolling(window=10).median()
    reaction_time_rolled = reaction_time_rolled.where((pd.notnull(reaction_time_rolled)), None)
    reaction_time = reaction_time.where((pd.notnull(reaction_time)), None)

    if not ax:
        fig, ax = plt.subplots(**kwargs)
    else:
        fig = plt.gcf()

    ax.scatter(np.arange(len(reaction_time.values)), reaction_time.values, s=16, color='darkgray')
    ax.plot(np.arange(len(reaction_time_rolled.values)), reaction_time_rolled.values, color='k', linewidth=2)
    ax.set_yscale('log')
    ax.set_ylim(0.1, 100)
    ax.yaxis.set_major_formatter(matplotlib.ticker.ScalarFormatter())
    ax.set_ylabel('Reaction time (s)')
    ax.set_xlabel('Trial number')
    if title:
        ax.set_title(title)

    return fig, ax


<<<<<<< HEAD
def query_criterion(subject, status, from_status=None, one=None):
    """
=======
def query_criterion(subject, status, from_status=None, one=None, validate=True):
    """Get the session for which a given training criterion was met.
>>>>>>> dbb2c4f2

    Parameters
    ----------
    subject : str
        The subject name.
    status : str
        The training status to query for.
    from_status : str, optional
        Count number of sessions and days from reaching `from_status` to `status`.
    one : one.api.OneAlyx, optional
        An instance of ONE.
<<<<<<< HEAD
=======
    validate : bool
        If true, check if status in TrainingStatus enumeration. Set to false for non-standard
        training pipelines.
>>>>>>> dbb2c4f2

    Returns
    -------
    str
        The eID of the first session where this training status was reached.
    int
        The number of sessions it took to reach `status` (optionally from reaching `from_status`).
    int
        The number of days it tool to reach `status` (optionally from reaching `from_status`).
    """
<<<<<<< HEAD
=======
    if validate:
        status = status.lower().replace(' ', '_')
        try:
            status = TrainingStatus[status.upper().replace(' ', '_')].name.lower()
        except KeyError as ex:
            raise ValueError(
                f'Unknown status "{status}". For non-standard training protocols set validate=False'
            ) from ex
>>>>>>> dbb2c4f2
    one = one or ONE()
    subject_json = one.alyx.rest('subjects', 'read', id=subject)['json']
    if not (criteria := subject_json.get('trained_criteria')) or status not in criteria:
        return None, None, None
<<<<<<< HEAD
    to_date = criteria[status]
    from_date = criteria.get(from_status)
    eids, det = one.search(subject=subject, date_range=[from_date, to_date], details=True)
    date_range = list(map(datetime.date.fromisoformat, (det[0], det[-1])))
    return eids[-1], len(eids), (date_range[1] - date_range[0]).days

=======
    to_date, eid = criteria[status]
    from_date, _ = criteria.get(from_status, (None, None))
    eids, det = one.search(subject=subject, date_range=[from_date, to_date], details=True)
    if len(eids) == 0:
        return eid, None, None
    delta_date = det[0]['date'] - det[-1]['date']
    return eid, len(eids), delta_date.days

>>>>>>> dbb2c4f2
<|MERGE_RESOLUTION|>--- conflicted
+++ resolved
@@ -1,883 +1,856 @@
-<<<<<<< HEAD
-"""Functions to compute and query the training status during the IBL task."""
-from one.api import ONE
-from one.alf.exceptions import ALFObjectNotFound
-=======
-import logging
->>>>>>> dbb2c4f2
-import datetime
-import re
-from enum import IntFlag, auto, unique
-
-import numpy as np
-import matplotlib
-import matplotlib.pyplot as plt
-import seaborn as sns
-import pandas as pd
-from scipy.stats import bootstrap
-from iblutil.util import Bunch
-from one.api import ONE
-from one.alf.exceptions import ALFObjectNotFound
-
-import brainbox.behavior.pyschofit as psy
-
-_logger = logging.getLogger('ibllib')
-
-TRIALS_KEYS = ['contrastLeft',
-               'contrastRight',
-               'feedbackType',
-               'probabilityLeft',
-               'choice',
-               'response_times',
-               'stimOn_times']
-
-
-@unique
-class TrainingStatus(IntFlag):
-    """Standard IBL training criteria.
-
-    Enumeration allows for comparisons between training status.
-
-    Examples
-    --------
-    >>> status = 'ready4delay'
-    ... assert TrainingStatus[status.upper()] is TrainingStatus.READY4DELAY
-    ... assert TrainingStatus[status.upper()] not in TrainingStatus.FAILED, 'Subject failed training'
-    ... assert TrainingStatus[status.upper()] >= TrainingStatus.TRAINED, 'Subject untrained'
-    ... assert TrainingStatus[status.upper()] > TrainingStatus.IN_TRAINING, 'Subject untrained'
-    ... assert TrainingStatus[status.upper()] in ~TrainingStatus.FAILED, 'Subject untrained'
-    ... assert TrainingStatus[status.upper()] in TrainingStatus.TRAINED ^ TrainingStatus.READY
-
-    # Get the next training status
-    >>> next(member for member in sorted(TrainingStatus) if member > TrainingStatus[status.upper()])
-    <TrainingStatus.READY4RECORDING: 128>
-
-    Notes
-    -----
-    - ~TrainingStatus.TRAINED means any status but trained 1a or trained 1b.
-    - A subject may acheive both TRAINED_1A and TRAINED_1B within a single session, therefore it
-     is possible to have skipped the TRAINED_1A session status.
-    """
-    UNTRAINABLE = auto()
-    UNBIASABLE = auto()
-    IN_TRAINING = auto()
-    TRAINED_1A = auto()
-    TRAINED_1B = auto()
-    READY4EPHYSRIG = auto()
-    READY4DELAY = auto()
-    READY4RECORDING = auto()
-    # Compound training statuses for convenience
-    FAILED = UNTRAINABLE | UNBIASABLE
-    READY = READY4EPHYSRIG | READY4DELAY | READY4RECORDING
-    TRAINED = TRAINED_1A | TRAINED_1B
-
-
-def get_lab_training_status(lab, date=None, details=True, one=None):
-    """
-    Computes the training status of all alive and water restricted subjects in a specified lab
-
-    :param lab: lab name (must match the name registered on Alyx)
-    :type lab: string
-    :param date: the date from which to compute training status from. If not specified will compute
-    from the latest date with available data
-    :type date: string of format 'YYYY-MM-DD'
-    :param details: whether to display all information about training status computation e.g
-    performance, number of trials, psychometric fit parameters
-    :type details: bool
-    :param one: instantiation of ONE class
-    """
-    one = one or ONE()
-    subj_lab = one.alyx.rest('subjects', 'list', lab=lab, alive=True, water_restricted=True)
-    subjects = [subj['nickname'] for subj in subj_lab]
-    for subj in subjects:
-        get_subject_training_status(subj, date=date, details=details, one=one)
-
-
-def get_subject_training_status(subj, date=None, details=True, one=None):
-    """
-    Computes the training status of specified subject
-
-    :param subj: subject nickname (must match the name registered on Alyx)
-    :type subj: string
-    :param date: the date from which to compute training status from. If not specified will compute
-    from the latest date with available data
-    :type date: string of format 'YYYY-MM-DD'
-    :param details: whether to display all information about training status computation e.g
-    performance, number of trials, psychometric fit parameters
-    :type details: bool
-    :param one: instantiation of ONE class
-    """
-    one = one or ONE()
-
-    trials, task_protocol, ephys_sess, n_delay = get_sessions(subj, date=date, one=one)
-    if not trials:
-        return
-    sess_dates = list(trials.keys())
-    status, info = get_training_status(trials, task_protocol, ephys_sess, n_delay)
-
-    if details:
-        if np.any(info.get('psych')):
-            display_status(subj, sess_dates, status, perf_easy=info.perf_easy,
-                           n_trials=info.n_trials, psych=info.psych, rt=info.rt)
-        elif np.any(info.get('psych_20')):
-            display_status(subj, sess_dates, status, perf_easy=info.perf_easy,
-                           n_trials=info.n_trials, psych_20=info.psych_20, psych_80=info.psych_80,
-                           rt=info.rt)
-    else:
-        display_status(subj, sess_dates, status)
-
-
-def get_sessions(subj, date=None, one=None):
-    """
-    Download and load in training data for a specfied subject. If a date is given it will load data
-    from the three (or as many are available) previous sessions up to the specified date, if not it
-    will load data from the last three training sessions that have data available
-
-    :param subj: subject nickname (must match the name registered on Alyx)
-    :type subj: string
-    :param date: the date from which to compute training status from. If not specified will compute
-    from the latest date with available data
-    :type date: string of format 'YYYY-MM-DD'
-    :param one: instantiation of ONE class
-    :returns:
-        - trials - dict of trials objects where each key is the session date
-        - task_protocol - list of the task protocol used for each of the sessions
-        - ephys_sess_data - list of dates where training was conducted on ephys rig. Empty list if
-                            all sessions on training rig
-        - n_delay - number of sessions on ephys rig that had delay prior to starting session
-                    > 15min. Returns 0 is no sessions detected
-    """
-    one = one or ONE()
-
-    if date is None:
-        # compute from yesterday
-        specified_date = (datetime.date.today() - datetime.timedelta(days=1))
-        latest_sess = specified_date.strftime("%Y-%m-%d")
-        latest_minus_week = (datetime.date.today() -
-                             datetime.timedelta(days=8)).strftime("%Y-%m-%d")
-    else:
-        # compute from the date specified
-        specified_date = datetime.datetime.strptime(date, '%Y-%m-%d')
-        latest_minus_week = (specified_date - datetime.timedelta(days=7)).strftime("%Y-%m-%d")
-        latest_sess = date
-
-    sessions = one.alyx.rest('sessions', 'list', subject=subj, date_range=[latest_minus_week,
-                             latest_sess], dataset_types='trials.goCueTrigger_times')
-
-    # If not enough sessions in the last week, then just fetch them all
-    if len(sessions) < 3:
-        specified_date_plus = (specified_date + datetime.timedelta(days=1)).strftime("%Y-%m-%d")
-        django_query = 'start_time__lte,' + specified_date_plus
-        sessions = one.alyx.rest('sessions', 'list', subject=subj,
-                                 dataset_types='trials.goCueTrigger_times', django=django_query)
-
-        # If still 0 sessions then return with warning
-        if len(sessions) == 0:
-            _logger.warning(f"No training sessions detected for {subj}")
-            return [None] * 4
-
-    trials = Bunch()
-    task_protocol = []
-    sess_dates = []
-    if len(sessions) < 3:
-        for n, _ in enumerate(sessions):
-            try:
-                trials_ = one.load_object(sessions[n]['url'].split('/')[-1], 'trials')
-            except ALFObjectNotFound:
-                trials_ = None
-
-            if trials_:
-                task_protocol.append(re.search('tasks_(.*)Choice',
-                                     sessions[n]['task_protocol']).group(1))
-                sess_dates.append(sessions[n]['start_time'][:10])
-                trials[sessions[n]['start_time'][:10]] = trials_
-
-    else:
-        n = 0
-        while len(trials) < 3:
-            print(sessions[n]['url'].split('/')[-1])
-            try:
-                trials_ = one.load_object(sessions[n]['url'].split('/')[-1], 'trials')
-            except ALFObjectNotFound:
-                trials_ = None
-
-            if trials_:
-                task_protocol.append(re.search('tasks_(.*)Choice',
-                                     sessions[n]['task_protocol']).group(1))
-                sess_dates.append(sessions[n]['start_time'][:10])
-                trials[sessions[n]['start_time'][:10]] = trials_
-
-            n += 1
-
-    if not np.any(np.array(task_protocol) == 'training'):
-        ephys_sess = one.alyx.rest('sessions', 'list', subject=subj,
-                                   date_range=[sess_dates[-1], sess_dates[0]],
-                                   django='json__PYBPOD_BOARD__icontains,ephys')
-        if len(ephys_sess) > 0:
-            ephys_sess_dates = [sess['start_time'][:10] for sess in ephys_sess]
-
-            n_delay = len(one.alyx.rest('sessions', 'list', subject=subj,
-                                        date_range=[sess_dates[-1], sess_dates[0]],
-                                        django='json__SESSION_START_DELAY_SEC__gte,900'))
-        else:
-            ephys_sess_dates = []
-            n_delay = 0
-    else:
-        ephys_sess_dates = []
-        n_delay = 0
-
-    return trials, task_protocol, ephys_sess_dates, n_delay
-
-
-def get_training_status(trials, task_protocol, ephys_sess_dates, n_delay):
-    """
-    Compute training status of a subject from three consecutive training datasets
-
-    :param trials: dict containing trials objects from three consective training sessions
-    :type trials: Bunch
-    :param task_protocol: task protocol used for the three training session, can be 'training',
-    'biased' or 'ephys'
-    :type task_protocol: list of strings
-    :param ephys_sess_dates: dates of sessions conducted on ephys rig
-    :type ephys_sess_dates: list of strings
-    :param n_delay: number of sessions on ephys rig with delay before start > 15 min
-    :type n_delay: int
-    :returns:
-        - status - training status of subject
-        - info - Bunch containing performance metrics that decide training status e.g performance
-                 on easy trials, number of trials, psychometric fit parameters, reaction time
-    """
-
-    info = Bunch()
-    trials_all = concatenate_trials(trials)
-
-    # Case when all sessions are trainingChoiceWorld
-    if np.all(np.array(task_protocol) == 'training'):
-        signed_contrast = get_signed_contrast(trials_all)
-        (info.perf_easy, info.n_trials,
-         info.psych, info.rt) = compute_training_info(trials, trials_all)
-        if not np.any(signed_contrast == 0):
-            status = 'in training'
-        else:
-            if criterion_1b(info.psych, info.n_trials, info.perf_easy, info.rt):
-                status = 'trained 1b'
-            elif criterion_1a(info.psych, info.n_trials, info.perf_easy):
-                status = 'trained 1a'
-            else:
-                status = 'in training'
-
-        return status, info
-
-    # Case when there are < 3 biasedChoiceWorld sessions after reaching trained_1b criterion
-    if ~np.all(np.array(task_protocol) == 'training') and \
-            np.any(np.array(task_protocol) == 'training'):
-        status = 'trained 1b'
-        (info.perf_easy, info.n_trials,
-         info.psych, info.rt) = compute_training_info(trials, trials_all)
-
-        return status, info
-
-    # Case when there is biasedChoiceWorld or ephysChoiceWorld in last three sessions
-    if not np.any(np.array(task_protocol) == 'training'):
-
-        (info.perf_easy, info.n_trials,
-         info.psych_20, info.psych_80,
-         info.rt) = compute_bias_info(trials, trials_all)
-        # We are still on training rig and so all sessions should be biased
-        if len(ephys_sess_dates) == 0:
-            assert np.all(np.array(task_protocol) == 'biased')
-            if criterion_ephys(info.psych_20, info.psych_80, info.n_trials, info.perf_easy,
-                               info.rt):
-                status = 'ready4ephysrig'
-            else:
-                status = 'trained 1b'
-
-        elif len(ephys_sess_dates) < 3:
-            assert all(date in trials for date in ephys_sess_dates)
-            perf_ephys_easy = np.array([compute_performance_easy(trials[k]) for k in
-                                        ephys_sess_dates])
-            n_ephys_trials = np.array([compute_n_trials(trials[k]) for k in ephys_sess_dates])
-
-            if criterion_delay(n_ephys_trials, perf_ephys_easy):
-                status = 'ready4delay'
-            else:
-                status = 'ready4ephysrig'
-
-        elif len(ephys_sess_dates) >= 3:
-            if n_delay > 0 and \
-                    criterion_ephys(info.psych_20, info.psych_80, info.n_trials, info.perf_easy,
-                                    info.rt):
-                status = 'ready4recording'
-            elif criterion_delay(info.n_trials, info.perf_easy):
-                status = 'ready4delay'
-            else:
-                status = 'ready4ephysrig'
-
-        return status, info
-
-
-def display_status(subj, sess_dates, status, perf_easy=None, n_trials=None, psych=None,
-                   psych_20=None, psych_80=None, rt=None):
-    """
-    Display training status of subject to terminal
-
-    :param subj: subject nickname
-    :type subj: string
-    :param sess_dates: training session dates used to determine training status
-    :type sess_dates: list of strings
-    :param status: training status of subject
-    :type status: string
-    :param perf_easy: performance on easy trials for each training sessions
-    :type perf_easy: np.array
-    :param n_trials: number of trials for each training sessions
-    :type n_trials: np.array
-    :param psych: parameters of psychometric curve fit to data from all training sessions
-    :type psych: np.array - bias, threshold, lapse high, lapse low
-    :param psych_20: parameters of psychometric curve fit to data in 20 (probability left) block
-    from all training sessions
-    :type psych_20: np.array - bias, threshold, lapse high, lapse low
-    :param psych_80: parameters of psychometric curve fit to data in 80 (probability left) block
-    from all training sessions
-    :type psych_80: np.array - bias, threshold, lapse high, lapse low
-    :param rt: median reaction time on zero contrast trials across all training sessions (if nan
-    indicates no zero contrast stimuli in training sessions)
-    """
-
-    if perf_easy is None:
-        print(f"\n{subj} : {status} \nSession dates=[{sess_dates[0]}, {sess_dates[1]}, "
-              f"{sess_dates[2]}]")
-    elif psych_20 is None:
-        print(f"\n{subj} : {status} \nSession dates={[x for x in sess_dates]}, "
-              f"Perf easy={[np.around(pe,2) for pe in perf_easy]}, "
-              f"N trials={[nt for nt in n_trials]} "
-              f"\nPsych fit over last 3 sessions: "
-              f"bias={np.around(psych[0],2)}, thres={np.around(psych[1],2)}, "
-              f"lapse_low={np.around(psych[2],2)}, lapse_high={np.around(psych[3],2)} "
-              f"\nMedian reaction time at 0 contrast over last 3 sessions = "
-              f"{np.around(rt,2)}")
-
-    else:
-        print(f"\n{subj} : {status} \nSession dates={[x for x in sess_dates]}, "
-              f"Perf easy={[np.around(pe,2) for pe in perf_easy]}, "
-              f"N trials={[nt for nt in n_trials]} "
-              f"\nPsych fit over last 3 sessions (20): "
-              f"bias={np.around(psych_20[0],2)}, thres={np.around(psych_20[1],2)}, "
-              f"lapse_low={np.around(psych_20[2],2)}, lapse_high={np.around(psych_20[3],2)} "
-              f"\nPsych fit over last 3 sessions (80): bias={np.around(psych_80[0],2)}, "
-              f"thres={np.around(psych_80[1],2)}, lapse_low={np.around(psych_80[2],2)}, "
-              f"lapse_high={np.around(psych_80[3],2)} "
-              f"\nMedian reaction time at 0 contrast over last 3 sessions = "
-              f"{np.around(rt, 2)}")
-
-
-def concatenate_trials(trials):
-    """
-    Concatenate trials from different training sessions
-
-    :param trials: dict containing trials objects from three consecutive training sessions,
-    keys are session dates
-    :type trials: Bunch
-    :return: trials object with data concatenated over three training sessions
-    :rtype: dict
-    """
-    trials_all = Bunch()
-    for k in TRIALS_KEYS:
-        trials_all[k] = np.concatenate(list(trials[kk][k] for kk in trials.keys()))
-
-    return trials_all
-
-
-def compute_training_info(trials, trials_all):
-    """
-    Compute all relevant performance metrics for when subject is on trainingChoiceWorld
-
-    :param trials: dict containing trials objects from three consective training sessions,
-    keys are session dates
-    :type trials: Bunch
-    :param trials_all: trials object with data concatenated over three training sessions
-    :type trials_all: Bunch
-    :returns:
-        - perf_easy - performance of easy trials for each session
-        - n_trials - number of trials in each session
-        - psych - parameters for psychometric curve fit to all sessions
-        - rt - median reaction time for zero contrast stimuli over all sessions
-    """
-
-    signed_contrast = get_signed_contrast(trials_all)
-    perf_easy = np.array([compute_performance_easy(trials[k]) for k in trials.keys()])
-    n_trials = np.array([compute_n_trials(trials[k]) for k in trials.keys()])
-    psych = compute_psychometric(trials_all, signed_contrast=signed_contrast)
-    rt = compute_median_reaction_time(trials_all, contrast=0, signed_contrast=signed_contrast)
-
-    return perf_easy, n_trials, psych, rt
-
-
-def compute_bias_info(trials, trials_all):
-    """
-    Compute all relevant performance metrics for when subject is on biasedChoiceWorld
-
-    :param trials: dict containing trials objects from three consective training sessions,
-    keys are session dates
-    :type trials: Bunch
-    :param trials_all: trials object with data concatenated over three training sessions
-    :type trials_all: Bunch
-    :returns:
-        - perf_easy - performance of easy trials for each session
-        - n_trials - number of trials in each session
-        - psych_20 - parameters for psychometric curve fit to trials in 20 block over all sessions
-        - psych_80 - parameters for psychometric curve fit to trials in 80 block over all sessions
-        - rt - median reaction time for zero contrast stimuli over all sessions
-    """
-
-    signed_contrast = get_signed_contrast(trials_all)
-    perf_easy = np.array([compute_performance_easy(trials[k]) for k in trials.keys()])
-    n_trials = np.array([compute_n_trials(trials[k]) for k in trials.keys()])
-    psych_20 = compute_psychometric(trials_all, signed_contrast=signed_contrast, block=0.2)
-    psych_80 = compute_psychometric(trials_all, signed_contrast=signed_contrast, block=0.8)
-    rt = compute_median_reaction_time(trials_all, contrast=0, signed_contrast=signed_contrast)
-
-    return perf_easy, n_trials, psych_20, psych_80, rt
-
-
-def get_signed_contrast(trials):
-    """
-    Compute signed contrast from trials object
-
-    :param trials: trials object that must contain contrastLeft and contrastRight keys
-    :type trials: dict
-    returns: array of signed contrasts in percent, where -ve values are on the left
-    """
-    # Replace NaNs with zeros, stack and take the difference
-    contrast = np.nan_to_num(np.c_[trials['contrastLeft'], trials['contrastRight']])
-    return np.diff(contrast).flatten() * 100
-
-
-def compute_performance_easy(trials):
-    """
-    Compute performance on easy trials (stimulus >= 50 %) from trials object
-
-    :param trials: trials object that must contain contrastLeft, contrastRight and feedbackType
-    keys
-    :type trials: dict
-    returns: float containing performance on easy contrast trials
-    """
-    signed_contrast = get_signed_contrast(trials)
-    easy_trials = np.where(np.abs(signed_contrast) >= 50)[0]
-    return np.sum(trials['feedbackType'][easy_trials] == 1) / easy_trials.shape[0]
-
-
-def compute_performance(trials, signed_contrast=None, block=None, prob_right=False):
-    """
-    Compute performance on all trials at each contrast level from trials object
-
-    :param trials: trials object that must contain contrastLeft, contrastRight and feedbackType
-    keys
-    :type trials: dict
-    returns: float containing performance on easy contrast trials
-    """
-    if signed_contrast is None:
-        signed_contrast = get_signed_contrast(trials)
-
-    if block is None:
-        block_idx = np.full(trials.probabilityLeft.shape, True, dtype=bool)
-    else:
-        block_idx = trials.probabilityLeft == block
-
-    if not np.any(block_idx):
-        return np.nan * np.zeros(3)
-
-    contrasts, n_contrasts = np.unique(signed_contrast[block_idx], return_counts=True)
-
-    if not prob_right:
-        correct = trials.feedbackType == 1
-        performance = np.vectorize(lambda x: np.mean(correct[(x == signed_contrast) & block_idx]))(contrasts)
-    else:
-        rightward = trials.choice == -1
-        # Calculate the proportion rightward for each contrast type
-        performance = np.vectorize(lambda x: np.mean(rightward[(x == signed_contrast) & block_idx]))(contrasts)
-
-    return performance, contrasts, n_contrasts
-
-
-def compute_n_trials(trials):
-    """
-    Compute number of trials in trials object
-
-    :param trials: trials object
-    :type trials: dict
-    returns: int containing number of trials in session
-    """
-    return trials['choice'].shape[0]
-
-
-def compute_psychometric(trials, signed_contrast=None, block=None, plotting=False, compute_ci=False, alpha=0.32):
-    """
-    Compute psychometric fit parameters for trials object
-
-    :param trials: trials object that must contain contrastLeft, contrastRight and probabilityLeft
-    :type trials: dict
-    :param signed_contrast: array of signed contrasts in percent, where -ve values are on the left
-    :type signed_contrast: np.array
-    :param block: biased block can be either 0.2 or 0.8
-    :type block: float
-    :return: array of psychometric fit parameters - bias, threshold, lapse high, lapse low
-    """
-
-    if signed_contrast is None:
-        signed_contrast = get_signed_contrast(trials)
-
-    if block is None:
-        block_idx = np.full(trials.probabilityLeft.shape, True, dtype=bool)
-    else:
-        block_idx = trials.probabilityLeft == block
-
-    if not np.any(block_idx):
-        return np.nan * np.zeros(4)
-
-    prob_choose_right, contrasts, n_contrasts = compute_performance(trials, signed_contrast=signed_contrast, block=block,
-                                                                    prob_right=True)
-
-    if plotting:
-        psych, _ = psy.mle_fit_psycho(
-            np.vstack([contrasts, n_contrasts, prob_choose_right]),
-            P_model='erf_psycho_2gammas',
-            parstart=np.array([0., 40., 0.1, 0.1]),
-            parmin=np.array([-50., 10., 0., 0.]),
-            parmax=np.array([50., 50., 0.2, 0.2]),
-            nfits=10)
-    else:
-
-        psych, _ = psy.mle_fit_psycho(
-            np.vstack([contrasts, n_contrasts, prob_choose_right]),
-            P_model='erf_psycho_2gammas',
-            parstart=np.array([np.mean(contrasts), 20., 0.05, 0.05]),
-            parmin=np.array([np.min(contrasts), 0., 0., 0.]),
-            parmax=np.array([np.max(contrasts), 100., 1, 1]))
-
-    if compute_ci:
-        import statsmodels.stats.proportion as smp # noqa
-        # choice == -1 means contrast on right hand side
-        n_right = np.vectorize(lambda x: np.sum(trials['choice'][(x == signed_contrast) & block_idx] == -1))(contrasts)
-        ci = smp.proportion_confint(n_right, n_contrasts, alpha=alpha / 10, method='normal') - prob_choose_right
-
-        return psych, ci
-    else:
-        return psych
-
-
-def compute_median_reaction_time(trials, stim_on_type='stimOn_times', contrast=None, signed_contrast=None):
-    """
-    Compute median reaction time on zero contrast trials from trials object
-
-    :param trials: trials object that must contain response_times and stimOn_times
-    :type trials: dict
-    :param stim_on_type: feedback from which to compute the reaction time. Default is stimOn_times
-    i.e when stimulus is presented
-    :type stim_on_type: string (must be a valid key in trials object)
-    :param signed_contrast: array of signed contrasts in percent, where -ve values are on the left
-    :type signed_contrast: np.array
-    :return: float of median reaction time at zero contrast (returns nan if no zero contrast
-    trials in trials object)
-    """
-    if signed_contrast is None:
-        signed_contrast = get_signed_contrast(trials)
-
-    if contrast is None:
-        contrast_idx = np.full(trials.probabilityLeft.shape, True, dtype=bool)
-    else:
-        contrast_idx = signed_contrast == contrast
-
-    if np.any(contrast_idx):
-        reaction_time = np.nanmedian((trials.response_times - trials[stim_on_type])
-                                     [contrast_idx])
-    else:
-        reaction_time = np.nan
-
-    return reaction_time
-
-
-def compute_reaction_time(trials, stim_on_type='stimOn_times', stim_off_type='response_times', signed_contrast=None, block=None,
-                          compute_ci=False, alpha=0.32):
-    """
-    Compute median reaction time for all contrasts
-    :param trials: trials object that must contain response_times and stimOn_times
-    :param stim_on_type:
-    :param stim_off_type:
-    :param signed_contrast:
-    :param block:
-    :return:
-    """
-
-    if signed_contrast is None:
-        signed_contrast = get_signed_contrast(trials)
-
-    if block is None:
-        block_idx = np.full(trials.probabilityLeft.shape, True, dtype=bool)
-    else:
-        block_idx = trials.probabilityLeft == block
-
-    contrasts, n_contrasts = np.unique(signed_contrast[block_idx], return_counts=True)
-    reaction_time = np.vectorize(lambda x: np.nanmedian((trials[stim_off_type] - trials[stim_on_type])
-                                                        [(x == signed_contrast) & block_idx]))(contrasts)
-    if compute_ci:
-        ci = np.full((contrasts.size, 2), np.nan)
-        for i, x in enumerate(contrasts):
-            data = (trials[stim_off_type] - trials[stim_on_type])[(x == signed_contrast) & block_idx]
-            bt = bootstrap((data,), np.nanmedian, confidence_level=1 - alpha)
-            ci[i, 0] = bt.confidence_interval.low
-            ci[i, 1] = bt.confidence_interval.high
-
-        return reaction_time, contrasts, n_contrasts, ci
-    else:
-        return reaction_time, contrasts, n_contrasts,
-
-
-def criterion_1a(psych, n_trials, perf_easy):
-    """
-    Returns bool indicating whether criterion for trained_1a is met. All criteria documented here
-    (https://figshare.com/articles/preprint/A_standardized_and_reproducible_method_to_measure_
-    decision-making_in_mice_Appendix_2_IBL_protocol_for_mice_training/11634729)
-    """
-
-    criterion = (abs(psych[0]) < 16 and psych[1] < 19 and psych[2] < 0.2 and psych[3] < 0.2 and
-                 np.all(n_trials > 200) and np.all(perf_easy > 0.8))
-    return criterion
-
-
-def criterion_1b(psych, n_trials, perf_easy, rt):
-    """
-    Returns bool indicating whether criterion for trained_1b is met.
-    """
-    criterion = (abs(psych[0]) < 10 and psych[1] < 20 and psych[2] < 0.1 and psych[3] < 0.1 and
-                 np.all(n_trials > 400) and np.all(perf_easy > 0.9) and rt < 2)
-    return criterion
-
-
-def criterion_ephys(psych_20, psych_80, n_trials, perf_easy, rt):
-    """
-    Returns bool indicating whether criterion for ready4ephysrig or ready4recording is met.
-    """
-    criterion = (psych_20[2] < 0.1 and psych_20[3] < 0.1 and psych_80[2] < 0.1 and psych_80[3] and
-                 psych_80[0] - psych_20[0] > 5 and np.all(n_trials > 400) and
-                 np.all(perf_easy > 0.9) and rt < 2)
-    return criterion
-
-
-def criterion_delay(n_trials, perf_easy):
-    """
-    Returns bool indicating whether criterion for ready4delay is met.
-    """
-    criterion = np.any(n_trials > 400) and np.any(perf_easy > 0.9)
-    return criterion
-
-
-def plot_psychometric(trials, ax=None, title=None, plot_ci=False, ci_aplha=0.32, **kwargs):
-    """
-    Function to plot pyschometric curve plots a la datajoint webpage
-    :param trials:
-    :return:
-    """
-
-    signed_contrast = get_signed_contrast(trials)
-    contrasts_fit = np.arange(-100, 100)
-
-    prob_right_50, contrasts_50, _ = compute_performance(trials, signed_contrast=signed_contrast, block=0.5, prob_right=True)
-    out_50 = compute_psychometric(trials, signed_contrast=signed_contrast, block=0.5, plotting=True,
-                                  compute_ci=plot_ci, alpha=ci_aplha)
-    pars_50 = out_50[0] if plot_ci else out_50
-    prob_right_fit_50 = psy.erf_psycho_2gammas(pars_50, contrasts_fit)
-
-    prob_right_20, contrasts_20, _ = compute_performance(trials, signed_contrast=signed_contrast, block=0.2, prob_right=True)
-    out_20 = compute_psychometric(trials, signed_contrast=signed_contrast, block=0.2, plotting=True,
-                                  compute_ci=plot_ci, alpha=ci_aplha)
-    pars_20 = out_20[0] if plot_ci else out_20
-    prob_right_fit_20 = psy.erf_psycho_2gammas(pars_20, contrasts_fit)
-
-    prob_right_80, contrasts_80, _ = compute_performance(trials, signed_contrast=signed_contrast, block=0.8, prob_right=True)
-    out_80 = compute_psychometric(trials, signed_contrast=signed_contrast, block=0.8, plotting=True,
-                                  compute_ci=plot_ci, alpha=ci_aplha)
-    pars_80 = out_80[0] if plot_ci else out_80
-    prob_right_fit_80 = psy.erf_psycho_2gammas(pars_80, contrasts_fit)
-
-    cmap = sns.diverging_palette(20, 220, n=3, center="dark")
-
-    if not ax:
-        fig, ax = plt.subplots(**kwargs)
-    else:
-        fig = plt.gcf()
-
-    fit_50 = ax.plot(contrasts_fit, prob_right_fit_50, color=cmap[1])
-    data_50 = ax.scatter(contrasts_50, prob_right_50, color=cmap[1])
-    fit_20 = ax.plot(contrasts_fit, prob_right_fit_20, color=cmap[0])
-    data_20 = ax.scatter(contrasts_20, prob_right_20, color=cmap[0])
-    fit_80 = ax.plot(contrasts_fit, prob_right_fit_80, color=cmap[2])
-    data_80 = ax.scatter(contrasts_80, prob_right_80, color=cmap[2])
-
-    if plot_ci:
-        errbar_50 = np.c_[np.abs(out_50[1][0]), np.abs(out_50[1][1])].T
-        errbar_20 = np.c_[np.abs(out_20[1][0]), np.abs(out_20[1][1])].T
-        errbar_80 = np.c_[np.abs(out_80[1][0]), np.abs(out_80[1][1])].T
-
-        ax.errorbar(contrasts_50, prob_right_50, yerr=errbar_50, ecolor=cmap[1], fmt='none', capsize=5, alpha=0.4)
-        ax.errorbar(contrasts_20, prob_right_20, yerr=errbar_20, ecolor=cmap[0], fmt='none', capsize=5, alpha=0.4)
-        ax.errorbar(contrasts_80, prob_right_80, yerr=errbar_80, ecolor=cmap[2], fmt='none', capsize=5, alpha=0.4)
-
-    ax.legend([fit_50[0], data_50, fit_20[0], data_20, fit_80[0], data_80],
-              ['p_left=0.5 fit', 'p_left=0.5 data', 'p_left=0.2 fit', 'p_left=0.2 data', 'p_left=0.8 fit', 'p_left=0.8 data'],
-              loc='upper left')
-    ax.set_ylim(-0.05, 1.05)
-    ax.set_ylabel('Probability choosing right')
-    ax.set_xlabel('Contrasts')
-    if title:
-        ax.set_title(title)
-
-    return fig, ax
-
-
-def plot_reaction_time(trials, ax=None, title=None, plot_ci=False, ci_alpha=0.32, **kwargs):
-    """
-    Function to plot reaction time against contrast a la datajoint webpage (inversed for some reason??)
-    :param trials:
-    :return:
-    """
-
-    signed_contrast = get_signed_contrast(trials)
-    out_50 = compute_reaction_time(trials, signed_contrast=signed_contrast, block=0.5, compute_ci=plot_ci, alpha=ci_alpha)
-    out_20 = compute_reaction_time(trials, signed_contrast=signed_contrast, block=0.2, compute_ci=plot_ci, alpha=ci_alpha)
-    out_80 = compute_reaction_time(trials, signed_contrast=signed_contrast, block=0.8, compute_ci=plot_ci, alpha=ci_alpha)
-
-    cmap = sns.diverging_palette(20, 220, n=3, center="dark")
-
-    if not ax:
-        fig, ax = plt.subplots(**kwargs)
-    else:
-        fig = plt.gcf()
-
-    data_50 = ax.plot(out_50[1], out_50[0], '-o', color=cmap[1])
-    data_20 = ax.plot(out_20[1], out_20[0], '-o', color=cmap[0])
-    data_80 = ax.plot(out_80[1], out_80[0], '-o', color=cmap[2])
-
-    if plot_ci:
-        errbar_50 = np.c_[out_50[0] - out_50[3][:, 0], out_50[3][:, 1] - out_50[0]].T
-        errbar_20 = np.c_[out_20[0] - out_20[3][:, 0], out_20[3][:, 1] - out_20[0]].T
-        errbar_80 = np.c_[out_80[0] - out_80[3][:, 0], out_80[3][:, 1] - out_80[0]].T
-
-        ax.errorbar(out_50[1], out_50[0], yerr=errbar_50, ecolor=cmap[1], fmt='none', capsize=5, alpha=0.4)
-        ax.errorbar(out_20[1], out_20[0], yerr=errbar_20, ecolor=cmap[0], fmt='none', capsize=5, alpha=0.4)
-        ax.errorbar(out_80[1], out_80[0], yerr=errbar_80, ecolor=cmap[2], fmt='none', capsize=5, alpha=0.4)
-
-    ax.legend([data_50[0], data_20[0], data_80[0]],
-              ['p_left=0.5 data', 'p_left=0.2 data', 'p_left=0.8 data'],
-              loc='upper left')
-    ax.set_ylabel('Reaction time (s)')
-    ax.set_xlabel('Contrasts')
-
-    if title:
-        ax.set_title(title)
-
-    return fig, ax
-
-
-def plot_reaction_time_over_trials(trials, stim_on_type='stimOn_times', ax=None, title=None, **kwargs):
-    """
-    Function to plot reaction time with trial number a la datajoint webpage
-
-    :param trials:
-    :param stim_on_type:
-    :param ax:
-    :param title:
-    :param kwargs:
-    :return:
-    """
-
-    reaction_time = pd.DataFrame()
-    reaction_time['reaction_time'] = trials.response_times - trials[stim_on_type]
-    reaction_time.index = reaction_time.index + 1
-    reaction_time_rolled = reaction_time['reaction_time'].rolling(window=10).median()
-    reaction_time_rolled = reaction_time_rolled.where((pd.notnull(reaction_time_rolled)), None)
-    reaction_time = reaction_time.where((pd.notnull(reaction_time)), None)
-
-    if not ax:
-        fig, ax = plt.subplots(**kwargs)
-    else:
-        fig = plt.gcf()
-
-    ax.scatter(np.arange(len(reaction_time.values)), reaction_time.values, s=16, color='darkgray')
-    ax.plot(np.arange(len(reaction_time_rolled.values)), reaction_time_rolled.values, color='k', linewidth=2)
-    ax.set_yscale('log')
-    ax.set_ylim(0.1, 100)
-    ax.yaxis.set_major_formatter(matplotlib.ticker.ScalarFormatter())
-    ax.set_ylabel('Reaction time (s)')
-    ax.set_xlabel('Trial number')
-    if title:
-        ax.set_title(title)
-
-    return fig, ax
-
-
-<<<<<<< HEAD
-def query_criterion(subject, status, from_status=None, one=None):
-    """
-=======
-def query_criterion(subject, status, from_status=None, one=None, validate=True):
-    """Get the session for which a given training criterion was met.
->>>>>>> dbb2c4f2
-
-    Parameters
-    ----------
-    subject : str
-        The subject name.
-    status : str
-        The training status to query for.
-    from_status : str, optional
-        Count number of sessions and days from reaching `from_status` to `status`.
-    one : one.api.OneAlyx, optional
-        An instance of ONE.
-<<<<<<< HEAD
-=======
-    validate : bool
-        If true, check if status in TrainingStatus enumeration. Set to false for non-standard
-        training pipelines.
->>>>>>> dbb2c4f2
-
-    Returns
-    -------
-    str
-        The eID of the first session where this training status was reached.
-    int
-        The number of sessions it took to reach `status` (optionally from reaching `from_status`).
-    int
-        The number of days it tool to reach `status` (optionally from reaching `from_status`).
-    """
-<<<<<<< HEAD
-=======
-    if validate:
-        status = status.lower().replace(' ', '_')
-        try:
-            status = TrainingStatus[status.upper().replace(' ', '_')].name.lower()
-        except KeyError as ex:
-            raise ValueError(
-                f'Unknown status "{status}". For non-standard training protocols set validate=False'
-            ) from ex
->>>>>>> dbb2c4f2
-    one = one or ONE()
-    subject_json = one.alyx.rest('subjects', 'read', id=subject)['json']
-    if not (criteria := subject_json.get('trained_criteria')) or status not in criteria:
-        return None, None, None
-<<<<<<< HEAD
-    to_date = criteria[status]
-    from_date = criteria.get(from_status)
-    eids, det = one.search(subject=subject, date_range=[from_date, to_date], details=True)
-    date_range = list(map(datetime.date.fromisoformat, (det[0], det[-1])))
-    return eids[-1], len(eids), (date_range[1] - date_range[0]).days
-
-=======
-    to_date, eid = criteria[status]
-    from_date, _ = criteria.get(from_status, (None, None))
-    eids, det = one.search(subject=subject, date_range=[from_date, to_date], details=True)
-    if len(eids) == 0:
-        return eid, None, None
-    delta_date = det[0]['date'] - det[-1]['date']
-    return eid, len(eids), delta_date.days
-
->>>>>>> dbb2c4f2
+import logging
+import datetime
+import re
+from enum import IntFlag, auto, unique
+
+import numpy as np
+import matplotlib
+import matplotlib.pyplot as plt
+import seaborn as sns
+import pandas as pd
+from scipy.stats import bootstrap
+from iblutil.util import Bunch
+from one.api import ONE
+from one.alf.exceptions import ALFObjectNotFound
+
+import brainbox.behavior.pyschofit as psy
+
+_logger = logging.getLogger('ibllib')
+
+TRIALS_KEYS = ['contrastLeft',
+               'contrastRight',
+               'feedbackType',
+               'probabilityLeft',
+               'choice',
+               'response_times',
+               'stimOn_times']
+
+
+@unique
+class TrainingStatus(IntFlag):
+    """Standard IBL training criteria.
+
+    Enumeration allows for comparisons between training status.
+
+    Examples
+    --------
+    >>> status = 'ready4delay'
+    ... assert TrainingStatus[status.upper()] is TrainingStatus.READY4DELAY
+    ... assert TrainingStatus[status.upper()] not in TrainingStatus.FAILED, 'Subject failed training'
+    ... assert TrainingStatus[status.upper()] >= TrainingStatus.TRAINED, 'Subject untrained'
+    ... assert TrainingStatus[status.upper()] > TrainingStatus.IN_TRAINING, 'Subject untrained'
+    ... assert TrainingStatus[status.upper()] in ~TrainingStatus.FAILED, 'Subject untrained'
+    ... assert TrainingStatus[status.upper()] in TrainingStatus.TRAINED ^ TrainingStatus.READY
+
+    # Get the next training status
+    >>> next(member for member in sorted(TrainingStatus) if member > TrainingStatus[status.upper()])
+    <TrainingStatus.READY4RECORDING: 128>
+
+    Notes
+    -----
+    - ~TrainingStatus.TRAINED means any status but trained 1a or trained 1b.
+    - A subject may acheive both TRAINED_1A and TRAINED_1B within a single session, therefore it
+     is possible to have skipped the TRAINED_1A session status.
+    """
+    UNTRAINABLE = auto()
+    UNBIASABLE = auto()
+    IN_TRAINING = auto()
+    TRAINED_1A = auto()
+    TRAINED_1B = auto()
+    READY4EPHYSRIG = auto()
+    READY4DELAY = auto()
+    READY4RECORDING = auto()
+    # Compound training statuses for convenience
+    FAILED = UNTRAINABLE | UNBIASABLE
+    READY = READY4EPHYSRIG | READY4DELAY | READY4RECORDING
+    TRAINED = TRAINED_1A | TRAINED_1B
+
+
+def get_lab_training_status(lab, date=None, details=True, one=None):
+    """
+    Computes the training status of all alive and water restricted subjects in a specified lab
+
+    :param lab: lab name (must match the name registered on Alyx)
+    :type lab: string
+    :param date: the date from which to compute training status from. If not specified will compute
+    from the latest date with available data
+    :type date: string of format 'YYYY-MM-DD'
+    :param details: whether to display all information about training status computation e.g
+    performance, number of trials, psychometric fit parameters
+    :type details: bool
+    :param one: instantiation of ONE class
+    """
+    one = one or ONE()
+    subj_lab = one.alyx.rest('subjects', 'list', lab=lab, alive=True, water_restricted=True)
+    subjects = [subj['nickname'] for subj in subj_lab]
+    for subj in subjects:
+        get_subject_training_status(subj, date=date, details=details, one=one)
+
+
+def get_subject_training_status(subj, date=None, details=True, one=None):
+    """
+    Computes the training status of specified subject
+
+    :param subj: subject nickname (must match the name registered on Alyx)
+    :type subj: string
+    :param date: the date from which to compute training status from. If not specified will compute
+    from the latest date with available data
+    :type date: string of format 'YYYY-MM-DD'
+    :param details: whether to display all information about training status computation e.g
+    performance, number of trials, psychometric fit parameters
+    :type details: bool
+    :param one: instantiation of ONE class
+    """
+    one = one or ONE()
+
+    trials, task_protocol, ephys_sess, n_delay = get_sessions(subj, date=date, one=one)
+    if not trials:
+        return
+    sess_dates = list(trials.keys())
+    status, info = get_training_status(trials, task_protocol, ephys_sess, n_delay)
+
+    if details:
+        if np.any(info.get('psych')):
+            display_status(subj, sess_dates, status, perf_easy=info.perf_easy,
+                           n_trials=info.n_trials, psych=info.psych, rt=info.rt)
+        elif np.any(info.get('psych_20')):
+            display_status(subj, sess_dates, status, perf_easy=info.perf_easy,
+                           n_trials=info.n_trials, psych_20=info.psych_20, psych_80=info.psych_80,
+                           rt=info.rt)
+    else:
+        display_status(subj, sess_dates, status)
+
+
+def get_sessions(subj, date=None, one=None):
+    """
+    Download and load in training data for a specfied subject. If a date is given it will load data
+    from the three (or as many are available) previous sessions up to the specified date, if not it
+    will load data from the last three training sessions that have data available
+
+    :param subj: subject nickname (must match the name registered on Alyx)
+    :type subj: string
+    :param date: the date from which to compute training status from. If not specified will compute
+    from the latest date with available data
+    :type date: string of format 'YYYY-MM-DD'
+    :param one: instantiation of ONE class
+    :returns:
+        - trials - dict of trials objects where each key is the session date
+        - task_protocol - list of the task protocol used for each of the sessions
+        - ephys_sess_data - list of dates where training was conducted on ephys rig. Empty list if
+                            all sessions on training rig
+        - n_delay - number of sessions on ephys rig that had delay prior to starting session
+                    > 15min. Returns 0 is no sessions detected
+    """
+    one = one or ONE()
+
+    if date is None:
+        # compute from yesterday
+        specified_date = (datetime.date.today() - datetime.timedelta(days=1))
+        latest_sess = specified_date.strftime("%Y-%m-%d")
+        latest_minus_week = (datetime.date.today() -
+                             datetime.timedelta(days=8)).strftime("%Y-%m-%d")
+    else:
+        # compute from the date specified
+        specified_date = datetime.datetime.strptime(date, '%Y-%m-%d')
+        latest_minus_week = (specified_date - datetime.timedelta(days=7)).strftime("%Y-%m-%d")
+        latest_sess = date
+
+    sessions = one.alyx.rest('sessions', 'list', subject=subj, date_range=[latest_minus_week,
+                             latest_sess], dataset_types='trials.goCueTrigger_times')
+
+    # If not enough sessions in the last week, then just fetch them all
+    if len(sessions) < 3:
+        specified_date_plus = (specified_date + datetime.timedelta(days=1)).strftime("%Y-%m-%d")
+        django_query = 'start_time__lte,' + specified_date_plus
+        sessions = one.alyx.rest('sessions', 'list', subject=subj,
+                                 dataset_types='trials.goCueTrigger_times', django=django_query)
+
+        # If still 0 sessions then return with warning
+        if len(sessions) == 0:
+            _logger.warning(f"No training sessions detected for {subj}")
+            return [None] * 4
+
+    trials = Bunch()
+    task_protocol = []
+    sess_dates = []
+    if len(sessions) < 3:
+        for n, _ in enumerate(sessions):
+            try:
+                trials_ = one.load_object(sessions[n]['url'].split('/')[-1], 'trials')
+            except ALFObjectNotFound:
+                trials_ = None
+
+            if trials_:
+                task_protocol.append(re.search('tasks_(.*)Choice',
+                                     sessions[n]['task_protocol']).group(1))
+                sess_dates.append(sessions[n]['start_time'][:10])
+                trials[sessions[n]['start_time'][:10]] = trials_
+
+    else:
+        n = 0
+        while len(trials) < 3:
+            print(sessions[n]['url'].split('/')[-1])
+            try:
+                trials_ = one.load_object(sessions[n]['url'].split('/')[-1], 'trials')
+            except ALFObjectNotFound:
+                trials_ = None
+
+            if trials_:
+                task_protocol.append(re.search('tasks_(.*)Choice',
+                                     sessions[n]['task_protocol']).group(1))
+                sess_dates.append(sessions[n]['start_time'][:10])
+                trials[sessions[n]['start_time'][:10]] = trials_
+
+            n += 1
+
+    if not np.any(np.array(task_protocol) == 'training'):
+        ephys_sess = one.alyx.rest('sessions', 'list', subject=subj,
+                                   date_range=[sess_dates[-1], sess_dates[0]],
+                                   django='json__PYBPOD_BOARD__icontains,ephys')
+        if len(ephys_sess) > 0:
+            ephys_sess_dates = [sess['start_time'][:10] for sess in ephys_sess]
+
+            n_delay = len(one.alyx.rest('sessions', 'list', subject=subj,
+                                        date_range=[sess_dates[-1], sess_dates[0]],
+                                        django='json__SESSION_START_DELAY_SEC__gte,900'))
+        else:
+            ephys_sess_dates = []
+            n_delay = 0
+    else:
+        ephys_sess_dates = []
+        n_delay = 0
+
+    return trials, task_protocol, ephys_sess_dates, n_delay
+
+
+def get_training_status(trials, task_protocol, ephys_sess_dates, n_delay):
+    """
+    Compute training status of a subject from three consecutive training datasets
+
+    :param trials: dict containing trials objects from three consective training sessions
+    :type trials: Bunch
+    :param task_protocol: task protocol used for the three training session, can be 'training',
+    'biased' or 'ephys'
+    :type task_protocol: list of strings
+    :param ephys_sess_dates: dates of sessions conducted on ephys rig
+    :type ephys_sess_dates: list of strings
+    :param n_delay: number of sessions on ephys rig with delay before start > 15 min
+    :type n_delay: int
+    :returns:
+        - status - training status of subject
+        - info - Bunch containing performance metrics that decide training status e.g performance
+                 on easy trials, number of trials, psychometric fit parameters, reaction time
+    """
+
+    info = Bunch()
+    trials_all = concatenate_trials(trials)
+
+    # Case when all sessions are trainingChoiceWorld
+    if np.all(np.array(task_protocol) == 'training'):
+        signed_contrast = get_signed_contrast(trials_all)
+        (info.perf_easy, info.n_trials,
+         info.psych, info.rt) = compute_training_info(trials, trials_all)
+        if not np.any(signed_contrast == 0):
+            status = 'in training'
+        else:
+            if criterion_1b(info.psych, info.n_trials, info.perf_easy, info.rt):
+                status = 'trained 1b'
+            elif criterion_1a(info.psych, info.n_trials, info.perf_easy):
+                status = 'trained 1a'
+            else:
+                status = 'in training'
+
+        return status, info
+
+    # Case when there are < 3 biasedChoiceWorld sessions after reaching trained_1b criterion
+    if ~np.all(np.array(task_protocol) == 'training') and \
+            np.any(np.array(task_protocol) == 'training'):
+        status = 'trained 1b'
+        (info.perf_easy, info.n_trials,
+         info.psych, info.rt) = compute_training_info(trials, trials_all)
+
+        return status, info
+
+    # Case when there is biasedChoiceWorld or ephysChoiceWorld in last three sessions
+    if not np.any(np.array(task_protocol) == 'training'):
+
+        (info.perf_easy, info.n_trials,
+         info.psych_20, info.psych_80,
+         info.rt) = compute_bias_info(trials, trials_all)
+        # We are still on training rig and so all sessions should be biased
+        if len(ephys_sess_dates) == 0:
+            assert np.all(np.array(task_protocol) == 'biased')
+            if criterion_ephys(info.psych_20, info.psych_80, info.n_trials, info.perf_easy,
+                               info.rt):
+                status = 'ready4ephysrig'
+            else:
+                status = 'trained 1b'
+
+        elif len(ephys_sess_dates) < 3:
+            assert all(date in trials for date in ephys_sess_dates)
+            perf_ephys_easy = np.array([compute_performance_easy(trials[k]) for k in
+                                        ephys_sess_dates])
+            n_ephys_trials = np.array([compute_n_trials(trials[k]) for k in ephys_sess_dates])
+
+            if criterion_delay(n_ephys_trials, perf_ephys_easy):
+                status = 'ready4delay'
+            else:
+                status = 'ready4ephysrig'
+
+        elif len(ephys_sess_dates) >= 3:
+            if n_delay > 0 and \
+                    criterion_ephys(info.psych_20, info.psych_80, info.n_trials, info.perf_easy,
+                                    info.rt):
+                status = 'ready4recording'
+            elif criterion_delay(info.n_trials, info.perf_easy):
+                status = 'ready4delay'
+            else:
+                status = 'ready4ephysrig'
+
+        return status, info
+
+
+def display_status(subj, sess_dates, status, perf_easy=None, n_trials=None, psych=None,
+                   psych_20=None, psych_80=None, rt=None):
+    """
+    Display training status of subject to terminal
+
+    :param subj: subject nickname
+    :type subj: string
+    :param sess_dates: training session dates used to determine training status
+    :type sess_dates: list of strings
+    :param status: training status of subject
+    :type status: string
+    :param perf_easy: performance on easy trials for each training sessions
+    :type perf_easy: np.array
+    :param n_trials: number of trials for each training sessions
+    :type n_trials: np.array
+    :param psych: parameters of psychometric curve fit to data from all training sessions
+    :type psych: np.array - bias, threshold, lapse high, lapse low
+    :param psych_20: parameters of psychometric curve fit to data in 20 (probability left) block
+    from all training sessions
+    :type psych_20: np.array - bias, threshold, lapse high, lapse low
+    :param psych_80: parameters of psychometric curve fit to data in 80 (probability left) block
+    from all training sessions
+    :type psych_80: np.array - bias, threshold, lapse high, lapse low
+    :param rt: median reaction time on zero contrast trials across all training sessions (if nan
+    indicates no zero contrast stimuli in training sessions)
+    """
+
+    if perf_easy is None:
+        print(f"\n{subj} : {status} \nSession dates=[{sess_dates[0]}, {sess_dates[1]}, "
+              f"{sess_dates[2]}]")
+    elif psych_20 is None:
+        print(f"\n{subj} : {status} \nSession dates={[x for x in sess_dates]}, "
+              f"Perf easy={[np.around(pe,2) for pe in perf_easy]}, "
+              f"N trials={[nt for nt in n_trials]} "
+              f"\nPsych fit over last 3 sessions: "
+              f"bias={np.around(psych[0],2)}, thres={np.around(psych[1],2)}, "
+              f"lapse_low={np.around(psych[2],2)}, lapse_high={np.around(psych[3],2)} "
+              f"\nMedian reaction time at 0 contrast over last 3 sessions = "
+              f"{np.around(rt,2)}")
+
+    else:
+        print(f"\n{subj} : {status} \nSession dates={[x for x in sess_dates]}, "
+              f"Perf easy={[np.around(pe,2) for pe in perf_easy]}, "
+              f"N trials={[nt for nt in n_trials]} "
+              f"\nPsych fit over last 3 sessions (20): "
+              f"bias={np.around(psych_20[0],2)}, thres={np.around(psych_20[1],2)}, "
+              f"lapse_low={np.around(psych_20[2],2)}, lapse_high={np.around(psych_20[3],2)} "
+              f"\nPsych fit over last 3 sessions (80): bias={np.around(psych_80[0],2)}, "
+              f"thres={np.around(psych_80[1],2)}, lapse_low={np.around(psych_80[2],2)}, "
+              f"lapse_high={np.around(psych_80[3],2)} "
+              f"\nMedian reaction time at 0 contrast over last 3 sessions = "
+              f"{np.around(rt, 2)}")
+
+
+def concatenate_trials(trials):
+    """
+    Concatenate trials from different training sessions
+
+    :param trials: dict containing trials objects from three consecutive training sessions,
+    keys are session dates
+    :type trials: Bunch
+    :return: trials object with data concatenated over three training sessions
+    :rtype: dict
+    """
+    trials_all = Bunch()
+    for k in TRIALS_KEYS:
+        trials_all[k] = np.concatenate(list(trials[kk][k] for kk in trials.keys()))
+
+    return trials_all
+
+
+def compute_training_info(trials, trials_all):
+    """
+    Compute all relevant performance metrics for when subject is on trainingChoiceWorld
+
+    :param trials: dict containing trials objects from three consective training sessions,
+    keys are session dates
+    :type trials: Bunch
+    :param trials_all: trials object with data concatenated over three training sessions
+    :type trials_all: Bunch
+    :returns:
+        - perf_easy - performance of easy trials for each session
+        - n_trials - number of trials in each session
+        - psych - parameters for psychometric curve fit to all sessions
+        - rt - median reaction time for zero contrast stimuli over all sessions
+    """
+
+    signed_contrast = get_signed_contrast(trials_all)
+    perf_easy = np.array([compute_performance_easy(trials[k]) for k in trials.keys()])
+    n_trials = np.array([compute_n_trials(trials[k]) for k in trials.keys()])
+    psych = compute_psychometric(trials_all, signed_contrast=signed_contrast)
+    rt = compute_median_reaction_time(trials_all, contrast=0, signed_contrast=signed_contrast)
+
+    return perf_easy, n_trials, psych, rt
+
+
+def compute_bias_info(trials, trials_all):
+    """
+    Compute all relevant performance metrics for when subject is on biasedChoiceWorld
+
+    :param trials: dict containing trials objects from three consective training sessions,
+    keys are session dates
+    :type trials: Bunch
+    :param trials_all: trials object with data concatenated over three training sessions
+    :type trials_all: Bunch
+    :returns:
+        - perf_easy - performance of easy trials for each session
+        - n_trials - number of trials in each session
+        - psych_20 - parameters for psychometric curve fit to trials in 20 block over all sessions
+        - psych_80 - parameters for psychometric curve fit to trials in 80 block over all sessions
+        - rt - median reaction time for zero contrast stimuli over all sessions
+    """
+
+    signed_contrast = get_signed_contrast(trials_all)
+    perf_easy = np.array([compute_performance_easy(trials[k]) for k in trials.keys()])
+    n_trials = np.array([compute_n_trials(trials[k]) for k in trials.keys()])
+    psych_20 = compute_psychometric(trials_all, signed_contrast=signed_contrast, block=0.2)
+    psych_80 = compute_psychometric(trials_all, signed_contrast=signed_contrast, block=0.8)
+    rt = compute_median_reaction_time(trials_all, contrast=0, signed_contrast=signed_contrast)
+
+    return perf_easy, n_trials, psych_20, psych_80, rt
+
+
+def get_signed_contrast(trials):
+    """
+    Compute signed contrast from trials object
+
+    :param trials: trials object that must contain contrastLeft and contrastRight keys
+    :type trials: dict
+    returns: array of signed contrasts in percent, where -ve values are on the left
+    """
+    # Replace NaNs with zeros, stack and take the difference
+    contrast = np.nan_to_num(np.c_[trials['contrastLeft'], trials['contrastRight']])
+    return np.diff(contrast).flatten() * 100
+
+
+def compute_performance_easy(trials):
+    """
+    Compute performance on easy trials (stimulus >= 50 %) from trials object
+
+    :param trials: trials object that must contain contrastLeft, contrastRight and feedbackType
+    keys
+    :type trials: dict
+    returns: float containing performance on easy contrast trials
+    """
+    signed_contrast = get_signed_contrast(trials)
+    easy_trials = np.where(np.abs(signed_contrast) >= 50)[0]
+    return np.sum(trials['feedbackType'][easy_trials] == 1) / easy_trials.shape[0]
+
+
+def compute_performance(trials, signed_contrast=None, block=None, prob_right=False):
+    """
+    Compute performance on all trials at each contrast level from trials object
+
+    :param trials: trials object that must contain contrastLeft, contrastRight and feedbackType
+    keys
+    :type trials: dict
+    returns: float containing performance on easy contrast trials
+    """
+    if signed_contrast is None:
+        signed_contrast = get_signed_contrast(trials)
+
+    if block is None:
+        block_idx = np.full(trials.probabilityLeft.shape, True, dtype=bool)
+    else:
+        block_idx = trials.probabilityLeft == block
+
+    if not np.any(block_idx):
+        return np.nan * np.zeros(3)
+
+    contrasts, n_contrasts = np.unique(signed_contrast[block_idx], return_counts=True)
+
+    if not prob_right:
+        correct = trials.feedbackType == 1
+        performance = np.vectorize(lambda x: np.mean(correct[(x == signed_contrast) & block_idx]))(contrasts)
+    else:
+        rightward = trials.choice == -1
+        # Calculate the proportion rightward for each contrast type
+        performance = np.vectorize(lambda x: np.mean(rightward[(x == signed_contrast) & block_idx]))(contrasts)
+
+    return performance, contrasts, n_contrasts
+
+
+def compute_n_trials(trials):
+    """
+    Compute number of trials in trials object
+
+    :param trials: trials object
+    :type trials: dict
+    returns: int containing number of trials in session
+    """
+    return trials['choice'].shape[0]
+
+
+def compute_psychometric(trials, signed_contrast=None, block=None, plotting=False, compute_ci=False, alpha=0.32):
+    """
+    Compute psychometric fit parameters for trials object
+
+    :param trials: trials object that must contain contrastLeft, contrastRight and probabilityLeft
+    :type trials: dict
+    :param signed_contrast: array of signed contrasts in percent, where -ve values are on the left
+    :type signed_contrast: np.array
+    :param block: biased block can be either 0.2 or 0.8
+    :type block: float
+    :return: array of psychometric fit parameters - bias, threshold, lapse high, lapse low
+    """
+
+    if signed_contrast is None:
+        signed_contrast = get_signed_contrast(trials)
+
+    if block is None:
+        block_idx = np.full(trials.probabilityLeft.shape, True, dtype=bool)
+    else:
+        block_idx = trials.probabilityLeft == block
+
+    if not np.any(block_idx):
+        return np.nan * np.zeros(4)
+
+    prob_choose_right, contrasts, n_contrasts = compute_performance(trials, signed_contrast=signed_contrast, block=block,
+                                                                    prob_right=True)
+
+    if plotting:
+        psych, _ = psy.mle_fit_psycho(
+            np.vstack([contrasts, n_contrasts, prob_choose_right]),
+            P_model='erf_psycho_2gammas',
+            parstart=np.array([0., 40., 0.1, 0.1]),
+            parmin=np.array([-50., 10., 0., 0.]),
+            parmax=np.array([50., 50., 0.2, 0.2]),
+            nfits=10)
+    else:
+
+        psych, _ = psy.mle_fit_psycho(
+            np.vstack([contrasts, n_contrasts, prob_choose_right]),
+            P_model='erf_psycho_2gammas',
+            parstart=np.array([np.mean(contrasts), 20., 0.05, 0.05]),
+            parmin=np.array([np.min(contrasts), 0., 0., 0.]),
+            parmax=np.array([np.max(contrasts), 100., 1, 1]))
+
+    if compute_ci:
+        import statsmodels.stats.proportion as smp # noqa
+        # choice == -1 means contrast on right hand side
+        n_right = np.vectorize(lambda x: np.sum(trials['choice'][(x == signed_contrast) & block_idx] == -1))(contrasts)
+        ci = smp.proportion_confint(n_right, n_contrasts, alpha=alpha / 10, method='normal') - prob_choose_right
+
+        return psych, ci
+    else:
+        return psych
+
+
+def compute_median_reaction_time(trials, stim_on_type='stimOn_times', contrast=None, signed_contrast=None):
+    """
+    Compute median reaction time on zero contrast trials from trials object
+
+    :param trials: trials object that must contain response_times and stimOn_times
+    :type trials: dict
+    :param stim_on_type: feedback from which to compute the reaction time. Default is stimOn_times
+    i.e when stimulus is presented
+    :type stim_on_type: string (must be a valid key in trials object)
+    :param signed_contrast: array of signed contrasts in percent, where -ve values are on the left
+    :type signed_contrast: np.array
+    :return: float of median reaction time at zero contrast (returns nan if no zero contrast
+    trials in trials object)
+    """
+    if signed_contrast is None:
+        signed_contrast = get_signed_contrast(trials)
+
+    if contrast is None:
+        contrast_idx = np.full(trials.probabilityLeft.shape, True, dtype=bool)
+    else:
+        contrast_idx = signed_contrast == contrast
+
+    if np.any(contrast_idx):
+        reaction_time = np.nanmedian((trials.response_times - trials[stim_on_type])
+                                     [contrast_idx])
+    else:
+        reaction_time = np.nan
+
+    return reaction_time
+
+
+def compute_reaction_time(trials, stim_on_type='stimOn_times', stim_off_type='response_times', signed_contrast=None, block=None,
+                          compute_ci=False, alpha=0.32):
+    """
+    Compute median reaction time for all contrasts
+    :param trials: trials object that must contain response_times and stimOn_times
+    :param stim_on_type:
+    :param stim_off_type:
+    :param signed_contrast:
+    :param block:
+    :return:
+    """
+
+    if signed_contrast is None:
+        signed_contrast = get_signed_contrast(trials)
+
+    if block is None:
+        block_idx = np.full(trials.probabilityLeft.shape, True, dtype=bool)
+    else:
+        block_idx = trials.probabilityLeft == block
+
+    contrasts, n_contrasts = np.unique(signed_contrast[block_idx], return_counts=True)
+    reaction_time = np.vectorize(lambda x: np.nanmedian((trials[stim_off_type] - trials[stim_on_type])
+                                                        [(x == signed_contrast) & block_idx]))(contrasts)
+    if compute_ci:
+        ci = np.full((contrasts.size, 2), np.nan)
+        for i, x in enumerate(contrasts):
+            data = (trials[stim_off_type] - trials[stim_on_type])[(x == signed_contrast) & block_idx]
+            bt = bootstrap((data,), np.nanmedian, confidence_level=1 - alpha)
+            ci[i, 0] = bt.confidence_interval.low
+            ci[i, 1] = bt.confidence_interval.high
+
+        return reaction_time, contrasts, n_contrasts, ci
+    else:
+        return reaction_time, contrasts, n_contrasts,
+
+
+def criterion_1a(psych, n_trials, perf_easy):
+    """
+    Returns bool indicating whether criterion for trained_1a is met. All criteria documented here
+    (https://figshare.com/articles/preprint/A_standardized_and_reproducible_method_to_measure_
+    decision-making_in_mice_Appendix_2_IBL_protocol_for_mice_training/11634729)
+    """
+
+    criterion = (abs(psych[0]) < 16 and psych[1] < 19 and psych[2] < 0.2 and psych[3] < 0.2 and
+                 np.all(n_trials > 200) and np.all(perf_easy > 0.8))
+    return criterion
+
+
+def criterion_1b(psych, n_trials, perf_easy, rt):
+    """
+    Returns bool indicating whether criterion for trained_1b is met.
+    """
+    criterion = (abs(psych[0]) < 10 and psych[1] < 20 and psych[2] < 0.1 and psych[3] < 0.1 and
+                 np.all(n_trials > 400) and np.all(perf_easy > 0.9) and rt < 2)
+    return criterion
+
+
+def criterion_ephys(psych_20, psych_80, n_trials, perf_easy, rt):
+    """
+    Returns bool indicating whether criterion for ready4ephysrig or ready4recording is met.
+    """
+    criterion = (psych_20[2] < 0.1 and psych_20[3] < 0.1 and psych_80[2] < 0.1 and psych_80[3] and
+                 psych_80[0] - psych_20[0] > 5 and np.all(n_trials > 400) and
+                 np.all(perf_easy > 0.9) and rt < 2)
+    return criterion
+
+
+def criterion_delay(n_trials, perf_easy):
+    """
+    Returns bool indicating whether criterion for ready4delay is met.
+    """
+    criterion = np.any(n_trials > 400) and np.any(perf_easy > 0.9)
+    return criterion
+
+
+def plot_psychometric(trials, ax=None, title=None, plot_ci=False, ci_aplha=0.32, **kwargs):
+    """
+    Function to plot pyschometric curve plots a la datajoint webpage
+    :param trials:
+    :return:
+    """
+
+    signed_contrast = get_signed_contrast(trials)
+    contrasts_fit = np.arange(-100, 100)
+
+    prob_right_50, contrasts_50, _ = compute_performance(trials, signed_contrast=signed_contrast, block=0.5, prob_right=True)
+    out_50 = compute_psychometric(trials, signed_contrast=signed_contrast, block=0.5, plotting=True,
+                                  compute_ci=plot_ci, alpha=ci_aplha)
+    pars_50 = out_50[0] if plot_ci else out_50
+    prob_right_fit_50 = psy.erf_psycho_2gammas(pars_50, contrasts_fit)
+
+    prob_right_20, contrasts_20, _ = compute_performance(trials, signed_contrast=signed_contrast, block=0.2, prob_right=True)
+    out_20 = compute_psychometric(trials, signed_contrast=signed_contrast, block=0.2, plotting=True,
+                                  compute_ci=plot_ci, alpha=ci_aplha)
+    pars_20 = out_20[0] if plot_ci else out_20
+    prob_right_fit_20 = psy.erf_psycho_2gammas(pars_20, contrasts_fit)
+
+    prob_right_80, contrasts_80, _ = compute_performance(trials, signed_contrast=signed_contrast, block=0.8, prob_right=True)
+    out_80 = compute_psychometric(trials, signed_contrast=signed_contrast, block=0.8, plotting=True,
+                                  compute_ci=plot_ci, alpha=ci_aplha)
+    pars_80 = out_80[0] if plot_ci else out_80
+    prob_right_fit_80 = psy.erf_psycho_2gammas(pars_80, contrasts_fit)
+
+    cmap = sns.diverging_palette(20, 220, n=3, center="dark")
+
+    if not ax:
+        fig, ax = plt.subplots(**kwargs)
+    else:
+        fig = plt.gcf()
+
+    fit_50 = ax.plot(contrasts_fit, prob_right_fit_50, color=cmap[1])
+    data_50 = ax.scatter(contrasts_50, prob_right_50, color=cmap[1])
+    fit_20 = ax.plot(contrasts_fit, prob_right_fit_20, color=cmap[0])
+    data_20 = ax.scatter(contrasts_20, prob_right_20, color=cmap[0])
+    fit_80 = ax.plot(contrasts_fit, prob_right_fit_80, color=cmap[2])
+    data_80 = ax.scatter(contrasts_80, prob_right_80, color=cmap[2])
+
+    if plot_ci:
+        errbar_50 = np.c_[np.abs(out_50[1][0]), np.abs(out_50[1][1])].T
+        errbar_20 = np.c_[np.abs(out_20[1][0]), np.abs(out_20[1][1])].T
+        errbar_80 = np.c_[np.abs(out_80[1][0]), np.abs(out_80[1][1])].T
+
+        ax.errorbar(contrasts_50, prob_right_50, yerr=errbar_50, ecolor=cmap[1], fmt='none', capsize=5, alpha=0.4)
+        ax.errorbar(contrasts_20, prob_right_20, yerr=errbar_20, ecolor=cmap[0], fmt='none', capsize=5, alpha=0.4)
+        ax.errorbar(contrasts_80, prob_right_80, yerr=errbar_80, ecolor=cmap[2], fmt='none', capsize=5, alpha=0.4)
+
+    ax.legend([fit_50[0], data_50, fit_20[0], data_20, fit_80[0], data_80],
+              ['p_left=0.5 fit', 'p_left=0.5 data', 'p_left=0.2 fit', 'p_left=0.2 data', 'p_left=0.8 fit', 'p_left=0.8 data'],
+              loc='upper left')
+    ax.set_ylim(-0.05, 1.05)
+    ax.set_ylabel('Probability choosing right')
+    ax.set_xlabel('Contrasts')
+    if title:
+        ax.set_title(title)
+
+    return fig, ax
+
+
+def plot_reaction_time(trials, ax=None, title=None, plot_ci=False, ci_alpha=0.32, **kwargs):
+    """
+    Function to plot reaction time against contrast a la datajoint webpage (inversed for some reason??)
+    :param trials:
+    :return:
+    """
+
+    signed_contrast = get_signed_contrast(trials)
+    out_50 = compute_reaction_time(trials, signed_contrast=signed_contrast, block=0.5, compute_ci=plot_ci, alpha=ci_alpha)
+    out_20 = compute_reaction_time(trials, signed_contrast=signed_contrast, block=0.2, compute_ci=plot_ci, alpha=ci_alpha)
+    out_80 = compute_reaction_time(trials, signed_contrast=signed_contrast, block=0.8, compute_ci=plot_ci, alpha=ci_alpha)
+
+    cmap = sns.diverging_palette(20, 220, n=3, center="dark")
+
+    if not ax:
+        fig, ax = plt.subplots(**kwargs)
+    else:
+        fig = plt.gcf()
+
+    data_50 = ax.plot(out_50[1], out_50[0], '-o', color=cmap[1])
+    data_20 = ax.plot(out_20[1], out_20[0], '-o', color=cmap[0])
+    data_80 = ax.plot(out_80[1], out_80[0], '-o', color=cmap[2])
+
+    if plot_ci:
+        errbar_50 = np.c_[out_50[0] - out_50[3][:, 0], out_50[3][:, 1] - out_50[0]].T
+        errbar_20 = np.c_[out_20[0] - out_20[3][:, 0], out_20[3][:, 1] - out_20[0]].T
+        errbar_80 = np.c_[out_80[0] - out_80[3][:, 0], out_80[3][:, 1] - out_80[0]].T
+
+        ax.errorbar(out_50[1], out_50[0], yerr=errbar_50, ecolor=cmap[1], fmt='none', capsize=5, alpha=0.4)
+        ax.errorbar(out_20[1], out_20[0], yerr=errbar_20, ecolor=cmap[0], fmt='none', capsize=5, alpha=0.4)
+        ax.errorbar(out_80[1], out_80[0], yerr=errbar_80, ecolor=cmap[2], fmt='none', capsize=5, alpha=0.4)
+
+    ax.legend([data_50[0], data_20[0], data_80[0]],
+              ['p_left=0.5 data', 'p_left=0.2 data', 'p_left=0.8 data'],
+              loc='upper left')
+    ax.set_ylabel('Reaction time (s)')
+    ax.set_xlabel('Contrasts')
+
+    if title:
+        ax.set_title(title)
+
+    return fig, ax
+
+
+def plot_reaction_time_over_trials(trials, stim_on_type='stimOn_times', ax=None, title=None, **kwargs):
+    """
+    Function to plot reaction time with trial number a la datajoint webpage
+
+    :param trials:
+    :param stim_on_type:
+    :param ax:
+    :param title:
+    :param kwargs:
+    :return:
+    """
+
+    reaction_time = pd.DataFrame()
+    reaction_time['reaction_time'] = trials.response_times - trials[stim_on_type]
+    reaction_time.index = reaction_time.index + 1
+    reaction_time_rolled = reaction_time['reaction_time'].rolling(window=10).median()
+    reaction_time_rolled = reaction_time_rolled.where((pd.notnull(reaction_time_rolled)), None)
+    reaction_time = reaction_time.where((pd.notnull(reaction_time)), None)
+
+    if not ax:
+        fig, ax = plt.subplots(**kwargs)
+    else:
+        fig = plt.gcf()
+
+    ax.scatter(np.arange(len(reaction_time.values)), reaction_time.values, s=16, color='darkgray')
+    ax.plot(np.arange(len(reaction_time_rolled.values)), reaction_time_rolled.values, color='k', linewidth=2)
+    ax.set_yscale('log')
+    ax.set_ylim(0.1, 100)
+    ax.yaxis.set_major_formatter(matplotlib.ticker.ScalarFormatter())
+    ax.set_ylabel('Reaction time (s)')
+    ax.set_xlabel('Trial number')
+    if title:
+        ax.set_title(title)
+
+    return fig, ax
+
+
+def query_criterion(subject, status, from_status=None, one=None, validate=True):
+    """Get the session for which a given training criterion was met.
+
+    Parameters
+    ----------
+    subject : str
+        The subject name.
+    status : str
+        The training status to query for.
+    from_status : str, optional
+        Count number of sessions and days from reaching `from_status` to `status`.
+    one : one.api.OneAlyx, optional
+        An instance of ONE.
+    validate : bool
+        If true, check if status in TrainingStatus enumeration. Set to false for non-standard
+        training pipelines.
+
+    Returns
+    -------
+    str
+        The eID of the first session where this training status was reached.
+    int
+        The number of sessions it took to reach `status` (optionally from reaching `from_status`).
+    int
+        The number of days it tool to reach `status` (optionally from reaching `from_status`).
+    """
+    if validate:
+        status = status.lower().replace(' ', '_')
+        try:
+            status = TrainingStatus[status.upper().replace(' ', '_')].name.lower()
+        except KeyError as ex:
+            raise ValueError(
+                f'Unknown status "{status}". For non-standard training protocols set validate=False'
+            ) from ex
+    one = one or ONE()
+    subject_json = one.alyx.rest('subjects', 'read', id=subject)['json']
+    if not (criteria := subject_json.get('trained_criteria')) or status not in criteria:
+        return None, None, None
+    to_date, eid = criteria[status]
+    from_date, _ = criteria.get(from_status, (None, None))
+    eids, det = one.search(subject=subject, date_range=[from_date, to_date], details=True)
+    if len(eids) == 0:
+        return eid, None, None
+    delta_date = det[0]['date'] - det[-1]['date']
+    return eid, len(eids), delta_date.days
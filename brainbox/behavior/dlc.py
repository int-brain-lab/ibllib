"""Set of functions to deal with dlc data."""
import logging
import pandas as pd
import warnings

import numpy as np
import matplotlib
import matplotlib.pyplot as plt
import scipy.interpolate as interpolate
from scipy.stats import zscore

from neurodsp.smooth import smooth_interpolate_savgol
from iblutil.numerical import bincount2D
import brainbox.behavior.wheel as bbox_wheel

logger = logging.getLogger('ibllib')

SAMPLING = {'left': 60,
            'right': 150,
            'body': 30}
RESOLUTION = {'left': 2,
              'right': 1,
              'body': 1}

T_BIN = 0.02  # sec
WINDOW_LEN = 2  # sec
WINDOW_LAG = -0.5  # sec


# For plotting we use a window around the event the data is aligned to WINDOW_LAG before and WINDOW_LEN after the event
def plt_window(x):
    return x + WINDOW_LAG, x + WINDOW_LEN


def insert_idx(array, values):
    idx = np.searchsorted(array, values, side="left")
    # Choose lower index if insertion would be after last index or if lower index is closer
    idx[idx == len(array)] -= 1
    idx[np.where(abs(values - array[idx - 1]) < abs(values - array[idx]))] -= 1
    # If 0 index was reduced, revert
    idx[idx == -1] = 0
    if np.all(idx == 0):
        raise ValueError('Something is wrong, all values to insert are outside of the array.')
    return idx


def likelihood_threshold(dlc, threshold=0.9):
    """
    Set dlc points with likelihood less than threshold to nan.

    FIXME Add unit test.
    :param dlc: dlc pqt object
    :param threshold: likelihood threshold
    :return:
    """
    features = np.unique(['_'.join(x.split('_')[:-1]) for x in dlc.keys()])
    for feat in features:
        nan_fill = dlc[f'{feat}_likelihood'] < threshold
<<<<<<< HEAD
        dlc.loc[nan_fill, (f'{feat}_x', f'{feat}_y')] = np.nan

=======
        dlc.loc[nan_fill, f'{feat}_x'] = np.nan
        dlc.loc[nan_fill, f'{feat}_y'] = np.nan
>>>>>>> e1f720a3
    return dlc


def get_speed(dlc, dlc_t, camera, feature='paw_r'):
    """
    FIXME Document and add unit test!

    :param dlc: dlc pqt table
    :param dlc_t: dlc time points
    :param camera: camera type e.g 'left', 'right', 'body'
    :param feature: dlc feature to compute speed over
    :return:
    """
    x = dlc[f'{feature}_x'] / RESOLUTION[camera]
    y = dlc[f'{feature}_y'] / RESOLUTION[camera]

    # get speed in px/sec [half res]
    s = ((np.diff(x) ** 2 + np.diff(y) ** 2) ** .5) * SAMPLING[camera]

    dt = np.diff(dlc_t)
    tv = dlc_t[:-1] + dt / 2

    # interpolate over original time scale
    if tv.size > 1:
        ifcn = interpolate.interp1d(tv, s, fill_value="extrapolate")
        return ifcn(dlc_t)


def get_speed_for_features(dlc, dlc_t, camera, features=['paw_r', 'paw_l', 'nose_tip']):
    """
    Wrapper to compute speed for a number of dlc features and add them to dlc table
    :param dlc: dlc pqt table
    :param dlc_t: dlc time points
    :param camera: camera type e.g 'left', 'right', 'body'
    :param features: dlc features to compute speed for
    :return:
    """
    for feat in features:
        dlc[f'{feat}_speed'] = get_speed(dlc, dlc_t, camera, feat)

    return dlc


def get_feature_event_times(dlc, dlc_t, features):
    """
    Detect events from the dlc traces. Based on the standard deviation between frames
    :param dlc: dlc pqt table
    :param dlc_t: dlc times
    :param features: features to consider
    :return:
    """

    for i, feat in enumerate(features):
        f = dlc[feat]
        threshold = np.nanstd(np.diff(f)) / 4
        if i == 0:
            events = np.where(np.abs(np.diff(f)) > threshold)[0]
        else:
            events = np.r_[events, np.where(np.abs(np.diff(f)) > threshold)[0]]

    return dlc_t[np.unique(events)]


def get_licks(dlc, dlc_t):
    """
    Compute lick times from the tongue dlc points
    :param dlc: dlc pqt table
    :param dlc_t: dlc times
    :return:
    """
    lick_times = get_feature_event_times(dlc, dlc_t, ['tongue_end_l_x', 'tongue_end_l_y',
                                                      'tongue_end_r_x', 'tongue_end_r_y'])
    return lick_times


def get_sniffs(dlc, dlc_t):
    """
    Compute sniff times from the nose tip
    :param dlc: dlc pqt table
    :param dlc_t: dlc times
    :return:
    """

    sniff_times = get_feature_event_times(dlc, dlc_t, ['nose_tip_y'])
    return sniff_times


def get_dlc_everything(dlc_cam, camera):
    """
    Get out features of interest for dlc
    :param dlc_cam: dlc object
    :param camera: camera type e.g 'left', 'right'
    :return:
    """

    aligned = True
    if dlc_cam.times.shape[0] != dlc_cam.dlc.shape[0]:
        # logger warning and print out status of the qc, specific serializer django!
        logger.warning('Dimension mismatch between dlc points and timestamps')
        min_samps = min(dlc_cam.times.shape[0], dlc_cam.dlc.shape[0])
        dlc_cam.times = dlc_cam.times[:min_samps]
        dlc_cam.dlc = dlc_cam.dlc[:min_samps]
        aligned = False

    dlc_cam.dlc = likelihood_threshold(dlc_cam.dlc)
    dlc_cam.dlc = get_speed_for_features(dlc_cam.dlc, dlc_cam.times, camera)
    dlc_cam['licks'] = get_licks(dlc_cam.dlc, dlc_cam.times)
    dlc_cam['sniffs'] = get_sniffs(dlc_cam.dlc, dlc_cam.times)
    dlc_cam['aligned'] = aligned

    return dlc_cam


def get_pupil_diameter(dlc):
    """
    Estimates pupil diameter by taking median of different computations.

    The two most straightforward estimates: d1 = top - bottom, d2 = left - right
    In addition, assume the pupil is a circle and estimate diameter from other pairs of points

    :param dlc: dlc pqt table with pupil estimates, should be likelihood thresholded (e.g. at 0.9)
    :return: np.array, pupil diameter estimate for each time point, shape (n_frames,)
    """
    diameters = []
    # Get the x,y coordinates of the four pupil points
    top, bottom, left, right = [np.vstack((dlc[f'pupil_{point}_r_x'], dlc[f'pupil_{point}_r_y']))
                                for point in ['top', 'bottom', 'left', 'right']]
    # First compute direct diameters
    diameters.append(np.linalg.norm(top - bottom, axis=0))
    diameters.append(np.linalg.norm(left - right, axis=0))

    # For non-crossing edges, estimate diameter via circle assumption
    for pair in [(top, left), (top, right), (bottom, left), (bottom, right)]:
        diameters.append(np.linalg.norm(pair[0] - pair[1], axis=0) * 2 ** 0.5)

    # Ignore all nan runtime warning
    with warnings.catch_warnings():
        warnings.simplefilter("ignore", category=RuntimeWarning)
        return np.nanmedian(diameters, axis=0)


def get_smooth_pupil_diameter(diameter_raw, camera, std_thresh=5, nan_thresh=1):
    """
    :param diameter_raw: np.array, raw pupil diameters, calculated from (thresholded) dlc traces
    :param camera: str ('left', 'right'), which camera to run the smoothing for
    :param std_thresh: threshold (in standard deviations) beyond which a point is labeled as an outlier
    :param nan_thresh: threshold (in seconds) above which we will not interpolate nans, but keep them
                       (for long stretches interpolation may not be appropriate)
    :return:
    """
    # set framerate of camera
    if camera == 'left':
        fr = SAMPLING['left']  # set by hardware
        window = 31  # works well empirically
    elif camera == 'right':
        fr = SAMPLING['right']  # set by hardware
        window = 75  # works well empirically
    else:
        raise NotImplementedError("camera has to be 'left' or 'right")

    # Raise error if too many NaN time points, in this case it doesn't make sense to interpolate
    if np.mean(np.isnan(diameter_raw)) > 0.9:
        raise ValueError(f"Raw pupil diameter for {camera} is too often NaN, cannot smooth.")
    # run savitzy-golay filter on non-nan time points to denoise
    diameter_smoothed = smooth_interpolate_savgol(diameter_raw, window=window, order=3, interp_kind='linear')

    # find outliers and set them to nan
    difference = diameter_raw - diameter_smoothed
    outlier_thresh = std_thresh * np.nanstd(difference)
    without_outliers = np.copy(diameter_raw)
    without_outliers[(difference < -outlier_thresh) | (difference > outlier_thresh)] = np.nan
    # run savitzy-golay filter again on (possibly reduced) non-nan timepoints to denoise
    diameter_smoothed = smooth_interpolate_savgol(without_outliers, window=window, order=3, interp_kind='linear')

    # don't interpolate long strings of nans
    t = np.diff(np.isnan(without_outliers).astype(int))
    begs = np.where(t == 1)[0]
    ends = np.where(t == -1)[0]
    if begs.shape[0] > ends.shape[0]:
        begs = begs[:ends.shape[0]]
    for b, e in zip(begs, ends):
        if (e - b) > (fr * nan_thresh):
            diameter_smoothed[(b + 1):(e + 1)] = np.nan  # offset by 1 due to earlier diff

    return diameter_smoothed


def plot_trace_on_frame(frame, dlc_df, cam):
    """
    Plots dlc traces as scatter plots on a frame of the video.
    For left and right video also plots whisker pad and eye and tongue zoom.

    :param frame: np.array, single video frame to plot on
    :param dlc_df: pd.Dataframe, dlc traces with _x, _y and _likelihood info for each trace
    :param cam: str, which camera to process ('left', 'right', 'body')
    :returns: matplolib.axis
    """
    # Define colors
    colors = {'tail_start': '#636EFA',
              'nose_tip': '#636EFA',
              'paw_l': '#EF553B',
              'paw_r': '#00CC96',
              'pupil_bottom_r': '#AB63FA',
              'pupil_left_r': '#FFA15A',
              'pupil_right_r': '#19D3F3',
              'pupil_top_r': '#FF6692',
              'tongue_end_l': '#B6E880',
              'tongue_end_r': '#FF97FF'}
    # Threshold the dlc traces
    dlc_df = likelihood_threshold(dlc_df)
    # Features without tube
    features = np.unique(['_'.join(x.split('_')[:-1]) for x in dlc_df.keys() if 'tube' not in x])
    # Normalize the number of points across cameras
    dlc_df_norm = pd.DataFrame()
    for feat in features:
        dlc_df_norm[f'{feat}_x'] = dlc_df[f'{feat}_x'][0::int(SAMPLING[cam] / 10)]
        dlc_df_norm[f'{feat}_y'] = dlc_df[f'{feat}_y'][0::int(SAMPLING[cam] / 10)]
        # Scatter
        plt.scatter(dlc_df_norm[f'{feat}_x'], dlc_df_norm[f'{feat}_y'], alpha=0.05, s=2, label=feat, c=colors[feat])

    plt.axis('off')
    plt.imshow(frame, cmap='gray')
    plt.tight_layout()

    ax = plt.gca()
    if cam == 'body':
        plt.title(f'{cam.capitalize()} camera')
        return ax
    # For left and right cam plot whisker pad rectangle
    # heuristic: square with side length half the distance between nose and pupil and anchored on midpoint
    p_nose = np.array(dlc_df[['nose_tip_x', 'nose_tip_y']].mean())
    p_pupil = np.array(dlc_df[['pupil_top_r_x', 'pupil_top_r_y']].mean())
    p_anchor = np.mean([p_nose, p_pupil], axis=0)
    dist = np.linalg.norm(p_nose - p_pupil)
    rect = matplotlib.patches.Rectangle((int(p_anchor[0] - dist / 4), int(p_anchor[1])), int(dist / 2), int(dist / 3),
                                        linewidth=1, edgecolor='lime', facecolor='none')
    ax.add_patch(rect)
    # Plot eye region zoom
    inset_anchor = 0 if cam == 'right' else 0.5
    ax_ins = ax.inset_axes([inset_anchor, -0.5, 0.5, 0.5])
    ax_ins.imshow(frame, cmap='gray', origin="lower")
    for feat in features:
        ax_ins.scatter(dlc_df_norm[f'{feat}_x'], dlc_df_norm[f'{feat}_y'], alpha=1, s=0.001, label=feat, c=colors[feat])
    ax_ins.set_xlim(int(p_pupil[0] - 33 * RESOLUTION[cam] / 2), int(p_pupil[0] + 33 * RESOLUTION[cam] / 2))
    ax_ins.set_ylim(int(p_pupil[1] + 38 * RESOLUTION[cam] / 2), int(p_pupil[1] - 28 * RESOLUTION[cam] / 2))
    ax_ins.axis('off')
    # Plot tongue region zoom
    p1 = np.array(dlc_df[['tube_top_x', 'tube_top_y']].mean())
    p2 = np.array(dlc_df[['tube_bottom_x', 'tube_bottom_y']].mean())
    p_tongue = np.nanmean([p1, p2], axis=0)
    inset_anchor = 0 if cam == 'left' else 0.5
    ax_ins = ax.inset_axes([inset_anchor, -0.5, 0.5, 0.5])
    ax_ins.imshow(frame, cmap='gray', origin="upper")
    for feat in features:
        ax_ins.scatter(dlc_df_norm[f'{feat}_x'], dlc_df_norm[f'{feat}_y'], alpha=1, s=0.001, label=feat, c=colors[feat])
    ax_ins.set_xlim(int(p_tongue[0] - 60 * RESOLUTION[cam] / 2), int(p_tongue[0] + 100 * RESOLUTION[cam] / 2))
    ax_ins.set_ylim(int(p_tongue[1] + 60 * RESOLUTION[cam] / 2), int(p_tongue[1] - 100 * RESOLUTION[cam] / 2))
    ax_ins.axis('off')

    plt.title(f'{cam.capitalize()} camera')
    return ax


def plot_wheel_position(wheel_position, wheel_time, trials_df):
    """
    Plots wheel position across trials, color by which side was chosen

    :param wheel_position: np.array, interpolated wheel position
    :param wheel_time: np.array, interpolated wheel timestamps
    :param trials_df: pd.DataFrame, with column 'stimOn_times' (time of stimulus onset times for each trial)
    :returns: matplotlib.axis
    """
    # Interpolate wheel data
    wheel_position, wheel_time = bbox_wheel.interpolate_position(wheel_time, wheel_position, freq=1 / T_BIN)
    # Create a window around the stimulus onset
    start_window, end_window = plt_window(trials_df['stimOn_times'])
    # Translating the time window into an index window
    start_idx = insert_idx(wheel_time, start_window)
    end_idx = np.array(start_idx + int(WINDOW_LEN / T_BIN), dtype='int64')
    # Getting the wheel position for each window, normalize to first value of each window
    trials_df['wheel_position'] = [wheel_position[start_idx[w]: end_idx[w]] - wheel_position[start_idx[w]]
                                   for w in range(len(start_idx))]
    # Plotting
    times = np.arange(len(trials_df['wheel_position'].iloc[0])) * T_BIN + WINDOW_LAG
    for side, label, color in zip([-1, 1], ['right', 'left'], ['darkred', '#1f77b4']):
        side_df = trials_df[trials_df['choice'] == side]
        for idx in side_df.index:
            plt.plot(times, side_df.loc[idx, 'wheel_position'], c=color, alpha=0.5, linewidth=0.05)
        plt.plot(times, side_df['wheel_position'].mean(), c=color, linewidth=2, label=f'{label} turn')

    plt.axvline(x=0, linestyle='--', c='k', label='stimOn')
    plt.axhline(y=-0.26, linestyle='--', c='g', label='reward')
    plt.axhline(y=0.26, linestyle='--', c='g', label='reward')
    plt.ylim([-0.27, 0.27])
    plt.xlabel('time [sec]')
    plt.ylabel('wheel position diff to first value [rad]')
    plt.legend(loc='center right')
    plt.title('Wheel position trial avg\n(and individual trials)')
    plt.tight_layout()

    return plt.gca()


def _bin_window_licks(lick_times, trials_df):
    """
    Helper function to bin and window the lick times and get them into trials df for plotting

    :param lick_times: np.array, timestamps of lick events
    :param trials_df: pd.DataFrame, with column 'feedback_times' (time of feedback for each trial)
    :returns: pd.DataFrame with binned, windowed lick times for plotting
    """
    # Bin the licks
    lick_bins, bin_times, _ = bincount2D(lick_times, np.ones(len(lick_times)), T_BIN)
    lick_bins = np.squeeze(lick_bins)
    start_window, end_window = plt_window(trials_df['feedback_times'])
    # Translating the time window into an index window
    try:
        start_idx = insert_idx(bin_times, start_window)
    except ValueError:
        logger.error('Lick time stamps are outside of the trials windows')
        raise
    end_idx = np.array(start_idx + int(WINDOW_LEN / T_BIN), dtype='int64')
    # Get the binned licks for each window
    trials_df['lick_bins'] = [lick_bins[start_idx[i]:end_idx[i]] for i in range(len(start_idx))]
    # Remove windows that the exceed bins
    trials_df['end_idx'] = end_idx
    trials_df = trials_df[trials_df['end_idx'] <= len(lick_bins)]
    return trials_df


def plot_lick_hist(lick_times, trials_df):
    """
    Plots histogramm of lick events aligned to feedback time, separate for correct and incorrect trials

    :param lick_times: np.array, timestamps of lick events
    :param trials_df: pd.DataFrame, with column 'feedback_times' (time of feedback for each trial) and
                      'feedbackType' (1 for correct, -1 for incorrect trials)
    :returns: matplotlib axis
    """
    licks_df = _bin_window_licks(lick_times, trials_df)
    # Plot
    times = np.arange(len(licks_df['lick_bins'].iloc[0])) * T_BIN + WINDOW_LAG
    correct = licks_df[licks_df['feedbackType'] == 1]['lick_bins']
    incorrect = licks_df[licks_df['feedbackType'] == -1]['lick_bins']
    plt.plot(times, pd.DataFrame.from_dict(dict(zip(correct.index, correct.values))).mean(axis=1),
             c='k', label='correct trial')
    plt.plot(times, pd.DataFrame.from_dict(dict(zip(correct.index, incorrect.values))).mean(axis=1),
             c='gray', label='incorrect trial')
    plt.axvline(x=0, label='feedback', linestyle='--', c='purple')
    plt.title('Lick events trial avg')
    plt.xlabel('time [sec]')
    plt.ylabel('lick events [a.u.]')
    plt.legend(loc='lower right')
    return plt.gca()


def plot_lick_raster(lick_times, trials_df):
    """
    Plots lick raster for correct trials

    :param lick_times: np.array, timestamps of lick events
    :param trials_df: pd.DataFrame, with column 'feedback_times' (time of feedback for each trial) and
                      feedbackType (1 for correct, -1 for incorrect trials)
    :returns: matplotlib.axis
    """
    licks_df = _bin_window_licks(lick_times, trials_df)
    plt.imshow(list(licks_df[licks_df['feedbackType'] == 1]['lick_bins']), aspect='auto',
               extent=[-0.5, 1.5, len(licks_df['lick_bins'].iloc[0]), 0], cmap='gray_r')
    plt.xticks([-0.5, 0, 0.5, 1, 1.5])
    plt.ylabel('trials')
    plt.xlabel('time [sec]')
    plt.axvline(x=0, label='feedback', linestyle='--', c='purple')
    plt.title('Lick events per correct trial')
    plt.tight_layout()
    return plt.gca()


def plot_motion_energy_hist(camera_dict, trials_df):
    """
    Plots mean motion energy of given cameras, aligned to stimulus onset.

    :param camera_dict: dict, one key for each camera to be plotted (e.g. 'left'), value is another dict with items
                        'motion_energy' (np.array, motion energy calculated from this camera) and
                        'times' (np.array, camera timestamps)
    :param trials_df: pd.DataFrame, with column 'stimOn_times' (time of stimulus onset for each trial)
    :returns: matplotlib.axis
    """
    colors = {'left': '#bd7a98',
              'right': '#2b6f39',
              'body': '#035382'}

    start_window, end_window = plt_window(trials_df['stimOn_times'])
    missing_data = []
    for cam in camera_dict.keys():
        if (camera_dict[cam]['motion_energy'] is not None and len(camera_dict[cam]['motion_energy']) > 0
                and camera_dict[cam]['times'] is not None and len(camera_dict[cam]['times']) > 0):
            try:
                motion_energy = zscore(camera_dict[cam]['motion_energy'], nan_policy='omit')
                try:
                    start_idx = insert_idx(camera_dict[cam]['times'], start_window)
                    end_idx = np.array(start_idx + int(WINDOW_LEN * SAMPLING[cam]), dtype='int64')
                    me_all = [motion_energy[start_idx[i]:end_idx[i]] for i in range(len(start_idx))]
                    me_all = [m for m in me_all if len(m) > 0]
                    times = np.arange(len(me_all[0])) / SAMPLING[cam] + WINDOW_LAG
                    me_mean = np.mean(me_all, axis=0)
                    me_std = np.std(me_all, axis=0) / np.sqrt(len(me_all))
                    plt.plot(times, me_mean, label=f'{cam} cam', color=colors[cam], linewidth=2)
                    plt.fill_between(times, me_mean + me_std, me_mean - me_std, color=colors[cam], alpha=0.2)
                except ValueError:
                    logger.error(f"{cam}Camera camera.times are outside of the trial windows")
                    missing_data.append(cam)
            except AttributeError:
                logger.warning(f"Cannot load motion energy and/or times data for {cam} camera")
                missing_data.append(cam)
        else:
            logger.warning(f"Data missing or empty for motion energy and/or times data for {cam} camera")
            missing_data.append(cam)

    plt.xticks([-0.5, 0, 0.5, 1, 1.5])
    plt.ylabel('z-scored motion energy [a.u.]')
    plt.xlabel('time [sec]')
    plt.axvline(x=0, label='stimOn', linestyle='--', c='k')
    plt.legend(loc='lower right')
    plt.title('Motion Energy trial avg\n(+/- std)')
    if len(missing_data) > 0:
        ax = plt.gca()
        ax.text(.95, .35, f"Data incomplete for\n{' and '.join(missing_data)} camera", color='r', fontsize=10,
                fontweight='bold', horizontalalignment='right', verticalalignment='center', transform=ax.transAxes)
    return plt.gca()


def plot_speed_hist(dlc_df, cam_times, trials_df, feature='paw_r', cam='left', legend=True):
    """
    Plots speed histogram of a given dlc feature, aligned to stimulus onset, separate for correct and incorrect trials

    :param dlc_df: pd.Dataframe, dlc traces with _x, _y and _likelihood info for each trace
    :param cam_times: np.array, camera timestamps
    :param trials_df: pd.DataFrame, with column 'stimOn_times' (time of stimulus onset for each trial)
    :param feature: str, feature with trace in dlc_df for which to plot speed hist, default is 'paw_r'
    :param cam: str, camera to use ('body', 'left', 'right') default is 'left'
    :param legend: bool, whether to add legend to the plot, default is True
    :returns: matplotlib.axis
    """
    # Threshold the dlc traces
    dlc_df = likelihood_threshold(dlc_df)
    # For pre-GPIO sessions, remove the first few timestamps to match the number of frames
    cam_times = cam_times[-len(dlc_df):]
    if len(cam_times) != len(dlc_df):
        raise ValueError("Camera times length and DLC length are inconsistent")
    # Get speeds
    speeds = get_speed(dlc_df, cam_times, camera=cam, feature=feature)
    # Windows aligned to align_to
    start_window, end_window = plt_window(trials_df['stimOn_times'])
    start_idx = insert_idx(cam_times, start_window)
    end_idx = np.array(start_idx + int(WINDOW_LEN * SAMPLING[cam]), dtype='int64')
    # Add speeds to trials_df
    trials_df[f'speed_{feature}'] = [speeds[start_idx[i]:end_idx[i]] for i in range(len(start_idx))]
    # Plot
    times = np.arange(len(trials_df[f'speed_{feature}'].iloc[0])) / SAMPLING[cam] + WINDOW_LAG
    # Need to expand the series of lists into a dataframe first, for the nan skipping to work
    correct = trials_df[trials_df['feedbackType'] == 1][f'speed_{feature}']
    incorrect = trials_df[trials_df['feedbackType'] == -1][f'speed_{feature}']
    plt.plot(times, pd.DataFrame.from_dict(dict(zip(correct.index, correct.values))).mean(axis=1),
             c='k', label='correct trial')
    plt.plot(times, pd.DataFrame.from_dict(dict(zip(incorrect.index, incorrect.values))).mean(axis=1),
             c='gray', label='incorrect trial')
    plt.axvline(x=0, label='stimOn', linestyle='--', c='r')
    plt.title(f'{feature.capitalize()} speed trial avg\n({cam.upper()} cam)')
    plt.xticks([-0.5, 0, 0.5, 1, 1.5])
    plt.xlabel('time [sec]')
    plt.ylabel('speed [px/sec]')
    if legend:
        plt.legend()

    return plt.gca()


def plot_pupil_diameter_hist(pupil_diameter, cam_times, trials_df, cam='left'):
    """
    Plots histogram of pupil diameter aligned to simulus onset and feedback time.

    :param pupil_diameter: np.array, (smoothed) pupil diameter estimate
    :param cam_times: np.array, camera timestamps
    :param trials_df: pd.DataFrame, with column 'stimOn_times' (time of stimulus onset for each trial) and
                      feedback_times (time of feedback for each trial)
    :param cam: str, camera to use ('body', 'left', 'right') default is 'left'
    :returns: matplotlib.axis
    """
    for align_to, color in zip(['stimOn_times', 'feedback_times'], ['red', 'purple']):
        start_window, end_window = plt_window(trials_df[align_to])
        start_idx = insert_idx(cam_times, start_window)
        end_idx = np.array(start_idx + int(WINDOW_LEN * SAMPLING[cam]), dtype='int64')
        # Per trial norm
        pupil_all = [zscore(list(pupil_diameter[start_idx[i]:end_idx[i]])) for i in range(len(start_idx))]
        pupil_all_norm = [trial - trial[0] for trial in pupil_all]

        pupil_mean = np.nanmean(pupil_all_norm, axis=0)
        pupil_std = np.nanstd(pupil_all_norm, axis=0) / np.sqrt(len(pupil_all_norm))
        times = np.arange(len(pupil_all_norm[0])) / SAMPLING[cam] + WINDOW_LAG

        plt.plot(times, pupil_mean, label=align_to.split("_")[0], color=color)
        plt.fill_between(times, pupil_mean + pupil_std, pupil_mean - pupil_std, color=color, alpha=0.5)
    plt.axvline(x=0, linestyle='--', c='k')
    plt.title(f'Pupil diameter trial avg\n({cam.upper()} cam)')
    plt.xlabel('time [sec]')
    plt.xticks([-0.5, 0, 0.5, 1, 1.5])
    plt.ylabel('z-scored smoothed pupil diameter [px]')
    plt.legend(loc='lower right', title='aligned to')
<|MERGE_RESOLUTION|>--- conflicted
+++ resolved
@@ -1,573 +1,567 @@
-"""Set of functions to deal with dlc data."""
-import logging
-import pandas as pd
-import warnings
-
-import numpy as np
-import matplotlib
-import matplotlib.pyplot as plt
-import scipy.interpolate as interpolate
-from scipy.stats import zscore
-
-from neurodsp.smooth import smooth_interpolate_savgol
-from iblutil.numerical import bincount2D
-import brainbox.behavior.wheel as bbox_wheel
-
-logger = logging.getLogger('ibllib')
-
-SAMPLING = {'left': 60,
-            'right': 150,
-            'body': 30}
-RESOLUTION = {'left': 2,
-              'right': 1,
-              'body': 1}
-
-T_BIN = 0.02  # sec
-WINDOW_LEN = 2  # sec
-WINDOW_LAG = -0.5  # sec
-
-
-# For plotting we use a window around the event the data is aligned to WINDOW_LAG before and WINDOW_LEN after the event
-def plt_window(x):
-    return x + WINDOW_LAG, x + WINDOW_LEN
-
-
-def insert_idx(array, values):
-    idx = np.searchsorted(array, values, side="left")
-    # Choose lower index if insertion would be after last index or if lower index is closer
-    idx[idx == len(array)] -= 1
-    idx[np.where(abs(values - array[idx - 1]) < abs(values - array[idx]))] -= 1
-    # If 0 index was reduced, revert
-    idx[idx == -1] = 0
-    if np.all(idx == 0):
-        raise ValueError('Something is wrong, all values to insert are outside of the array.')
-    return idx
-
-
-def likelihood_threshold(dlc, threshold=0.9):
-    """
-    Set dlc points with likelihood less than threshold to nan.
-
-    FIXME Add unit test.
-    :param dlc: dlc pqt object
-    :param threshold: likelihood threshold
-    :return:
-    """
-    features = np.unique(['_'.join(x.split('_')[:-1]) for x in dlc.keys()])
-    for feat in features:
-        nan_fill = dlc[f'{feat}_likelihood'] < threshold
-<<<<<<< HEAD
-        dlc.loc[nan_fill, (f'{feat}_x', f'{feat}_y')] = np.nan
-
-=======
-        dlc.loc[nan_fill, f'{feat}_x'] = np.nan
-        dlc.loc[nan_fill, f'{feat}_y'] = np.nan
->>>>>>> e1f720a3
-    return dlc
-
-
-def get_speed(dlc, dlc_t, camera, feature='paw_r'):
-    """
-    FIXME Document and add unit test!
-
-    :param dlc: dlc pqt table
-    :param dlc_t: dlc time points
-    :param camera: camera type e.g 'left', 'right', 'body'
-    :param feature: dlc feature to compute speed over
-    :return:
-    """
-    x = dlc[f'{feature}_x'] / RESOLUTION[camera]
-    y = dlc[f'{feature}_y'] / RESOLUTION[camera]
-
-    # get speed in px/sec [half res]
-    s = ((np.diff(x) ** 2 + np.diff(y) ** 2) ** .5) * SAMPLING[camera]
-
-    dt = np.diff(dlc_t)
-    tv = dlc_t[:-1] + dt / 2
-
-    # interpolate over original time scale
-    if tv.size > 1:
-        ifcn = interpolate.interp1d(tv, s, fill_value="extrapolate")
-        return ifcn(dlc_t)
-
-
-def get_speed_for_features(dlc, dlc_t, camera, features=['paw_r', 'paw_l', 'nose_tip']):
-    """
-    Wrapper to compute speed for a number of dlc features and add them to dlc table
-    :param dlc: dlc pqt table
-    :param dlc_t: dlc time points
-    :param camera: camera type e.g 'left', 'right', 'body'
-    :param features: dlc features to compute speed for
-    :return:
-    """
-    for feat in features:
-        dlc[f'{feat}_speed'] = get_speed(dlc, dlc_t, camera, feat)
-
-    return dlc
-
-
-def get_feature_event_times(dlc, dlc_t, features):
-    """
-    Detect events from the dlc traces. Based on the standard deviation between frames
-    :param dlc: dlc pqt table
-    :param dlc_t: dlc times
-    :param features: features to consider
-    :return:
-    """
-
-    for i, feat in enumerate(features):
-        f = dlc[feat]
-        threshold = np.nanstd(np.diff(f)) / 4
-        if i == 0:
-            events = np.where(np.abs(np.diff(f)) > threshold)[0]
-        else:
-            events = np.r_[events, np.where(np.abs(np.diff(f)) > threshold)[0]]
-
-    return dlc_t[np.unique(events)]
-
-
-def get_licks(dlc, dlc_t):
-    """
-    Compute lick times from the tongue dlc points
-    :param dlc: dlc pqt table
-    :param dlc_t: dlc times
-    :return:
-    """
-    lick_times = get_feature_event_times(dlc, dlc_t, ['tongue_end_l_x', 'tongue_end_l_y',
-                                                      'tongue_end_r_x', 'tongue_end_r_y'])
-    return lick_times
-
-
-def get_sniffs(dlc, dlc_t):
-    """
-    Compute sniff times from the nose tip
-    :param dlc: dlc pqt table
-    :param dlc_t: dlc times
-    :return:
-    """
-
-    sniff_times = get_feature_event_times(dlc, dlc_t, ['nose_tip_y'])
-    return sniff_times
-
-
-def get_dlc_everything(dlc_cam, camera):
-    """
-    Get out features of interest for dlc
-    :param dlc_cam: dlc object
-    :param camera: camera type e.g 'left', 'right'
-    :return:
-    """
-
-    aligned = True
-    if dlc_cam.times.shape[0] != dlc_cam.dlc.shape[0]:
-        # logger warning and print out status of the qc, specific serializer django!
-        logger.warning('Dimension mismatch between dlc points and timestamps')
-        min_samps = min(dlc_cam.times.shape[0], dlc_cam.dlc.shape[0])
-        dlc_cam.times = dlc_cam.times[:min_samps]
-        dlc_cam.dlc = dlc_cam.dlc[:min_samps]
-        aligned = False
-
-    dlc_cam.dlc = likelihood_threshold(dlc_cam.dlc)
-    dlc_cam.dlc = get_speed_for_features(dlc_cam.dlc, dlc_cam.times, camera)
-    dlc_cam['licks'] = get_licks(dlc_cam.dlc, dlc_cam.times)
-    dlc_cam['sniffs'] = get_sniffs(dlc_cam.dlc, dlc_cam.times)
-    dlc_cam['aligned'] = aligned
-
-    return dlc_cam
-
-
-def get_pupil_diameter(dlc):
-    """
-    Estimates pupil diameter by taking median of different computations.
-
-    The two most straightforward estimates: d1 = top - bottom, d2 = left - right
-    In addition, assume the pupil is a circle and estimate diameter from other pairs of points
-
-    :param dlc: dlc pqt table with pupil estimates, should be likelihood thresholded (e.g. at 0.9)
-    :return: np.array, pupil diameter estimate for each time point, shape (n_frames,)
-    """
-    diameters = []
-    # Get the x,y coordinates of the four pupil points
-    top, bottom, left, right = [np.vstack((dlc[f'pupil_{point}_r_x'], dlc[f'pupil_{point}_r_y']))
-                                for point in ['top', 'bottom', 'left', 'right']]
-    # First compute direct diameters
-    diameters.append(np.linalg.norm(top - bottom, axis=0))
-    diameters.append(np.linalg.norm(left - right, axis=0))
-
-    # For non-crossing edges, estimate diameter via circle assumption
-    for pair in [(top, left), (top, right), (bottom, left), (bottom, right)]:
-        diameters.append(np.linalg.norm(pair[0] - pair[1], axis=0) * 2 ** 0.5)
-
-    # Ignore all nan runtime warning
-    with warnings.catch_warnings():
-        warnings.simplefilter("ignore", category=RuntimeWarning)
-        return np.nanmedian(diameters, axis=0)
-
-
-def get_smooth_pupil_diameter(diameter_raw, camera, std_thresh=5, nan_thresh=1):
-    """
-    :param diameter_raw: np.array, raw pupil diameters, calculated from (thresholded) dlc traces
-    :param camera: str ('left', 'right'), which camera to run the smoothing for
-    :param std_thresh: threshold (in standard deviations) beyond which a point is labeled as an outlier
-    :param nan_thresh: threshold (in seconds) above which we will not interpolate nans, but keep them
-                       (for long stretches interpolation may not be appropriate)
-    :return:
-    """
-    # set framerate of camera
-    if camera == 'left':
-        fr = SAMPLING['left']  # set by hardware
-        window = 31  # works well empirically
-    elif camera == 'right':
-        fr = SAMPLING['right']  # set by hardware
-        window = 75  # works well empirically
-    else:
-        raise NotImplementedError("camera has to be 'left' or 'right")
-
-    # Raise error if too many NaN time points, in this case it doesn't make sense to interpolate
-    if np.mean(np.isnan(diameter_raw)) > 0.9:
-        raise ValueError(f"Raw pupil diameter for {camera} is too often NaN, cannot smooth.")
-    # run savitzy-golay filter on non-nan time points to denoise
-    diameter_smoothed = smooth_interpolate_savgol(diameter_raw, window=window, order=3, interp_kind='linear')
-
-    # find outliers and set them to nan
-    difference = diameter_raw - diameter_smoothed
-    outlier_thresh = std_thresh * np.nanstd(difference)
-    without_outliers = np.copy(diameter_raw)
-    without_outliers[(difference < -outlier_thresh) | (difference > outlier_thresh)] = np.nan
-    # run savitzy-golay filter again on (possibly reduced) non-nan timepoints to denoise
-    diameter_smoothed = smooth_interpolate_savgol(without_outliers, window=window, order=3, interp_kind='linear')
-
-    # don't interpolate long strings of nans
-    t = np.diff(np.isnan(without_outliers).astype(int))
-    begs = np.where(t == 1)[0]
-    ends = np.where(t == -1)[0]
-    if begs.shape[0] > ends.shape[0]:
-        begs = begs[:ends.shape[0]]
-    for b, e in zip(begs, ends):
-        if (e - b) > (fr * nan_thresh):
-            diameter_smoothed[(b + 1):(e + 1)] = np.nan  # offset by 1 due to earlier diff
-
-    return diameter_smoothed
-
-
-def plot_trace_on_frame(frame, dlc_df, cam):
-    """
-    Plots dlc traces as scatter plots on a frame of the video.
-    For left and right video also plots whisker pad and eye and tongue zoom.
-
-    :param frame: np.array, single video frame to plot on
-    :param dlc_df: pd.Dataframe, dlc traces with _x, _y and _likelihood info for each trace
-    :param cam: str, which camera to process ('left', 'right', 'body')
-    :returns: matplolib.axis
-    """
-    # Define colors
-    colors = {'tail_start': '#636EFA',
-              'nose_tip': '#636EFA',
-              'paw_l': '#EF553B',
-              'paw_r': '#00CC96',
-              'pupil_bottom_r': '#AB63FA',
-              'pupil_left_r': '#FFA15A',
-              'pupil_right_r': '#19D3F3',
-              'pupil_top_r': '#FF6692',
-              'tongue_end_l': '#B6E880',
-              'tongue_end_r': '#FF97FF'}
-    # Threshold the dlc traces
-    dlc_df = likelihood_threshold(dlc_df)
-    # Features without tube
-    features = np.unique(['_'.join(x.split('_')[:-1]) for x in dlc_df.keys() if 'tube' not in x])
-    # Normalize the number of points across cameras
-    dlc_df_norm = pd.DataFrame()
-    for feat in features:
-        dlc_df_norm[f'{feat}_x'] = dlc_df[f'{feat}_x'][0::int(SAMPLING[cam] / 10)]
-        dlc_df_norm[f'{feat}_y'] = dlc_df[f'{feat}_y'][0::int(SAMPLING[cam] / 10)]
-        # Scatter
-        plt.scatter(dlc_df_norm[f'{feat}_x'], dlc_df_norm[f'{feat}_y'], alpha=0.05, s=2, label=feat, c=colors[feat])
-
-    plt.axis('off')
-    plt.imshow(frame, cmap='gray')
-    plt.tight_layout()
-
-    ax = plt.gca()
-    if cam == 'body':
-        plt.title(f'{cam.capitalize()} camera')
-        return ax
-    # For left and right cam plot whisker pad rectangle
-    # heuristic: square with side length half the distance between nose and pupil and anchored on midpoint
-    p_nose = np.array(dlc_df[['nose_tip_x', 'nose_tip_y']].mean())
-    p_pupil = np.array(dlc_df[['pupil_top_r_x', 'pupil_top_r_y']].mean())
-    p_anchor = np.mean([p_nose, p_pupil], axis=0)
-    dist = np.linalg.norm(p_nose - p_pupil)
-    rect = matplotlib.patches.Rectangle((int(p_anchor[0] - dist / 4), int(p_anchor[1])), int(dist / 2), int(dist / 3),
-                                        linewidth=1, edgecolor='lime', facecolor='none')
-    ax.add_patch(rect)
-    # Plot eye region zoom
-    inset_anchor = 0 if cam == 'right' else 0.5
-    ax_ins = ax.inset_axes([inset_anchor, -0.5, 0.5, 0.5])
-    ax_ins.imshow(frame, cmap='gray', origin="lower")
-    for feat in features:
-        ax_ins.scatter(dlc_df_norm[f'{feat}_x'], dlc_df_norm[f'{feat}_y'], alpha=1, s=0.001, label=feat, c=colors[feat])
-    ax_ins.set_xlim(int(p_pupil[0] - 33 * RESOLUTION[cam] / 2), int(p_pupil[0] + 33 * RESOLUTION[cam] / 2))
-    ax_ins.set_ylim(int(p_pupil[1] + 38 * RESOLUTION[cam] / 2), int(p_pupil[1] - 28 * RESOLUTION[cam] / 2))
-    ax_ins.axis('off')
-    # Plot tongue region zoom
-    p1 = np.array(dlc_df[['tube_top_x', 'tube_top_y']].mean())
-    p2 = np.array(dlc_df[['tube_bottom_x', 'tube_bottom_y']].mean())
-    p_tongue = np.nanmean([p1, p2], axis=0)
-    inset_anchor = 0 if cam == 'left' else 0.5
-    ax_ins = ax.inset_axes([inset_anchor, -0.5, 0.5, 0.5])
-    ax_ins.imshow(frame, cmap='gray', origin="upper")
-    for feat in features:
-        ax_ins.scatter(dlc_df_norm[f'{feat}_x'], dlc_df_norm[f'{feat}_y'], alpha=1, s=0.001, label=feat, c=colors[feat])
-    ax_ins.set_xlim(int(p_tongue[0] - 60 * RESOLUTION[cam] / 2), int(p_tongue[0] + 100 * RESOLUTION[cam] / 2))
-    ax_ins.set_ylim(int(p_tongue[1] + 60 * RESOLUTION[cam] / 2), int(p_tongue[1] - 100 * RESOLUTION[cam] / 2))
-    ax_ins.axis('off')
-
-    plt.title(f'{cam.capitalize()} camera')
-    return ax
-
-
-def plot_wheel_position(wheel_position, wheel_time, trials_df):
-    """
-    Plots wheel position across trials, color by which side was chosen
-
-    :param wheel_position: np.array, interpolated wheel position
-    :param wheel_time: np.array, interpolated wheel timestamps
-    :param trials_df: pd.DataFrame, with column 'stimOn_times' (time of stimulus onset times for each trial)
-    :returns: matplotlib.axis
-    """
-    # Interpolate wheel data
-    wheel_position, wheel_time = bbox_wheel.interpolate_position(wheel_time, wheel_position, freq=1 / T_BIN)
-    # Create a window around the stimulus onset
-    start_window, end_window = plt_window(trials_df['stimOn_times'])
-    # Translating the time window into an index window
-    start_idx = insert_idx(wheel_time, start_window)
-    end_idx = np.array(start_idx + int(WINDOW_LEN / T_BIN), dtype='int64')
-    # Getting the wheel position for each window, normalize to first value of each window
-    trials_df['wheel_position'] = [wheel_position[start_idx[w]: end_idx[w]] - wheel_position[start_idx[w]]
-                                   for w in range(len(start_idx))]
-    # Plotting
-    times = np.arange(len(trials_df['wheel_position'].iloc[0])) * T_BIN + WINDOW_LAG
-    for side, label, color in zip([-1, 1], ['right', 'left'], ['darkred', '#1f77b4']):
-        side_df = trials_df[trials_df['choice'] == side]
-        for idx in side_df.index:
-            plt.plot(times, side_df.loc[idx, 'wheel_position'], c=color, alpha=0.5, linewidth=0.05)
-        plt.plot(times, side_df['wheel_position'].mean(), c=color, linewidth=2, label=f'{label} turn')
-
-    plt.axvline(x=0, linestyle='--', c='k', label='stimOn')
-    plt.axhline(y=-0.26, linestyle='--', c='g', label='reward')
-    plt.axhline(y=0.26, linestyle='--', c='g', label='reward')
-    plt.ylim([-0.27, 0.27])
-    plt.xlabel('time [sec]')
-    plt.ylabel('wheel position diff to first value [rad]')
-    plt.legend(loc='center right')
-    plt.title('Wheel position trial avg\n(and individual trials)')
-    plt.tight_layout()
-
-    return plt.gca()
-
-
-def _bin_window_licks(lick_times, trials_df):
-    """
-    Helper function to bin and window the lick times and get them into trials df for plotting
-
-    :param lick_times: np.array, timestamps of lick events
-    :param trials_df: pd.DataFrame, with column 'feedback_times' (time of feedback for each trial)
-    :returns: pd.DataFrame with binned, windowed lick times for plotting
-    """
-    # Bin the licks
-    lick_bins, bin_times, _ = bincount2D(lick_times, np.ones(len(lick_times)), T_BIN)
-    lick_bins = np.squeeze(lick_bins)
-    start_window, end_window = plt_window(trials_df['feedback_times'])
-    # Translating the time window into an index window
-    try:
-        start_idx = insert_idx(bin_times, start_window)
-    except ValueError:
-        logger.error('Lick time stamps are outside of the trials windows')
-        raise
-    end_idx = np.array(start_idx + int(WINDOW_LEN / T_BIN), dtype='int64')
-    # Get the binned licks for each window
-    trials_df['lick_bins'] = [lick_bins[start_idx[i]:end_idx[i]] for i in range(len(start_idx))]
-    # Remove windows that the exceed bins
-    trials_df['end_idx'] = end_idx
-    trials_df = trials_df[trials_df['end_idx'] <= len(lick_bins)]
-    return trials_df
-
-
-def plot_lick_hist(lick_times, trials_df):
-    """
-    Plots histogramm of lick events aligned to feedback time, separate for correct and incorrect trials
-
-    :param lick_times: np.array, timestamps of lick events
-    :param trials_df: pd.DataFrame, with column 'feedback_times' (time of feedback for each trial) and
-                      'feedbackType' (1 for correct, -1 for incorrect trials)
-    :returns: matplotlib axis
-    """
-    licks_df = _bin_window_licks(lick_times, trials_df)
-    # Plot
-    times = np.arange(len(licks_df['lick_bins'].iloc[0])) * T_BIN + WINDOW_LAG
-    correct = licks_df[licks_df['feedbackType'] == 1]['lick_bins']
-    incorrect = licks_df[licks_df['feedbackType'] == -1]['lick_bins']
-    plt.plot(times, pd.DataFrame.from_dict(dict(zip(correct.index, correct.values))).mean(axis=1),
-             c='k', label='correct trial')
-    plt.plot(times, pd.DataFrame.from_dict(dict(zip(correct.index, incorrect.values))).mean(axis=1),
-             c='gray', label='incorrect trial')
-    plt.axvline(x=0, label='feedback', linestyle='--', c='purple')
-    plt.title('Lick events trial avg')
-    plt.xlabel('time [sec]')
-    plt.ylabel('lick events [a.u.]')
-    plt.legend(loc='lower right')
-    return plt.gca()
-
-
-def plot_lick_raster(lick_times, trials_df):
-    """
-    Plots lick raster for correct trials
-
-    :param lick_times: np.array, timestamps of lick events
-    :param trials_df: pd.DataFrame, with column 'feedback_times' (time of feedback for each trial) and
-                      feedbackType (1 for correct, -1 for incorrect trials)
-    :returns: matplotlib.axis
-    """
-    licks_df = _bin_window_licks(lick_times, trials_df)
-    plt.imshow(list(licks_df[licks_df['feedbackType'] == 1]['lick_bins']), aspect='auto',
-               extent=[-0.5, 1.5, len(licks_df['lick_bins'].iloc[0]), 0], cmap='gray_r')
-    plt.xticks([-0.5, 0, 0.5, 1, 1.5])
-    plt.ylabel('trials')
-    plt.xlabel('time [sec]')
-    plt.axvline(x=0, label='feedback', linestyle='--', c='purple')
-    plt.title('Lick events per correct trial')
-    plt.tight_layout()
-    return plt.gca()
-
-
-def plot_motion_energy_hist(camera_dict, trials_df):
-    """
-    Plots mean motion energy of given cameras, aligned to stimulus onset.
-
-    :param camera_dict: dict, one key for each camera to be plotted (e.g. 'left'), value is another dict with items
-                        'motion_energy' (np.array, motion energy calculated from this camera) and
-                        'times' (np.array, camera timestamps)
-    :param trials_df: pd.DataFrame, with column 'stimOn_times' (time of stimulus onset for each trial)
-    :returns: matplotlib.axis
-    """
-    colors = {'left': '#bd7a98',
-              'right': '#2b6f39',
-              'body': '#035382'}
-
-    start_window, end_window = plt_window(trials_df['stimOn_times'])
-    missing_data = []
-    for cam in camera_dict.keys():
-        if (camera_dict[cam]['motion_energy'] is not None and len(camera_dict[cam]['motion_energy']) > 0
-                and camera_dict[cam]['times'] is not None and len(camera_dict[cam]['times']) > 0):
-            try:
-                motion_energy = zscore(camera_dict[cam]['motion_energy'], nan_policy='omit')
-                try:
-                    start_idx = insert_idx(camera_dict[cam]['times'], start_window)
-                    end_idx = np.array(start_idx + int(WINDOW_LEN * SAMPLING[cam]), dtype='int64')
-                    me_all = [motion_energy[start_idx[i]:end_idx[i]] for i in range(len(start_idx))]
-                    me_all = [m for m in me_all if len(m) > 0]
-                    times = np.arange(len(me_all[0])) / SAMPLING[cam] + WINDOW_LAG
-                    me_mean = np.mean(me_all, axis=0)
-                    me_std = np.std(me_all, axis=0) / np.sqrt(len(me_all))
-                    plt.plot(times, me_mean, label=f'{cam} cam', color=colors[cam], linewidth=2)
-                    plt.fill_between(times, me_mean + me_std, me_mean - me_std, color=colors[cam], alpha=0.2)
-                except ValueError:
-                    logger.error(f"{cam}Camera camera.times are outside of the trial windows")
-                    missing_data.append(cam)
-            except AttributeError:
-                logger.warning(f"Cannot load motion energy and/or times data for {cam} camera")
-                missing_data.append(cam)
-        else:
-            logger.warning(f"Data missing or empty for motion energy and/or times data for {cam} camera")
-            missing_data.append(cam)
-
-    plt.xticks([-0.5, 0, 0.5, 1, 1.5])
-    plt.ylabel('z-scored motion energy [a.u.]')
-    plt.xlabel('time [sec]')
-    plt.axvline(x=0, label='stimOn', linestyle='--', c='k')
-    plt.legend(loc='lower right')
-    plt.title('Motion Energy trial avg\n(+/- std)')
-    if len(missing_data) > 0:
-        ax = plt.gca()
-        ax.text(.95, .35, f"Data incomplete for\n{' and '.join(missing_data)} camera", color='r', fontsize=10,
-                fontweight='bold', horizontalalignment='right', verticalalignment='center', transform=ax.transAxes)
-    return plt.gca()
-
-
-def plot_speed_hist(dlc_df, cam_times, trials_df, feature='paw_r', cam='left', legend=True):
-    """
-    Plots speed histogram of a given dlc feature, aligned to stimulus onset, separate for correct and incorrect trials
-
-    :param dlc_df: pd.Dataframe, dlc traces with _x, _y and _likelihood info for each trace
-    :param cam_times: np.array, camera timestamps
-    :param trials_df: pd.DataFrame, with column 'stimOn_times' (time of stimulus onset for each trial)
-    :param feature: str, feature with trace in dlc_df for which to plot speed hist, default is 'paw_r'
-    :param cam: str, camera to use ('body', 'left', 'right') default is 'left'
-    :param legend: bool, whether to add legend to the plot, default is True
-    :returns: matplotlib.axis
-    """
-    # Threshold the dlc traces
-    dlc_df = likelihood_threshold(dlc_df)
-    # For pre-GPIO sessions, remove the first few timestamps to match the number of frames
-    cam_times = cam_times[-len(dlc_df):]
-    if len(cam_times) != len(dlc_df):
-        raise ValueError("Camera times length and DLC length are inconsistent")
-    # Get speeds
-    speeds = get_speed(dlc_df, cam_times, camera=cam, feature=feature)
-    # Windows aligned to align_to
-    start_window, end_window = plt_window(trials_df['stimOn_times'])
-    start_idx = insert_idx(cam_times, start_window)
-    end_idx = np.array(start_idx + int(WINDOW_LEN * SAMPLING[cam]), dtype='int64')
-    # Add speeds to trials_df
-    trials_df[f'speed_{feature}'] = [speeds[start_idx[i]:end_idx[i]] for i in range(len(start_idx))]
-    # Plot
-    times = np.arange(len(trials_df[f'speed_{feature}'].iloc[0])) / SAMPLING[cam] + WINDOW_LAG
-    # Need to expand the series of lists into a dataframe first, for the nan skipping to work
-    correct = trials_df[trials_df['feedbackType'] == 1][f'speed_{feature}']
-    incorrect = trials_df[trials_df['feedbackType'] == -1][f'speed_{feature}']
-    plt.plot(times, pd.DataFrame.from_dict(dict(zip(correct.index, correct.values))).mean(axis=1),
-             c='k', label='correct trial')
-    plt.plot(times, pd.DataFrame.from_dict(dict(zip(incorrect.index, incorrect.values))).mean(axis=1),
-             c='gray', label='incorrect trial')
-    plt.axvline(x=0, label='stimOn', linestyle='--', c='r')
-    plt.title(f'{feature.capitalize()} speed trial avg\n({cam.upper()} cam)')
-    plt.xticks([-0.5, 0, 0.5, 1, 1.5])
-    plt.xlabel('time [sec]')
-    plt.ylabel('speed [px/sec]')
-    if legend:
-        plt.legend()
-
-    return plt.gca()
-
-
-def plot_pupil_diameter_hist(pupil_diameter, cam_times, trials_df, cam='left'):
-    """
-    Plots histogram of pupil diameter aligned to simulus onset and feedback time.
-
-    :param pupil_diameter: np.array, (smoothed) pupil diameter estimate
-    :param cam_times: np.array, camera timestamps
-    :param trials_df: pd.DataFrame, with column 'stimOn_times' (time of stimulus onset for each trial) and
-                      feedback_times (time of feedback for each trial)
-    :param cam: str, camera to use ('body', 'left', 'right') default is 'left'
-    :returns: matplotlib.axis
-    """
-    for align_to, color in zip(['stimOn_times', 'feedback_times'], ['red', 'purple']):
-        start_window, end_window = plt_window(trials_df[align_to])
-        start_idx = insert_idx(cam_times, start_window)
-        end_idx = np.array(start_idx + int(WINDOW_LEN * SAMPLING[cam]), dtype='int64')
-        # Per trial norm
-        pupil_all = [zscore(list(pupil_diameter[start_idx[i]:end_idx[i]])) for i in range(len(start_idx))]
-        pupil_all_norm = [trial - trial[0] for trial in pupil_all]
-
-        pupil_mean = np.nanmean(pupil_all_norm, axis=0)
-        pupil_std = np.nanstd(pupil_all_norm, axis=0) / np.sqrt(len(pupil_all_norm))
-        times = np.arange(len(pupil_all_norm[0])) / SAMPLING[cam] + WINDOW_LAG
-
-        plt.plot(times, pupil_mean, label=align_to.split("_")[0], color=color)
-        plt.fill_between(times, pupil_mean + pupil_std, pupil_mean - pupil_std, color=color, alpha=0.5)
-    plt.axvline(x=0, linestyle='--', c='k')
-    plt.title(f'Pupil diameter trial avg\n({cam.upper()} cam)')
-    plt.xlabel('time [sec]')
-    plt.xticks([-0.5, 0, 0.5, 1, 1.5])
-    plt.ylabel('z-scored smoothed pupil diameter [px]')
-    plt.legend(loc='lower right', title='aligned to')
+"""Set of functions to deal with dlc data."""
+import logging
+import pandas as pd
+import warnings
+
+import numpy as np
+import matplotlib
+import matplotlib.pyplot as plt
+import scipy.interpolate as interpolate
+from scipy.stats import zscore
+
+from neurodsp.smooth import smooth_interpolate_savgol
+from iblutil.numerical import bincount2D
+import brainbox.behavior.wheel as bbox_wheel
+
+logger = logging.getLogger('ibllib')
+
+SAMPLING = {'left': 60,
+            'right': 150,
+            'body': 30}
+RESOLUTION = {'left': 2,
+              'right': 1,
+              'body': 1}
+
+T_BIN = 0.02  # sec
+WINDOW_LEN = 2  # sec
+WINDOW_LAG = -0.5  # sec
+
+
+# For plotting we use a window around the event the data is aligned to WINDOW_LAG before and WINDOW_LEN after the event
+def plt_window(x):
+    return x + WINDOW_LAG, x + WINDOW_LEN
+
+
+def insert_idx(array, values):
+    idx = np.searchsorted(array, values, side="left")
+    # Choose lower index if insertion would be after last index or if lower index is closer
+    idx[idx == len(array)] -= 1
+    idx[np.where(abs(values - array[idx - 1]) < abs(values - array[idx]))] -= 1
+    # If 0 index was reduced, revert
+    idx[idx == -1] = 0
+    if np.all(idx == 0):
+        raise ValueError('Something is wrong, all values to insert are outside of the array.')
+    return idx
+
+
+def likelihood_threshold(dlc, threshold=0.9):
+    """
+    Set dlc points with likelihood less than threshold to nan.
+
+    FIXME Add unit test.
+    :param dlc: dlc pqt object
+    :param threshold: likelihood threshold
+    :return:
+    """
+    features = np.unique(['_'.join(x.split('_')[:-1]) for x in dlc.keys()])
+    for feat in features:
+        nan_fill = dlc[f'{feat}_likelihood'] < threshold
+        dlc.loc[nan_fill, (f'{feat}_x', f'{feat}_y')] = np.nan
+    return dlc
+
+
+def get_speed(dlc, dlc_t, camera, feature='paw_r'):
+    """
+    FIXME Document and add unit test!
+
+    :param dlc: dlc pqt table
+    :param dlc_t: dlc time points
+    :param camera: camera type e.g 'left', 'right', 'body'
+    :param feature: dlc feature to compute speed over
+    :return:
+    """
+    x = dlc[f'{feature}_x'] / RESOLUTION[camera]
+    y = dlc[f'{feature}_y'] / RESOLUTION[camera]
+
+    # get speed in px/sec [half res]
+    s = ((np.diff(x) ** 2 + np.diff(y) ** 2) ** .5) * SAMPLING[camera]
+
+    dt = np.diff(dlc_t)
+    tv = dlc_t[:-1] + dt / 2
+
+    # interpolate over original time scale
+    if tv.size > 1:
+        ifcn = interpolate.interp1d(tv, s, fill_value="extrapolate")
+        return ifcn(dlc_t)
+
+
+def get_speed_for_features(dlc, dlc_t, camera, features=['paw_r', 'paw_l', 'nose_tip']):
+    """
+    Wrapper to compute speed for a number of dlc features and add them to dlc table
+    :param dlc: dlc pqt table
+    :param dlc_t: dlc time points
+    :param camera: camera type e.g 'left', 'right', 'body'
+    :param features: dlc features to compute speed for
+    :return:
+    """
+    for feat in features:
+        dlc[f'{feat}_speed'] = get_speed(dlc, dlc_t, camera, feat)
+
+    return dlc
+
+
+def get_feature_event_times(dlc, dlc_t, features):
+    """
+    Detect events from the dlc traces. Based on the standard deviation between frames
+    :param dlc: dlc pqt table
+    :param dlc_t: dlc times
+    :param features: features to consider
+    :return:
+    """
+
+    for i, feat in enumerate(features):
+        f = dlc[feat]
+        threshold = np.nanstd(np.diff(f)) / 4
+        if i == 0:
+            events = np.where(np.abs(np.diff(f)) > threshold)[0]
+        else:
+            events = np.r_[events, np.where(np.abs(np.diff(f)) > threshold)[0]]
+
+    return dlc_t[np.unique(events)]
+
+
+def get_licks(dlc, dlc_t):
+    """
+    Compute lick times from the tongue dlc points
+    :param dlc: dlc pqt table
+    :param dlc_t: dlc times
+    :return:
+    """
+    lick_times = get_feature_event_times(dlc, dlc_t, ['tongue_end_l_x', 'tongue_end_l_y',
+                                                      'tongue_end_r_x', 'tongue_end_r_y'])
+    return lick_times
+
+
+def get_sniffs(dlc, dlc_t):
+    """
+    Compute sniff times from the nose tip
+    :param dlc: dlc pqt table
+    :param dlc_t: dlc times
+    :return:
+    """
+
+    sniff_times = get_feature_event_times(dlc, dlc_t, ['nose_tip_y'])
+    return sniff_times
+
+
+def get_dlc_everything(dlc_cam, camera):
+    """
+    Get out features of interest for dlc
+    :param dlc_cam: dlc object
+    :param camera: camera type e.g 'left', 'right'
+    :return:
+    """
+
+    aligned = True
+    if dlc_cam.times.shape[0] != dlc_cam.dlc.shape[0]:
+        # logger warning and print out status of the qc, specific serializer django!
+        logger.warning('Dimension mismatch between dlc points and timestamps')
+        min_samps = min(dlc_cam.times.shape[0], dlc_cam.dlc.shape[0])
+        dlc_cam.times = dlc_cam.times[:min_samps]
+        dlc_cam.dlc = dlc_cam.dlc[:min_samps]
+        aligned = False
+
+    dlc_cam.dlc = likelihood_threshold(dlc_cam.dlc)
+    dlc_cam.dlc = get_speed_for_features(dlc_cam.dlc, dlc_cam.times, camera)
+    dlc_cam['licks'] = get_licks(dlc_cam.dlc, dlc_cam.times)
+    dlc_cam['sniffs'] = get_sniffs(dlc_cam.dlc, dlc_cam.times)
+    dlc_cam['aligned'] = aligned
+
+    return dlc_cam
+
+
+def get_pupil_diameter(dlc):
+    """
+    Estimates pupil diameter by taking median of different computations.
+
+    The two most straightforward estimates: d1 = top - bottom, d2 = left - right
+    In addition, assume the pupil is a circle and estimate diameter from other pairs of points
+
+    :param dlc: dlc pqt table with pupil estimates, should be likelihood thresholded (e.g. at 0.9)
+    :return: np.array, pupil diameter estimate for each time point, shape (n_frames,)
+    """
+    diameters = []
+    # Get the x,y coordinates of the four pupil points
+    top, bottom, left, right = [np.vstack((dlc[f'pupil_{point}_r_x'], dlc[f'pupil_{point}_r_y']))
+                                for point in ['top', 'bottom', 'left', 'right']]
+    # First compute direct diameters
+    diameters.append(np.linalg.norm(top - bottom, axis=0))
+    diameters.append(np.linalg.norm(left - right, axis=0))
+
+    # For non-crossing edges, estimate diameter via circle assumption
+    for pair in [(top, left), (top, right), (bottom, left), (bottom, right)]:
+        diameters.append(np.linalg.norm(pair[0] - pair[1], axis=0) * 2 ** 0.5)
+
+    # Ignore all nan runtime warning
+    with warnings.catch_warnings():
+        warnings.simplefilter("ignore", category=RuntimeWarning)
+        return np.nanmedian(diameters, axis=0)
+
+
+def get_smooth_pupil_diameter(diameter_raw, camera, std_thresh=5, nan_thresh=1):
+    """
+    :param diameter_raw: np.array, raw pupil diameters, calculated from (thresholded) dlc traces
+    :param camera: str ('left', 'right'), which camera to run the smoothing for
+    :param std_thresh: threshold (in standard deviations) beyond which a point is labeled as an outlier
+    :param nan_thresh: threshold (in seconds) above which we will not interpolate nans, but keep them
+                       (for long stretches interpolation may not be appropriate)
+    :return:
+    """
+    # set framerate of camera
+    if camera == 'left':
+        fr = SAMPLING['left']  # set by hardware
+        window = 31  # works well empirically
+    elif camera == 'right':
+        fr = SAMPLING['right']  # set by hardware
+        window = 75  # works well empirically
+    else:
+        raise NotImplementedError("camera has to be 'left' or 'right")
+
+    # Raise error if too many NaN time points, in this case it doesn't make sense to interpolate
+    if np.mean(np.isnan(diameter_raw)) > 0.9:
+        raise ValueError(f"Raw pupil diameter for {camera} is too often NaN, cannot smooth.")
+    # run savitzy-golay filter on non-nan time points to denoise
+    diameter_smoothed = smooth_interpolate_savgol(diameter_raw, window=window, order=3, interp_kind='linear')
+
+    # find outliers and set them to nan
+    difference = diameter_raw - diameter_smoothed
+    outlier_thresh = std_thresh * np.nanstd(difference)
+    without_outliers = np.copy(diameter_raw)
+    without_outliers[(difference < -outlier_thresh) | (difference > outlier_thresh)] = np.nan
+    # run savitzy-golay filter again on (possibly reduced) non-nan timepoints to denoise
+    diameter_smoothed = smooth_interpolate_savgol(without_outliers, window=window, order=3, interp_kind='linear')
+
+    # don't interpolate long strings of nans
+    t = np.diff(np.isnan(without_outliers).astype(int))
+    begs = np.where(t == 1)[0]
+    ends = np.where(t == -1)[0]
+    if begs.shape[0] > ends.shape[0]:
+        begs = begs[:ends.shape[0]]
+    for b, e in zip(begs, ends):
+        if (e - b) > (fr * nan_thresh):
+            diameter_smoothed[(b + 1):(e + 1)] = np.nan  # offset by 1 due to earlier diff
+
+    return diameter_smoothed
+
+
+def plot_trace_on_frame(frame, dlc_df, cam):
+    """
+    Plots dlc traces as scatter plots on a frame of the video.
+    For left and right video also plots whisker pad and eye and tongue zoom.
+
+    :param frame: np.array, single video frame to plot on
+    :param dlc_df: pd.Dataframe, dlc traces with _x, _y and _likelihood info for each trace
+    :param cam: str, which camera to process ('left', 'right', 'body')
+    :returns: matplolib.axis
+    """
+    # Define colors
+    colors = {'tail_start': '#636EFA',
+              'nose_tip': '#636EFA',
+              'paw_l': '#EF553B',
+              'paw_r': '#00CC96',
+              'pupil_bottom_r': '#AB63FA',
+              'pupil_left_r': '#FFA15A',
+              'pupil_right_r': '#19D3F3',
+              'pupil_top_r': '#FF6692',
+              'tongue_end_l': '#B6E880',
+              'tongue_end_r': '#FF97FF'}
+    # Threshold the dlc traces
+    dlc_df = likelihood_threshold(dlc_df)
+    # Features without tube
+    features = np.unique(['_'.join(x.split('_')[:-1]) for x in dlc_df.keys() if 'tube' not in x])
+    # Normalize the number of points across cameras
+    dlc_df_norm = pd.DataFrame()
+    for feat in features:
+        dlc_df_norm[f'{feat}_x'] = dlc_df[f'{feat}_x'][0::int(SAMPLING[cam] / 10)]
+        dlc_df_norm[f'{feat}_y'] = dlc_df[f'{feat}_y'][0::int(SAMPLING[cam] / 10)]
+        # Scatter
+        plt.scatter(dlc_df_norm[f'{feat}_x'], dlc_df_norm[f'{feat}_y'], alpha=0.05, s=2, label=feat, c=colors[feat])
+
+    plt.axis('off')
+    plt.imshow(frame, cmap='gray')
+    plt.tight_layout()
+
+    ax = plt.gca()
+    if cam == 'body':
+        plt.title(f'{cam.capitalize()} camera')
+        return ax
+    # For left and right cam plot whisker pad rectangle
+    # heuristic: square with side length half the distance between nose and pupil and anchored on midpoint
+    p_nose = np.array(dlc_df[['nose_tip_x', 'nose_tip_y']].mean())
+    p_pupil = np.array(dlc_df[['pupil_top_r_x', 'pupil_top_r_y']].mean())
+    p_anchor = np.mean([p_nose, p_pupil], axis=0)
+    dist = np.linalg.norm(p_nose - p_pupil)
+    rect = matplotlib.patches.Rectangle((int(p_anchor[0] - dist / 4), int(p_anchor[1])), int(dist / 2), int(dist / 3),
+                                        linewidth=1, edgecolor='lime', facecolor='none')
+    ax.add_patch(rect)
+    # Plot eye region zoom
+    inset_anchor = 0 if cam == 'right' else 0.5
+    ax_ins = ax.inset_axes([inset_anchor, -0.5, 0.5, 0.5])
+    ax_ins.imshow(frame, cmap='gray', origin="lower")
+    for feat in features:
+        ax_ins.scatter(dlc_df_norm[f'{feat}_x'], dlc_df_norm[f'{feat}_y'], alpha=1, s=0.001, label=feat, c=colors[feat])
+    ax_ins.set_xlim(int(p_pupil[0] - 33 * RESOLUTION[cam] / 2), int(p_pupil[0] + 33 * RESOLUTION[cam] / 2))
+    ax_ins.set_ylim(int(p_pupil[1] + 38 * RESOLUTION[cam] / 2), int(p_pupil[1] - 28 * RESOLUTION[cam] / 2))
+    ax_ins.axis('off')
+    # Plot tongue region zoom
+    p1 = np.array(dlc_df[['tube_top_x', 'tube_top_y']].mean())
+    p2 = np.array(dlc_df[['tube_bottom_x', 'tube_bottom_y']].mean())
+    p_tongue = np.nanmean([p1, p2], axis=0)
+    inset_anchor = 0 if cam == 'left' else 0.5
+    ax_ins = ax.inset_axes([inset_anchor, -0.5, 0.5, 0.5])
+    ax_ins.imshow(frame, cmap='gray', origin="upper")
+    for feat in features:
+        ax_ins.scatter(dlc_df_norm[f'{feat}_x'], dlc_df_norm[f'{feat}_y'], alpha=1, s=0.001, label=feat, c=colors[feat])
+    ax_ins.set_xlim(int(p_tongue[0] - 60 * RESOLUTION[cam] / 2), int(p_tongue[0] + 100 * RESOLUTION[cam] / 2))
+    ax_ins.set_ylim(int(p_tongue[1] + 60 * RESOLUTION[cam] / 2), int(p_tongue[1] - 100 * RESOLUTION[cam] / 2))
+    ax_ins.axis('off')
+
+    plt.title(f'{cam.capitalize()} camera')
+    return ax
+
+
+def plot_wheel_position(wheel_position, wheel_time, trials_df):
+    """
+    Plots wheel position across trials, color by which side was chosen
+
+    :param wheel_position: np.array, interpolated wheel position
+    :param wheel_time: np.array, interpolated wheel timestamps
+    :param trials_df: pd.DataFrame, with column 'stimOn_times' (time of stimulus onset times for each trial)
+    :returns: matplotlib.axis
+    """
+    # Interpolate wheel data
+    wheel_position, wheel_time = bbox_wheel.interpolate_position(wheel_time, wheel_position, freq=1 / T_BIN)
+    # Create a window around the stimulus onset
+    start_window, end_window = plt_window(trials_df['stimOn_times'])
+    # Translating the time window into an index window
+    start_idx = insert_idx(wheel_time, start_window)
+    end_idx = np.array(start_idx + int(WINDOW_LEN / T_BIN), dtype='int64')
+    # Getting the wheel position for each window, normalize to first value of each window
+    trials_df['wheel_position'] = [wheel_position[start_idx[w]: end_idx[w]] - wheel_position[start_idx[w]]
+                                   for w in range(len(start_idx))]
+    # Plotting
+    times = np.arange(len(trials_df['wheel_position'].iloc[0])) * T_BIN + WINDOW_LAG
+    for side, label, color in zip([-1, 1], ['right', 'left'], ['darkred', '#1f77b4']):
+        side_df = trials_df[trials_df['choice'] == side]
+        for idx in side_df.index:
+            plt.plot(times, side_df.loc[idx, 'wheel_position'], c=color, alpha=0.5, linewidth=0.05)
+        plt.plot(times, side_df['wheel_position'].mean(), c=color, linewidth=2, label=f'{label} turn')
+
+    plt.axvline(x=0, linestyle='--', c='k', label='stimOn')
+    plt.axhline(y=-0.26, linestyle='--', c='g', label='reward')
+    plt.axhline(y=0.26, linestyle='--', c='g', label='reward')
+    plt.ylim([-0.27, 0.27])
+    plt.xlabel('time [sec]')
+    plt.ylabel('wheel position diff to first value [rad]')
+    plt.legend(loc='center right')
+    plt.title('Wheel position trial avg\n(and individual trials)')
+    plt.tight_layout()
+
+    return plt.gca()
+
+
+def _bin_window_licks(lick_times, trials_df):
+    """
+    Helper function to bin and window the lick times and get them into trials df for plotting
+
+    :param lick_times: np.array, timestamps of lick events
+    :param trials_df: pd.DataFrame, with column 'feedback_times' (time of feedback for each trial)
+    :returns: pd.DataFrame with binned, windowed lick times for plotting
+    """
+    # Bin the licks
+    lick_bins, bin_times, _ = bincount2D(lick_times, np.ones(len(lick_times)), T_BIN)
+    lick_bins = np.squeeze(lick_bins)
+    start_window, end_window = plt_window(trials_df['feedback_times'])
+    # Translating the time window into an index window
+    try:
+        start_idx = insert_idx(bin_times, start_window)
+    except ValueError:
+        logger.error('Lick time stamps are outside of the trials windows')
+        raise
+    end_idx = np.array(start_idx + int(WINDOW_LEN / T_BIN), dtype='int64')
+    # Get the binned licks for each window
+    trials_df['lick_bins'] = [lick_bins[start_idx[i]:end_idx[i]] for i in range(len(start_idx))]
+    # Remove windows that the exceed bins
+    trials_df['end_idx'] = end_idx
+    trials_df = trials_df[trials_df['end_idx'] <= len(lick_bins)]
+    return trials_df
+
+
+def plot_lick_hist(lick_times, trials_df):
+    """
+    Plots histogramm of lick events aligned to feedback time, separate for correct and incorrect trials
+
+    :param lick_times: np.array, timestamps of lick events
+    :param trials_df: pd.DataFrame, with column 'feedback_times' (time of feedback for each trial) and
+                      'feedbackType' (1 for correct, -1 for incorrect trials)
+    :returns: matplotlib axis
+    """
+    licks_df = _bin_window_licks(lick_times, trials_df)
+    # Plot
+    times = np.arange(len(licks_df['lick_bins'].iloc[0])) * T_BIN + WINDOW_LAG
+    correct = licks_df[licks_df['feedbackType'] == 1]['lick_bins']
+    incorrect = licks_df[licks_df['feedbackType'] == -1]['lick_bins']
+    plt.plot(times, pd.DataFrame.from_dict(dict(zip(correct.index, correct.values))).mean(axis=1),
+             c='k', label='correct trial')
+    plt.plot(times, pd.DataFrame.from_dict(dict(zip(correct.index, incorrect.values))).mean(axis=1),
+             c='gray', label='incorrect trial')
+    plt.axvline(x=0, label='feedback', linestyle='--', c='purple')
+    plt.title('Lick events trial avg')
+    plt.xlabel('time [sec]')
+    plt.ylabel('lick events [a.u.]')
+    plt.legend(loc='lower right')
+    return plt.gca()
+
+
+def plot_lick_raster(lick_times, trials_df):
+    """
+    Plots lick raster for correct trials
+
+    :param lick_times: np.array, timestamps of lick events
+    :param trials_df: pd.DataFrame, with column 'feedback_times' (time of feedback for each trial) and
+                      feedbackType (1 for correct, -1 for incorrect trials)
+    :returns: matplotlib.axis
+    """
+    licks_df = _bin_window_licks(lick_times, trials_df)
+    plt.imshow(list(licks_df[licks_df['feedbackType'] == 1]['lick_bins']), aspect='auto',
+               extent=[-0.5, 1.5, len(licks_df['lick_bins'].iloc[0]), 0], cmap='gray_r')
+    plt.xticks([-0.5, 0, 0.5, 1, 1.5])
+    plt.ylabel('trials')
+    plt.xlabel('time [sec]')
+    plt.axvline(x=0, label='feedback', linestyle='--', c='purple')
+    plt.title('Lick events per correct trial')
+    plt.tight_layout()
+    return plt.gca()
+
+
+def plot_motion_energy_hist(camera_dict, trials_df):
+    """
+    Plots mean motion energy of given cameras, aligned to stimulus onset.
+
+    :param camera_dict: dict, one key for each camera to be plotted (e.g. 'left'), value is another dict with items
+                        'motion_energy' (np.array, motion energy calculated from this camera) and
+                        'times' (np.array, camera timestamps)
+    :param trials_df: pd.DataFrame, with column 'stimOn_times' (time of stimulus onset for each trial)
+    :returns: matplotlib.axis
+    """
+    colors = {'left': '#bd7a98',
+              'right': '#2b6f39',
+              'body': '#035382'}
+
+    start_window, end_window = plt_window(trials_df['stimOn_times'])
+    missing_data = []
+    for cam in camera_dict.keys():
+        if (camera_dict[cam]['motion_energy'] is not None and len(camera_dict[cam]['motion_energy']) > 0
+                and camera_dict[cam]['times'] is not None and len(camera_dict[cam]['times']) > 0):
+            try:
+                motion_energy = zscore(camera_dict[cam]['motion_energy'], nan_policy='omit')
+                try:
+                    start_idx = insert_idx(camera_dict[cam]['times'], start_window)
+                    end_idx = np.array(start_idx + int(WINDOW_LEN * SAMPLING[cam]), dtype='int64')
+                    me_all = [motion_energy[start_idx[i]:end_idx[i]] for i in range(len(start_idx))]
+                    me_all = [m for m in me_all if len(m) > 0]
+                    times = np.arange(len(me_all[0])) / SAMPLING[cam] + WINDOW_LAG
+                    me_mean = np.mean(me_all, axis=0)
+                    me_std = np.std(me_all, axis=0) / np.sqrt(len(me_all))
+                    plt.plot(times, me_mean, label=f'{cam} cam', color=colors[cam], linewidth=2)
+                    plt.fill_between(times, me_mean + me_std, me_mean - me_std, color=colors[cam], alpha=0.2)
+                except ValueError:
+                    logger.error(f"{cam}Camera camera.times are outside of the trial windows")
+                    missing_data.append(cam)
+            except AttributeError:
+                logger.warning(f"Cannot load motion energy and/or times data for {cam} camera")
+                missing_data.append(cam)
+        else:
+            logger.warning(f"Data missing or empty for motion energy and/or times data for {cam} camera")
+            missing_data.append(cam)
+
+    plt.xticks([-0.5, 0, 0.5, 1, 1.5])
+    plt.ylabel('z-scored motion energy [a.u.]')
+    plt.xlabel('time [sec]')
+    plt.axvline(x=0, label='stimOn', linestyle='--', c='k')
+    plt.legend(loc='lower right')
+    plt.title('Motion Energy trial avg\n(+/- std)')
+    if len(missing_data) > 0:
+        ax = plt.gca()
+        ax.text(.95, .35, f"Data incomplete for\n{' and '.join(missing_data)} camera", color='r', fontsize=10,
+                fontweight='bold', horizontalalignment='right', verticalalignment='center', transform=ax.transAxes)
+    return plt.gca()
+
+
+def plot_speed_hist(dlc_df, cam_times, trials_df, feature='paw_r', cam='left', legend=True):
+    """
+    Plots speed histogram of a given dlc feature, aligned to stimulus onset, separate for correct and incorrect trials
+
+    :param dlc_df: pd.Dataframe, dlc traces with _x, _y and _likelihood info for each trace
+    :param cam_times: np.array, camera timestamps
+    :param trials_df: pd.DataFrame, with column 'stimOn_times' (time of stimulus onset for each trial)
+    :param feature: str, feature with trace in dlc_df for which to plot speed hist, default is 'paw_r'
+    :param cam: str, camera to use ('body', 'left', 'right') default is 'left'
+    :param legend: bool, whether to add legend to the plot, default is True
+    :returns: matplotlib.axis
+    """
+    # Threshold the dlc traces
+    dlc_df = likelihood_threshold(dlc_df)
+    # For pre-GPIO sessions, remove the first few timestamps to match the number of frames
+    cam_times = cam_times[-len(dlc_df):]
+    if len(cam_times) != len(dlc_df):
+        raise ValueError("Camera times length and DLC length are inconsistent")
+    # Get speeds
+    speeds = get_speed(dlc_df, cam_times, camera=cam, feature=feature)
+    # Windows aligned to align_to
+    start_window, end_window = plt_window(trials_df['stimOn_times'])
+    start_idx = insert_idx(cam_times, start_window)
+    end_idx = np.array(start_idx + int(WINDOW_LEN * SAMPLING[cam]), dtype='int64')
+    # Add speeds to trials_df
+    trials_df[f'speed_{feature}'] = [speeds[start_idx[i]:end_idx[i]] for i in range(len(start_idx))]
+    # Plot
+    times = np.arange(len(trials_df[f'speed_{feature}'].iloc[0])) / SAMPLING[cam] + WINDOW_LAG
+    # Need to expand the series of lists into a dataframe first, for the nan skipping to work
+    correct = trials_df[trials_df['feedbackType'] == 1][f'speed_{feature}']
+    incorrect = trials_df[trials_df['feedbackType'] == -1][f'speed_{feature}']
+    plt.plot(times, pd.DataFrame.from_dict(dict(zip(correct.index, correct.values))).mean(axis=1),
+             c='k', label='correct trial')
+    plt.plot(times, pd.DataFrame.from_dict(dict(zip(incorrect.index, incorrect.values))).mean(axis=1),
+             c='gray', label='incorrect trial')
+    plt.axvline(x=0, label='stimOn', linestyle='--', c='r')
+    plt.title(f'{feature.capitalize()} speed trial avg\n({cam.upper()} cam)')
+    plt.xticks([-0.5, 0, 0.5, 1, 1.5])
+    plt.xlabel('time [sec]')
+    plt.ylabel('speed [px/sec]')
+    if legend:
+        plt.legend()
+
+    return plt.gca()
+
+
+def plot_pupil_diameter_hist(pupil_diameter, cam_times, trials_df, cam='left'):
+    """
+    Plots histogram of pupil diameter aligned to simulus onset and feedback time.
+
+    :param pupil_diameter: np.array, (smoothed) pupil diameter estimate
+    :param cam_times: np.array, camera timestamps
+    :param trials_df: pd.DataFrame, with column 'stimOn_times' (time of stimulus onset for each trial) and
+                      feedback_times (time of feedback for each trial)
+    :param cam: str, camera to use ('body', 'left', 'right') default is 'left'
+    :returns: matplotlib.axis
+    """
+    for align_to, color in zip(['stimOn_times', 'feedback_times'], ['red', 'purple']):
+        start_window, end_window = plt_window(trials_df[align_to])
+        start_idx = insert_idx(cam_times, start_window)
+        end_idx = np.array(start_idx + int(WINDOW_LEN * SAMPLING[cam]), dtype='int64')
+        # Per trial norm
+        pupil_all = [zscore(list(pupil_diameter[start_idx[i]:end_idx[i]])) for i in range(len(start_idx))]
+        pupil_all_norm = [trial - trial[0] for trial in pupil_all]
+
+        pupil_mean = np.nanmean(pupil_all_norm, axis=0)
+        pupil_std = np.nanstd(pupil_all_norm, axis=0) / np.sqrt(len(pupil_all_norm))
+        times = np.arange(len(pupil_all_norm[0])) / SAMPLING[cam] + WINDOW_LAG
+
+        plt.plot(times, pupil_mean, label=align_to.split("_")[0], color=color)
+        plt.fill_between(times, pupil_mean + pupil_std, pupil_mean - pupil_std, color=color, alpha=0.5)
+    plt.axvline(x=0, linestyle='--', c='k')
+    plt.title(f'Pupil diameter trial avg\n({cam.upper()} cam)')
+    plt.xlabel('time [sec]')
+    plt.xticks([-0.5, 0, 0.5, 1, 1.5])
+    plt.ylabel('z-scored smoothed pupil diameter [px]')
+    plt.legend(loc='lower right', title='aligned to')
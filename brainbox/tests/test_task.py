from pathlib import Path
import pickle
import unittest

import numpy as np

import brainbox as bb
import pandas as pd


class TestTask(unittest.TestCase):

    def setUp(self):
        # Test ephys data is a dictionary of spike times and clusters and event times and groups
        pickle_file = Path(__file__).parent.joinpath('fixtures', 'ephys_test.p')
        assert pickle_file.exists(), f'test fixture {pickle_file} not found'
        with open(pickle_file, 'rb') as f:
            self.test_data = pickle.load(f)

<<<<<<< HEAD
    def test_get_spike_counts_in_bins(self):
        spike_times = self.test_data['spike_times']
        spike_clusters = self.test_data['spike_clusters']
        event_times = self.test_data['event_times']
        times = np.column_stack(((event_times - 0.5), (event_times + 0.5)))
        counts, cluster_ids = bb.task._get_spike_counts_in_bins(spike_times,
                                                                spike_clusters,
                                                                times)
        num_clusters = np.size(np.unique(spike_clusters))
        self.assertEqual(counts.shape, (num_clusters, np.size(event_times)))
        self.assertTrue(np.size(cluster_ids) == num_clusters)
=======
        # Test trials data is pandas dataframe with trials
        csv_file = Path(__file__).parent.joinpath('fixtures', 'trials_df_test.csv')
        self.test_trials = pd.read_csv(csv_file)
>>>>>>> a6a1c1c9

    def test_responsive_units(self):
        spike_times = self.test_data['spike_times']
        spike_clusters = self.test_data['spike_clusters']
        event_times = self.test_data['event_times']
        alpha = 0.5
        sig_units, stats, p_values, cluster_ids = bb.task.responsive_units(spike_times,
                                                                           spike_clusters,
                                                                           event_times,
                                                                           pre_time=[0.5, 0],
                                                                           post_time=[0, 0.5],
                                                                           alpha=alpha)
        num_clusters = np.size(np.unique(spike_clusters))
        self.assertTrue(np.size(sig_units) == 232)
        self.assertTrue(np.sum(p_values < alpha) == np.size(sig_units))
        self.assertTrue(np.size(cluster_ids) == num_clusters)

    def test_differentiate_units(self):
        spike_times = self.test_data['spike_times']
        spike_clusters = self.test_data['spike_clusters']
        event_times = self.test_data['event_times']
        event_groups = self.test_data['event_groups']
        alpha = 0.99
        sig_units, stats, p_values, cluster_ids = bb.task.differentiate_units(spike_times,
                                                                              spike_clusters,
                                                                              event_times,
                                                                              event_groups,
                                                                              pre_time=0.5,
                                                                              post_time=0.5,
                                                                              alpha=alpha)
        num_clusters = np.size(np.unique(spike_clusters))
        self.assertTrue(np.size(sig_units) == 0)
        self.assertTrue(np.sum(p_values < alpha) == np.size(sig_units))
        self.assertTrue(np.size(cluster_ids) == num_clusters)

    def test_roc_single_event(self):
        spike_times = self.test_data['spike_times']
        spike_clusters = self.test_data['spike_clusters']
        event_times = self.test_data['event_times']
        auc_roc, cluster_ids = bb.task.roc_single_event(spike_times,
                                                        spike_clusters,
                                                        event_times,
                                                        pre_time=[0.5, 0],
                                                        post_time=[0, 0.5])
        num_clusters = np.size(np.unique(spike_clusters))
        self.assertTrue(np.sum(auc_roc < 0.3) == 4)
        self.assertTrue(np.sum(auc_roc > 0.6) == 25)
        self.assertTrue(np.size(cluster_ids) == num_clusters)

    def test_roc_between_two_events(self):
        spike_times = self.test_data['spike_times']
        spike_clusters = self.test_data['spike_clusters']
        event_times = self.test_data['event_times']
        event_groups = self.test_data['event_groups']
        auc_roc, cluster_ids = bb.task.roc_between_two_events(spike_times,
                                                              spike_clusters,
                                                              event_times,
                                                              event_groups,
                                                              pre_time=0.5,
                                                              post_time=0.5)
        num_clusters = np.size(np.unique(spike_clusters))
        self.assertTrue(np.sum(auc_roc < 0.3) == 24)
        self.assertTrue(np.sum(auc_roc > 0.7) == 10)
        self.assertTrue(np.size(cluster_ids) == num_clusters)

    def test_generate_pseudo_blocks(self):
        blocks = bb.task.generate_pseudo_blocks(100,
                                                factor=60,
                                                min_=20,
                                                max_=100,
                                                first5050=90)
        self.assertTrue(len(blocks.shape) == 1)
        self.assertTrue(blocks.shape[0] == 100)
        self.assertTrue(blocks[0] == 0.5)
        self.assertTrue(np.sum(blocks == 0.5) == 90)

    def test_generate_pseudo_stimuli(self):
        p_left, contrast_l, contrast_r = bb.task.generate_pseudo_stimuli(100,
                                                                         contrast_set=[0.5, 1],
                                                                         first5050=90)
        self.assertTrue(p_left.shape[0] == 100)
        self.assertTrue(np.sum(p_left == 0.5) == 90)
        self.assertTrue(p_left.shape == contrast_l.shape == contrast_r.shape)

    def test_generate_pseudo_session(self):
        test_trials = self.test_trials
        pseudo_trials = bb.task.generate_pseudo_session(test_trials)
        self.assertTrue(pseudo_trials.shape[0] == test_trials.shape[0])


if __name__ == "__main__":
    unittest.main(exit=False)<|MERGE_RESOLUTION|>--- conflicted
+++ resolved
@@ -3,7 +3,6 @@
 import unittest
 
 import numpy as np
-
 import brainbox as bb
 import pandas as pd
 
@@ -13,27 +12,13 @@
     def setUp(self):
         # Test ephys data is a dictionary of spike times and clusters and event times and groups
         pickle_file = Path(__file__).parent.joinpath('fixtures', 'ephys_test.p')
-        assert pickle_file.exists(), f'test fixture {pickle_file} not found'
+        assert pickle_file.exists()
         with open(pickle_file, 'rb') as f:
             self.test_data = pickle.load(f)
 
-<<<<<<< HEAD
-    def test_get_spike_counts_in_bins(self):
-        spike_times = self.test_data['spike_times']
-        spike_clusters = self.test_data['spike_clusters']
-        event_times = self.test_data['event_times']
-        times = np.column_stack(((event_times - 0.5), (event_times + 0.5)))
-        counts, cluster_ids = bb.task._get_spike_counts_in_bins(spike_times,
-                                                                spike_clusters,
-                                                                times)
-        num_clusters = np.size(np.unique(spike_clusters))
-        self.assertEqual(counts.shape, (num_clusters, np.size(event_times)))
-        self.assertTrue(np.size(cluster_ids) == num_clusters)
-=======
         # Test trials data is pandas dataframe with trials
         csv_file = Path(__file__).parent.joinpath('fixtures', 'trials_df_test.csv')
         self.test_trials = pd.read_csv(csv_file)
->>>>>>> a6a1c1c9
 
     def test_responsive_units(self):
         spike_times = self.test_data['spike_times']

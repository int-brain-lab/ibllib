--- conflicted
+++ resolved
@@ -1,9 +1,3 @@
-<<<<<<< HEAD
-## Release 2.21
-# Release Notes 2.21.0 2023-02-14
-
-### features
-=======
 ## Release Notes 2.21
 ### Release Notes 2.21.3 2023-03-22
 ### features
@@ -25,7 +19,6 @@
 
 ### Release Notes 2.21.0 2023-02-14
 ### features
->>>>>>> 3a8bca7b
 - support for multiple task protocols within a session
 - extract protocol period from spacer signals
 - function for changing subject, collection, number or date in a settings file
@@ -44,11 +37,7 @@
 - vectorised atlas plots
 
 ## Release 2.20
-<<<<<<< HEAD
-# Release Notes 2.20.0 2023-01-23
-=======
 ### Release Notes 2.20.0 2023-01-23
->>>>>>> 3a8bca7b
 ### features
 - ephys session loader
 - bwm release documentation
@@ -57,13 +46,8 @@
 - mock gpu lock in tests
 - use cluster_ids in metrics
 
-<<<<<<< HEAD
-## Release 2.19
-## Release Notes 2.19.0 2022-11-30
-=======
 ## Release Notes 2.19
 ### Release Notes 2.19.0 2022-11-30
->>>>>>> 3a8bca7b
 ### features
 - camera qc allows for string values
 - deprecate brainbox.io.spikeglx.stream instead use Streamer
@@ -88,15 +72,9 @@
 - frameData and timestamps both optional datasets for camera QC
 - for 3B probes don't glob the sync files as fails for NP2 case
 - support iblutil 1.4 (iblutil.util.get_logger -> iblutil.util.setup_logger)
-<<<<<<< HEAD
 
 ## Release Notes 2.17
 
-=======
-
-## Release Notes 2.17
-
->>>>>>> 3a8bca7b
 ### Release Notes 2.17.2 2022-10-14
 - Compute wheel velocity using a low-pass filter instead of a Gaussian window smoothing
 - Save widefield output plots in png format

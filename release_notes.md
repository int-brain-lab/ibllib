<<<<<<< HEAD
=======
## Release Notes 1.11
### Release Notes 1.11.0
- brainbox.modeling: New API for using linear and poisson models, doing
  sequential feature selection.

>>>>>>> 113da2d3
## Release Notes 1.10
### Release Notes 1.10.0 - 2021-05-04
- TaskQC: exclude stim_freeze from overall session qc
- Get modality from task type to include personal projects
- Bugfix Atlas ccf coordinates order
- Tool to label Critical sessions / insertions reasons

## Release Notes 1.9
### Release Notes 1.9.1 - 2021-04-19
- Successful ONE setup on instantiation when params file doesn't exist

### Release Notes 1.9.0 - 2021-04-15
- Video QC optimization
- New task types for widefield imaging
- Add revision and default dataset to register dataset 
- Fix for camera extraction failure for novel protocols
- CameraQC wheel alignment check more robust to short videos and large alignment failures
- Parameters raises FileNotFound error if no defaults are provided

## Release Notes 1.8
### Release Notes 1.8.0 - 2021-03-30
- opto-ephys tasks
- DLC QC
- Do not block session creation if error

## Release Notes 1.7
### Release Notes 1.7.0 - 2021-03-16
- Removed deprecated numpy dtypes
- Fix trajectory query bug
- GPIO pin states loaded as bool array
- Machine info and log append in Task class
- Only delete session flag file after processing
- Extractor support for widefield imaging protocol

## Release Notes 1.6
### Release Notes 1.6.2 - 2021-03-18
- hotfix: fix test_modelling error after removing pytorch

### Release Notes 1.6.1 - 2021-03-17
- hotfix: maintain compatibility with Python 3.7

### Release Notes 1.6.0 - 2021-03-16
- ibllib.atlas: backend region mapping is a lateralized version of the Allen atlas "Allen-lr"
The default behaviour in the Atlas is to remap according to the original mapping "Allen"
- camera timestamps: extraction of the exact camera time stamps by cross-examination of bonsai timestamps, audio pulses
and camera pulses

## Release Notes 1.5
### Release Notes 1.5.39
- ephys extraction: remove short TTL pulses of frame2ttl in task extraction 

### Release Notes 1.5.38
- ibllib.atlas.regions remapping option
- optogenetics pybpod: extraction of laser probabilities

### Release Notes 1.5.37
- MANIFEST.in fix
  - Added fixtures file for passive protocol extraction

### Release Notes 1.5.36
- Amplitudes fix:
    - sync_probes doesn't require raw binary file and looks for meta-data files instead
    - tar file of intermediate spike sorting results gets uploaded on flatiron
- Ephys Task extraction: ephys extraction doesn't fail when bpod started before ephys

### Release Notes 1.5.35
- histology: brain atlas can handle insertion on the sides 
- optogenetics dataset type _ibl_trials.laser_stimulation for training sessions

### Release Notes 1.5.34
- spikeglx analog sync thresholding removes DC offset option
- ephys FPGA behaviour extraction: bpod sync with FPGA assumes possible missing FPGA fronts

### Release Notes 1.5.32
- Ephys pipeline:
    - passive extractor
    - units QC
### Release Notes 1.5.31/1.5.33 Hotfix
- add the available space of system and raid volumes in local servers reports.

### Release Notes 1.5.30
- following flatiron server change, add auto-redirect to https

### Release Notes 1.5.29
- add widefieldChoiceworld tasks for pipeline

### Release Notes 1.5.28
- add opto laser tasks for pipeline

### Release Notes 1.5.27
- register ch when mtscomp runs properly
- probes_description runs even if .cbin doesn't exist

### Release Notes 1.5.26 Hotfix
-   allows dataset registration on errored task

### Release Notes 1.5.25 Hotfix
-   ks2task import conflict fix

### Release Notes 1.5.24 Hotfix
-   Ks2 task does not depend on ephys pulses

### Release Notes 1.5.23
- Ephys mtscomp
    - ks2 task registers first probe even if one failing
    - mtscomp task register .ch and .meta even if .cbin doesn't exist
    - move ibllib tests to tests_ibllib
    - brainbox atlas plot functions

### Release Notes 1.5.22
-   Ephys extraction:
    -   synchronisation between probes computed in the ephysPulses job
    -   spike sorting resync done directly after KS2 output
    -   unit-based metrics have their own task

### Release Notes 1.5.21: hotfix
-   create local server tasks only on raw_session.flag

### Release Notes 1.5.20
-   ephys alignment QC
-   hotfix: ibl errors inherit Exception, not BaseException
-   hotfix: partial qc task extractor keeps FPGA stim times

### Release Notes 1.5.19
-   create tasks looks for create_me.flags

### Release Notes 1.5.18
-   add Karolina's optogenetics tasks for extractions

### Release Notes 1.5.17
-   histology probe QC pipeline and final locations dataset export

### Release Notes 1.5.16  Hotfix
-   numpy needs upgrading >= 1.18

### Release Notes 1.5.15  Hotfix
-   session creation skips alyx procedure for unknown task protocol (custom projects)

### Release Notes 1.5.14
-   task extraction:
    -   Habituation QC
    -   ephys extraction StimOffTimes fix

### Release Notes 1.5.13
-   ibllib.atlas
    -   allen csv Atlas part of package is not installed in dev mode
    -   improved slicing performance
-   ephys extraction: mtscomp registers ch file on run and re-runs bis

### Release Notes 1.5.12  Hotfix
-   mtscomp registers ch file on run and re-runs

### Release Notes 1.5.11  Hotfix
-   ffmpeg nostdin option as jobs were stopped in background on a server

### Release Notes 1.5.10
-   QC base class
-   Support for task QC on FPGA data
-   TaskQC run during task extraction

### Release Notes 1.5.9
-   local server: catches error when subject is not registered in Alyx
-   ibllib.atlas.AllenAtlas
    -   re-ordered the volumes in c-order contiguous ml-ap-dv efficient coronal shapes
    -   top/bottom surface extraction

### Release Notes 1.5.8 Hotfix
-   Ephys extraction SyncSpikeSorting: specify different dir for ks2 ouput and raw ephys data

### Release Notes 1.5.7 Hotfix
-   Ephys extraction ks2: mkdir for scratch more robust

### Release Notes 1.5.6
Ephys extraction bugfixes:
-   RawEphysQC: No object "ephysTimeRmsAP" found 
-   EphysMtsComp,RawEphysQC, EphysPulses : ValueError: mmap length is greater than file size
-   Ks2: ks2 job cleans-up temp dir

### Release Notes 1.5.5
-   ONE offline mode and cache dataset table to speed up reloading of large datasets (Olivier)
-   ALF io naming conventions on loading objects (Miles)
-   KS2 Matlab ephys pipeline tasks (Olivier)
-   Support for running QC on biased and training sessions (Nico)
-   metrics_df and passed_df properties in BpodQC obj for qcplots (Nico)
-   Added missing unittest to stim_move_before_goCue metric (Nico)

### Release Notes 1.5.4 - 29/07/2020 hotfix
-   ibllib.pipes.training_preprocessing.TrainingAudio

### Release Notes 1.5.3 - 28/07/2020
-   ibllib.pipes.training_preprocessing.TrainingAudio: returns files for registration and proper status. (Olivier)
-   ibllib.atlas: compute nearest region from probe trajectory (Mayo)
    
### Release Notes 1.5.2 - 23/07/2020
-   Local server jobs:
    -   fix wheel moves size mismatch extractor error
    -   only look for raw_session.flag for ephys extraction to avoid race conditions

### Release Notes 1.5.1 - 25/05/2020
-  Ephys extraction:
    -   spike amplitudes in Volts
    -   added waveforms samples dataset to use Phy from Flatiron datasets
-  ONE performance:
    -   Metaclass implementation of UniqueSingletons for AlyxClient
    -   Multi-threaded downloads
    -   Added JSON fields methods to AlyxClient
-   QCs: Bpod and ONE QC features, basic plotting, examples

### Release Notes 1.4.14 - 2020-03-09
-   Added permutation test, comparing a metric on two sets of datasets, by shuffling labels and seeing how plausible the observed actual difference is
Sped up calculation of firing_rate
-   ephys extraction: updated extracted metrics, including a new contamination estimate and drift metrics.
-   ibllib.io.spikeglx

### Release Notes 1.4.13 - 2020-03-07
-   Hotfix: rig transfer - create probes. One variable used before assignation. 

### Release Notes 1.4.12 - 2020-03-06
-   ONE.load overwrites local file if filesizes different or hash mismatch
-   ephys extraction:
    -   registration sets the session.procedure field to acute recording
    -   bugfix synchronization on re-extraction: always recompute spike.times from spike.samples
    -   ephys registration sets the session.procedure field to acute recording
-   training extraction:
    -   added biasedVisOffChoiceWorld as training extractor
-   wheel data
    -   dropping support for wheel velocity, not extracted anymore

### Release Notes 1.4.11 - 2020-02-14
-   bugfix: Include sessions data files for ephys mock
-   bugfix: Single probe 3B gets synchronized

### Release Notes 1.4.10 - 2020-02-10
-   bugfix: Include sessions data files in pip package 

### Release Notes 1.4.9 - 2020-02-09
-   Big brainbox merge and release
-   bugfix: clusters.metrics spiking rates accurate 
-   probability left for ephys choice world contain generative probabilities, not outcomes

### Release Notes 1.4.8 - 2020-01-27
-   ONE Light Windows fixes
-   Installation documentation separates conda and virtualenv options
-   Conda yaml environement file for ibllib

### Release Notes 1.4.7 
-   ONE Light for behaviour paper data release   
-   ONE() standard syntax matching the one light examples

### Release Notes 1.4.6 
-   Alyx registration: add md5, version and filesize to the pipeline registration
-   Data Patcher: allows to register data from anywhere through FTP/SSH/GLobus
-   ONE Light for behaviour paper data release 

### Release Notes 1.4.5 Hotfix
-   Ephys extraction: left probability bug when sequence was 0 - fixed

### Release Notes 1.4.4
-   Ephys extraction:
    -   left probability extracted properly
    -   add robustness to audio fronts extraction in FPGA
-   Passive stimulus: raw data registered in pipeline
-   Training extraction: microphone extraction for habituation sessions
-   ALF: specific to_dataframe method for Bunch
    
### Release Notes 1.4.3 Hotfix
-   Ephys extraction: handle fringe case where recording is interrupted in the middle
-   Wheel extraction: if rotary encoder version is outdated and stores data in the wrong unit, auto-detect and output in seconds even for new versions

### Release Notes 1.4.2
-  FPGA/bpod events synchronization performed even when their counts do not match
-  Updated requirement versions for mtscomp and phylib

### Release Notes 1.4.1
-   wheel extraction outputs a timestamps attribute, not times
-   make the wheel extraction more robust

### Release Notes 1.4.0
-   Ephys extraction:
    -   un-synchronized spike sortings not uploaded on flat-iron
    -   reaction times extracted
    -   valve-open times bugfix
-   Wheel extraction:
    -   training wheel position and timing are now correct
    -   ephys & training: units: radians mathematical convention
-   ONE:
    -   Alyx client handles pagination seamlessly

### Release Notes 1.3.10 Hotfix
-   cross-platform get of session folder for rig computer copy to server

### Release Notes 1.3.9
-   spikeglx.verify_hash() method to check file integrity after transfers/manipulations
-   create wirings settings files on ephys computer transfer to server

### Release Notes 1.3.8
-   Ephys Extraction:
    -   duplicate probe.trajectories bugfix
    -   extraction works with unoperational fram2ttl at beginning of ephys session
    -   clusters.metrics.csv has consistent size with npy cluster objects
    -   ephys transfer: create ephys extraction flags after the transfer is complete

### Release Notes 1.3.7 hotfixes- 21-NOV-2019
-   Rename spike.times on failed sync to reflect the clock as per ALF convention
-   sync 3A fails if first cam event whithin 200ms of start
-   compress ephys goes through a tempfile to not interfere with transfers/globbing

### Release Notes 1.3.6 - 20-NOV-2019
-   Ephys Extraction (phylib)
    -   convert ks2 amplitudes to volts for spikes.amps, clusters.amps. templates.waveforms, clusters.waveforms to get uV
    -   generates Cluster UUIDs file
    -   individual spike depths computed from PC features  
-   Ephys Synchronization
    -   use frame2TTL split for 3A by default, if not found look for right_camera
    -   output individual probe sync in ALF timestamps format

### Release Notes 1.3.5 - 18-NOV-2019
-   registration ignores ks2alf probes subfolders
-   fix typo in raw qc dataset types

### Release Notes 1.3.4 - 18-NOV-2019
-   Alyx registration adds the relative path to session root as dataset.subcollection
-   Ephys extraction:
    -   split probe folders output alf/probe00 and alf/probe01 instead of merge
    -   outputs templates.waveforms and clusters.waveforms in sparse arrays
    -   outputs probes.description and probes.trajectory
    -   renamed the raw ephys QC output
    -   outputs clusters.metrics
-   Bugfixes:
    -   3B raw ephys QC output ap.file not found on nidq object
    -   3A sync probe threshold set to 2.1 samples

### Release Notes 1.3.1 - 12-NOV-2019
-   transfer scripts from ephys/video/rig computers to local servers
-   bugfix spigeglx.glob_ephys_files when metadata file without ap.bin file

### Release Notes 1.3.0 - 11-NOV-2019
-   Transfer rig data takes into account session type (ephys/training) to create flags
-   Ephys video compression in pipeline
-   Ephys audio compression in pipeline

### Release Notes 1.2.9
-   Ephys extraction: provide full 3B default wirings if files do not exist.

### Release Notes 1.2.8
-   Ephys extraction: merge sync ephys in the pipeline overwrites ks2_alf directory if it already exists

### Release Notes 1.2.7
-   Added `biasedScanningChoiceWorld` task to biased extractor for Zador lab

### Release Notes 1.2.6
#### feature/ephys_compression
- `spikeglx.Reader` supports mtscomp ephys binaries
- server pipeline for compression of ephys files
#### feature/peths
- `brainbox.singlecell.peths` with tests
- `brainbox.processing.bincount2D` supports aggregation on fixed scale
- simple examples script and notebook

### Release Notes 1.2.5
- examples/brainbox/plot_peths.py: by Matt. W.
- examples/brainbox/rasters by Michaël S.
- Allen Atlas framework and probe registration base functions
- server pipeline for audio extraction of training sessions<|MERGE_RESOLUTION|>--- conflicted
+++ resolved
@@ -1,11 +1,8 @@
-<<<<<<< HEAD
-=======
 ## Release Notes 1.11
 ### Release Notes 1.11.0
 - brainbox.modeling: New API for using linear and poisson models, doing
   sequential feature selection.
 
->>>>>>> 113da2d3
 ## Release Notes 1.10
 ### Release Notes 1.10.0 - 2021-05-04
 - TaskQC: exclude stim_freeze from overall session qc

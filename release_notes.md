<<<<<<< HEAD
## Release 2.17
### Release Notes 2.16.0 2022-10-xx
### features
- brainbox.modeling removed
- brainbox.io.one.load_trials_df removed, use one.load_object(...).to_df() instead
- AWS DataHandler refactored
- raise error when saving an empty dataset during extraction

### bugfixes
- frameData and timestamps both optional datasets for camera QC

## Release 2.16
=======
## Release Notes 2.17

### Release Notes 2.17.2 2022-10-14
- Compute wheel velocity using a low-pass filter instead of a Gaussian window smoothing
- Save widefield output plots in png format
- Widefield Sync task uses sync_collection argument
- Improve boundary display for atlas slice plots

### Release Notes 2.17.1 2022-10-04
- adjust ONE-api requirement to redownload on AWS backend when md5sum mismatch

### Release Notes 2.17.0 2022-10-04
- units quality metrics use latest algorithms for refractory period violations and noise cut-off

 
## Release Notes 2.16

>>>>>>> 235dd727
### Release Notes 2.16.1 2022-09-28
### bugfixes
- photometry extraction: recover from corrupt DAQ signal and reversed polarity of voltage pulses

### Release Notes 2.16.0 2022-09-27
### features
- swanson flatmap: the algorithm to propagate down the hierarchy has been refined

### bugfixes
- set exists flag to false for all data repos when registering datasets with tasks

## Release Notes 2.15

### Release Notes 2.15.3 - 2022-09-26
- SessionLoader error handling and bug fix

### Release Notes 2.15.2 - 2022-09-22
- extraction pipeline: fix unpacking of empty arguments field from alyx dict that prevents running task 

### Release Notes 2.15.1 - 2022-09-21
- atlas: gene-expression backend and MRI Toronto atlas stretch and squeeze factors (Dan/Olivier)
- FDR correction (Benjamin-Hochmann) to correct for multiple testing optional (Guido)
- SpikeSortingLoader can be used with ONE local mode (Julia)

### Release Notes 2.15.0 2022-09-20
#### features
- dynamic pipelines creation: if the acquisition description file exists, task sequences get created
- session registration procedures and projects, only add a couple of fields in the json by default
- new modalities:
  - photometry extraction (Mainen lab)
  - widefield extraction (Churchland lab)
  
#### bugfixes
- Spike sorting task: parse new pykilosort log format
- Session loader


## Release Notes 2.14

### Release Notes 2.14.0 2022-08-17
- Adding brainbox.io.one.SessionLoader for standardized loading of session data
- Changes to TaskQC, VideoQC and DLCQC thresholds and aggregation
- Unfreezing numpy version
- Adding probabilistic brain regions lookup in ibllib.atlas.atlas.BrainAtlas.get_labels
- Removing two voxelless areas from beryl atlas
- Minor updates to audio events detection and audio welchogram

## Release Notes 2.13
### Release Notes 2.13.6 2022-08-02
- Hotfix: don't overwrite full settings if iblrig on untagged version

### Release Notes 2.13.5 2022-07-27
- Hotfix: pseudo session biased generation contrast distribution

### Release Notes 2.13.4 2022-07-22
- Hotfix: Density displays had non-existing colormaps in snapshots QC tasks
- Generate extra training plots based on psychometric curves

### Release Notes 2.13.3 2022-07-01
- Hotfix: fix previous hotfix with incorrect package version number

### Release Notes 2.13.2 2022-07-01
- Hotfix: datahandler sets local paths in init

### Release Notes 2.13.1 2022-07-01
- Hotfix: globus imports were mixed one.globus and one.remote

### Release Notes 2.13.0 2022-06-30
- Deprecated ibllib.version
- Fix Globus patcher
- Add SpikeSorting Loader samples2times function
- Fix atlas.BrainCoordinate.xyz2i functions to not quietly wrap indices out of volume bounds.
- Set jobs to Held if parent jobs are Started or Abandoned as well
- Reverse matplotlib colorbars in density displays

## Release Notes 2.12
### Release Notes 2.12.2 2022-05-27
- Fixes to plotting in training_status

## Release Notes 2.12.1 2022-05-26
- ibllib.pipes.training_status: pipeline to compute training status of mice on local servers, new TrainingStatus task (Mayo)
- Fix swanson regions (Olivier)
- Swanson to Beryl mapping

### Release Notes 2.12.0 2022-05-10
- ibllib.atlas: add the Swanson flatmap backend (Olivier)
- ibllib.io.extractors: output of task extractions are trial tables, not individual datasets (Miles)
- Documentation: data release examples (Mayo)
- ibl-neuropixel new repository contains `ibllib.dsp`, `illlib.ephys.neuropixel` and `ibllib.io.spikeglx` modules (Olivier)
- brainbox.task.closed loop get impostor targets to evaluate null distribution  (Brandon)
- minimum supported version of Python is 3.8 (Michele)

## Release Notes 2.11

### Release Notes 2.11.1 2022-04-12
- Set video compression jobs to priority 90
- Set jobs to Held if parents are Waiting

### Release Notes 2.11.0 2022-04-08
- brainbox.io.one.SpikeSortingLoader: option to load using `collection` argument
- Restructuring of how jobs are run on local servers, run large jobs as service

## Release Notes 2.10

### Release Notes 2.10.6 2022-03-15
- Allow parent tasks to be 'Incomplete' to run task on local server
- Change one base_rul for dlc_qc_plot on cortexlab 

### Release Notes 2.10.5 2022-03-11
- Fix moot release accident

### Release Notes 2.10.4 2022-03-11
- Data handler connects to correct alyx database on cortexlab

### Release Note 2.10.3 2022-03-09
- Fixes to EphysPostDLC
- Small change to storing in dsp.voltage.decompress_destripe_cbin function

### Release Notes 2.10.2 2022-02-28
- Small fixes to local server task queues

### Release Notes 2.10.1 2022-02-22
- Authenticate alyx user in Task class
- Some fixes to make dlc_qc_plot in EphysPostDLC more reliable
- SpikeGlx:
  - supports reading of flat binary files without meta data
- atlas.Regions:
  - add support for region ordering in BrainRegions object
  - bugfix in transposing of RGB image data for coronal slice plots
- voltage: decompress cbin
  - add support for custom spikeglx.Reader

### Release Notes 2.10.0 2022-02-11
- Fix in EphysDLC task to not return multiple copies of outputs
- Loading examples for different IBL data types
- Fix for probe syncing when Nidq and probe pulses don't match
- Account for new ONE tables in ond datahandler
- Add bad channels plots into RawEphysQc task

## Release Notes 2.9

### Release Notes 2.9.1 2022-01-24
- deprecation warnings and documentation for spike sorting loading method
- bugfix: remove lru_cache on AllenAtlas class for iblviewer

### Release Notes 2.9.0 2022-01-24
- Adding EphysDLC task in ephys_preprocessing pipeline
- NOTE: requires DLC environment to be set up on local servers! 
- Fixes to EphysPostDLC dlc_qc_plot

## Release Notes 2.8

### Release Notes 2.8.0 2022-01-19
- Add lfp, aprms, spike raster and behaviour report plots to task infastructure
- Computation of apRMS in decompress_destripe_cbin before conversion to normalised units
- Add SpikeSortingLoader class in brainbox.io.one

## Release Notes 2.7

### Release Notes 2.7.1 2022-01-05

- Fixes and better logging for EphysPostDLC task

### Release Notes 2.7.0 2021-12-20

- Remove atlas instantiation from import of histology module
- Write electodeSites dataset at end of histology and spikesorting pipelines if insertion resolved
- Removal of native test train support and improved documentation / tests for GLMs
- LFP destriping functions
- Version number is now obtained from ibllib/__init__.py

## Release Notes 2.6

### Release Notes 2.6.0 2021-12-08

- New ReportSnapshot class
- DLC QC plots, as part of EphysPostDLC task
- BadChannelsAP plots for ephys QC
- Fix typo in camera extractor

## Release Notes 2.5

### Release Notes 2.5.1 2021-11-25

- SpikeSorting task overwrites old tar file on rerun

### Release Notes 2.5.0 2021-11-24

- Snapshot class to register images as notes in Alyx
- Ephys pipeline: RawEphysQC: outputs channels labels as part of pipeline
- Ephys pipeline: spike sorting
  - dsp.voltage: destripe detects bad channels and interpolate them
  - synchronisation 3B: gives a 10% leeway to throw exception
  - spikes sorting task outputs the RMS plot

## Release Notes 2.4

### Release Notes 2.4.0

- Setting tasks to Waiting if they encountered lock (status -2)
- Setting tasks to Incomplete if they return status -3
- Completed tasks set held dependent tasks to waiting
- Adding PostDLC task to compute pupil diameters, licks and DLC QC

## Release Notes 2.3

### Release Notes 2.3.2 2021-11-08

- Trial wheel extraction: use alternative sync method when first on fails
- bugfix: timer for tasks was returning None

### Release Notes 2.3.1 2021-11-5

- Add setup method in tasks.py into try except to catch globus download errors

### Release Notes 2.3.0 2021-11-4

- Add input and output signatures to all ephys tasks
- Add datahandler to task to download and upload data based on location where task is run
- Spike sorting and EphysVideoSyncQc download data on local servers if not available
- brainbox.io.one load_spike_sorting_fast: bugfix returns acronyms
- creates sequence files for spikesorting
- GPU tasks have a lock - local data handler doesn't instantiate one

## Release Notes 2.2

### Release Notes 2.2.1 2021-11-02

- allows more than 2 probes in ephys computer probe creation

### Release Notes 2.2.0 2021-10-29

- brainbox.io.one load_spike_sorting fast: merge channel info in clusters
- brainbox.io.one generic function to interpolate channels after alignment
- dsp: spike detection by voltage thresholding and cadzow filtering docs
- ibllib.io.spikeglx: get geometry from metadata
- RawEphysQC outputs basic detection spike rates
- ibllib.atlas.regions: add new mapping cosmos and revise Beryl

## Release Notes 2.1

### Release Notes 2.1.0 2021-10-05

- destriping as pykilosort internal pre-processing
- NP2 probe framework for splitting shanks and LFP band
- Extension of task module to rerun from different locations

### Release Notes 2.1.1 2021-10-06

- RawEphysQC tasks computes median RMS from samples for .ap data (stored in \_iblqc_ephysChannels.RMS)
- New EphysQC class

### Release Notes 2.1.2 2021-10-14

- Fix issue with RawEphysQC that was not looking in local Subjects folder for data
- Fix ensure_required_data in DlcQc

### Release Notes 2.1.3 2021-10-19

- Split jobs.py run function in two, one running large tasks (video compression, dlc, spike sorting), one the rest
- Ensure RawEphysQC runs both probes if one fails

## Release Notes 2.0

### Release Notes 2.0.1 2021-08-07

- pykilosort error handling

### Release Notes 2.0.2 2021-08-31

- passive extraction robust to frame2ttl flickers

### Release Notes 2.0.3 2021-09-03

- pykilosort bugfix after low yield results

### Release Notes 2.0.4 2021-09-10

- ephys trials extraction when audio FPGA starts on up state

### Release Notes 2.0.5 2021-09-13

- pykilosort pipeline: output correct version number / fix log file name

### Release Notes 2.0.6 2021-09-14

- extraction fixes: passive extraction spacers and camera times format
- small bugfix for the sequential selection

### Release Notes 2.0.7 2021-09-15

- ephys trials extraction: audio from FPGA: up-state and TTLs cleanup from camera wiring
- passive extraction: improved spacers detection
- ephyscellsqc: bugfix on probe creation for pykilosort subfolder
- task version 6.2.5 specific audio extractor
- camera times: index by video length when GPIO unstable

### Release Notes 2.0.6 - 2021-09-14

- extraction fixes: passive extraction spacers and camera times format
- small bugfix for the sequential selection

### Release Notes 2.0.5 - 2021-09-13

- pykilosort pipeline: output correct version number / fix log file name

### Release Notes 2.0.4 - 2021-09-10

- ephys trials extraction when audio FPGA starts on up state

### Release Notes 2.0.3 - 2021-09-03

- pykilosort bugfix after low yield results

### Release Notes 2.0.2 - 2021-08-31

- passive extraction robust to frame2ttl flickers

### Release Notes 2.0.1 - 2021-08-07

- pykilosort error handling

### Release Notes 2.0.0 - 2021-08-04

- ONE2 released on the master branch
- Pykilosort is the new default spike sorter in the pipeline

## **Release Notes 1.12 (not released yet)**

### Release Notes 1.12.0

- oneibl and alf now deprecated; moved to separate repository
- other ibllib miscellanea moved to iblutil repository
- test database is now configurable with an env var

## **Release Notes 1.11**

### Release Notes 1.11.0

- brainbox.modeling: New API for using linear and poisson models, doing
  sequential feature selection.
- bugfix: spike sorting continues even if probe information not entered (personal projects)
- TaskQC iteration: aggregation excludes iti delays, frame2ttl clean signal used to compute QC instead of raw

## **Release Notes 1.10**

### Release Notes 1.10.4 - 2021-05-15

- optogenetics for UCL task variant
- check Nvidia status before launching spike sorting

### Release Notes 1.10.2 / 1.10.3

- fix public one params

### Release Notes 1.10.1

- fix ks2 logging output
- set default one params to public credentials

### Release Notes 1.10.0 - 2021-05-04

- TaskQC: exclude stim_freeze from overall session qc
- Get modality from task type to include personal projects
- Bugfix Atlas ccf coordinates order
- Tool to label Critical sessions / insertions reasons

## **Release Notes 1.9**

### Release Notes 1.9.1 - 2021-04-19

- Successful ONE setup on instantiation when params file doesn't exist

### Release Notes 1.9.0 - 2021-04-15

- Video QC optimization
- New task types for widefield imaging
- Add revision and default dataset to register dataset
- Fix for camera extraction failure for novel protocols
- CameraQC wheel alignment check more robust to short videos and large alignment failures
- Parameters raises FileNotFound error if no defaults are provided

## **Release Notes 1.8**

### Release Notes 1.8.0 - 2021-03-30

- opto-ephys tasks
- DLC QC
- Do not block session creation if error

## **Release Notes 1.7**

### Release Notes 1.7.0 - 2021-03-16

- Removed deprecated numpy dtypes
- Fix trajectory query bug
- GPIO pin states loaded as bool array
- Machine info and log append in Task class
- Only delete session flag file after processing
- Extractor support for widefield imaging protocol

## **Release Notes 1.6**

### Release Notes 1.6.2 - 2021-03-18

- hotfix: fix test_modelling error after removing pytorch

### Release Notes 1.6.1 - 2021-03-17

- hotfix: maintain compatibility with Python 3.7

### Release Notes 1.6.0 - 2021-03-16

- ibllib.atlas: backend region mapping is a lateralized version of the Allen atlas "Allen-lr"
  The default behaviour in the Atlas is to remap according to the original mapping "Allen"
- camera timestamps: extraction of the exact camera time stamps by cross-examination of bonsai timestamps, audio pulses
  and camera pulses

## **Release Notes 1.5**

### Release Notes 1.5.39

- ephys extraction: remove short TTL pulses of frame2ttl in task extraction

### Release Notes 1.5.38

- ibllib.atlas.regions remapping option
- optogenetics pybpod: extraction of laser probabilities

### Release Notes 1.5.37

- MANIFEST.in fix
  - Added fixtures file for passive protocol extraction

### Release Notes 1.5.36

- Amplitudes fix:
  - sync_probes doesn't require raw binary file and looks for meta-data files instead
  - tar file of intermediate spike sorting results gets uploaded on flatiron
- Ephys Task extraction: ephys extraction doesn't fail when bpod started before ephys

### Release Notes 1.5.35

- histology: brain atlas can handle insertion on the sides
- optogenetics dataset type \_ibl_trials.laser_stimulation for training sessions

### Release Notes 1.5.34

- spikeglx analog sync thresholding removes DC offset option
- ephys FPGA behaviour extraction: bpod sync with FPGA assumes possible missing FPGA fronts

### Release Notes 1.5.32

- Ephys pipeline:
  - passive extractor
  - units QC

### Release Notes 1.5.31/1.5.33 Hotfix

- add the available space of system and raid volumes in local servers reports.

### Release Notes 1.5.30

- following flatiron server change, add auto-redirect to https

### Release Notes 1.5.29

- add widefieldChoiceworld tasks for pipeline

### Release Notes 1.5.28

- add opto laser tasks for pipeline

### Release Notes 1.5.27

- register ch when mtscomp runs properly
- probes_description runs even if .cbin doesn't exist

### Release Notes 1.5.26 Hotfix

- allows dataset registration on errored task

### Release Notes 1.5.25 Hotfix

- ks2task import conflict fix

### Release Notes 1.5.24 Hotfix

- Ks2 task does not depend on ephys pulses

### Release Notes 1.5.23

- Ephys mtscomp
  - ks2 task registers first probe even if one failing
  - mtscomp task register .ch and .meta even if .cbin doesn't exist
  - move ibllib tests to tests_ibllib
  - brainbox atlas plot functions

### Release Notes 1.5.22

- Ephys extraction:
  - synchronisation between probes computed in the ephysPulses job
  - spike sorting resync done directly after KS2 output
  - unit-based metrics have their own task

### Release Notes 1.5.21: hotfix

- create local server tasks only on raw_session.flag

### Release Notes 1.5.20

- ephys alignment QC
- hotfix: ibl errors inherit Exception, not BaseException
- hotfix: partial qc task extractor keeps FPGA stim times

### Release Notes 1.5.19

- create tasks looks for create_me.flags

### Release Notes 1.5.18

- add Karolina's optogenetics tasks for extractions

### Release Notes 1.5.17

- histology probe QC pipeline and final locations dataset export

### Release Notes 1.5.16 Hotfix

- numpy needs upgrading >= 1.18

### Release Notes 1.5.15 Hotfix

- session creation skips alyx procedure for unknown task protocol (custom projects)

### Release Notes 1.5.14

- task extraction:
  - Habituation QC
  - ephys extraction StimOffTimes fix

### Release Notes 1.5.13

- ibllib.atlas
  - allen csv Atlas part of package is not installed in dev mode
  - improved slicing performance
- ephys extraction: mtscomp registers ch file on run and re-runs bis

### Release Notes 1.5.12 Hotfix

- mtscomp registers ch file on run and re-runs

### Release Notes 1.5.11 Hotfix

- ffmpeg nostdin option as jobs were stopped in background on a server

### Release Notes 1.5.10

- QC base class
- Support for task QC on FPGA data
- TaskQC run during task extraction

### Release Notes 1.5.9

- local server: catches error when subject is not registered in Alyx
- ibllib.atlas.AllenAtlas
  - re-ordered the volumes in c-order contiguous ml-ap-dv efficient coronal shapes
  - top/bottom surface extraction

### Release Notes 1.5.8 Hotfix

- Ephys extraction SyncSpikeSorting: specify different dir for ks2 ouput and raw ephys data

### Release Notes 1.5.7 Hotfix

- Ephys extraction ks2: mkdir for scratch more robust

### Release Notes 1.5.6

Ephys extraction bugfixes:

- RawEphysQC: No object "ephysTimeRmsAP" found
- EphysMtsComp,RawEphysQC, EphysPulses : ValueError: mmap length is greater than file size
- Ks2: ks2 job cleans-up temp dir

### Release Notes 1.5.5

- ONE offline mode and cache dataset table to speed up reloading of large datasets (Olivier)
- ALF io naming conventions on loading objects (Miles)
- KS2 Matlab ephys pipeline tasks (Olivier)
- Support for running QC on biased and training sessions (Nico)
- metrics_df and passed_df properties in BpodQC obj for qcplots (Nico)
- Added missing unittest to stim_move_before_goCue metric (Nico)

### Release Notes 1.5.4 - 29/07/2020 hotfix

- ibllib.pipes.training_preprocessing.TrainingAudio

### Release Notes 1.5.3 - 28/07/2020

- ibllib.pipes.training_preprocessing.TrainingAudio: returns files for registration and proper status. (Olivier)
- ibllib.atlas: compute nearest region from probe trajectory (Mayo)

### Release Notes 1.5.2 - 23/07/2020

- Local server jobs:
  - fix wheel moves size mismatch extractor error
  - only look for raw_session.flag for ephys extraction to avoid race conditions

### Release Notes 1.5.1 - 25/05/2020

- Ephys extraction:
  - spike amplitudes in Volts
  - added waveforms samples dataset to use Phy from Flatiron datasets
- ONE performance:
  - Metaclass implementation of UniqueSingletons for AlyxClient
  - Multi-threaded downloads
  - Added JSON fields methods to AlyxClient
- QCs: Bpod and ONE QC features, basic plotting, examples

## **Release Notes 1.4**

### Release Notes 1.4.14 - 2020-03-09

- Added permutation test, comparing a metric on two sets of datasets, by shuffling labels and seeing how plausible the observed actual difference is
  Sped up calculation of firing_rate
- ephys extraction: updated extracted metrics, including a new contamination estimate and drift metrics.
- ibllib.io.spikeglx

### Release Notes 1.4.13 - 2020-03-07

- Hotfix: rig transfer - create probes. One variable used before assignation.

### Release Notes 1.4.12 - 2020-03-06

- ONE.load overwrites local file if filesizes different or hash mismatch
- ephys extraction:
  - registration sets the session.procedure field to acute recording
  - bugfix synchronization on re-extraction: always recompute spike.times from spike.samples
  - ephys registration sets the session.procedure field to acute recording
- training extraction:
  - added biasedVisOffChoiceWorld as training extractor
- wheel data
  - dropping support for wheel velocity, not extracted anymore

### Release Notes 1.4.11 - 2020-02-14

- bugfix: Include sessions data files for ephys mock
- bugfix: Single probe 3B gets synchronized

### Release Notes 1.4.10 - 2020-02-10

- bugfix: Include sessions data files in pip package

### Release Notes 1.4.9 - 2020-02-09

- Big brainbox merge and release
- bugfix: clusters.metrics spiking rates accurate
- probability left for ephys choice world contain generative probabilities, not outcomes

### Release Notes 1.4.8 - 2020-01-27

- ONE Light Windows fixes
- Installation documentation separates conda and virtualenv options
- Conda yaml environement file for ibllib

### Release Notes 1.4.7

- ONE Light for behaviour paper data release
- ONE() standard syntax matching the one light examples

### Release Notes 1.4.6

- Alyx registration: add md5, version and filesize to the pipeline registration
- Data Patcher: allows to register data from anywhere through FTP/SSH/GLobus
- ONE Light for behaviour paper data release

### Release Notes 1.4.5 Hotfix

- Ephys extraction: left probability bug when sequence was 0 - fixed

### Release Notes 1.4.4

- Ephys extraction:
  - left probability extracted properly
  - add robustness to audio fronts extraction in FPGA
- Passive stimulus: raw data registered in pipeline
- Training extraction: microphone extraction for habituation sessions
- ALF: specific to_dataframe method for Bunch

### Release Notes 1.4.3 Hotfix

- Ephys extraction: handle fringe case where recording is interrupted in the middle
- Wheel extraction: if rotary encoder version is outdated and stores data in the wrong unit, auto-detect and output in seconds even for new versions

### Release Notes 1.4.2

- FPGA/bpod events synchronization performed even when their counts do not match
- Updated requirement versions for mtscomp and phylib

### Release Notes 1.4.1

- wheel extraction outputs a timestamps attribute, not times
- make the wheel extraction more robust

### Release Notes 1.4.0

- Ephys extraction:
  - un-synchronized spike sortings not uploaded on flat-iron
  - reaction times extracted
  - valve-open times bugfix
- Wheel extraction:
  - training wheel position and timing are now correct
  - ephys & training: units: radians mathematical convention
- ONE:
  - Alyx client handles pagination seamlessly

## **Release Notes 1.3**

### Release Notes 1.3.10 Hotfix

- cross-platform get of session folder for rig computer copy to server

### Release Notes 1.3.9

- spikeglx.verify_hash() method to check file integrity after transfers/manipulations
- create wirings settings files on ephys computer transfer to server

### Release Notes 1.3.8

- Ephys Extraction:
  - duplicate probe.trajectories bugfix
  - extraction works with unoperational fram2ttl at beginning of ephys session
  - clusters.metrics.csv has consistent size with npy cluster objects
  - ephys transfer: create ephys extraction flags after the transfer is complete

### Release Notes 1.3.7 hotfixes- 21-NOV-2019

- Rename spike.times on failed sync to reflect the clock as per ALF convention
- sync 3A fails if first cam event whithin 200ms of start
- compress ephys goes through a tempfile to not interfere with transfers/globbing

### Release Notes 1.3.6 - 20-NOV-2019

- Ephys Extraction (phylib)
  - convert ks2 amplitudes to volts for spikes.amps, clusters.amps. templates.waveforms, clusters.waveforms to get uV
  - generates Cluster UUIDs file
  - individual spike depths computed from PC features
- Ephys Synchronization
  - use frame2TTL split for 3A by default, if not found look for right_camera
  - output individual probe sync in ALF timestamps format

### Release Notes 1.3.5 - 18-NOV-2019

- registration ignores ks2alf probes subfolders
- fix typo in raw qc dataset types

### Release Notes 1.3.4 - 18-NOV-2019

- Alyx registration adds the relative path to session root as dataset.subcollection
- Ephys extraction:
  - split probe folders output alf/probe00 and alf/probe01 instead of merge
  - outputs templates.waveforms and clusters.waveforms in sparse arrays
  - outputs probes.description and probes.trajectory
  - renamed the raw ephys QC output
  - outputs clusters.metrics
- Bugfixes:
  - 3B raw ephys QC output ap.file not found on nidq object
  - 3A sync probe threshold set to 2.1 samples

### Release Notes 1.3.1 - 12-NOV-2019

- transfer scripts from ephys/video/rig computers to local servers
- bugfix spigeglx.glob_ephys_files when metadata file without ap.bin file

### Release Notes 1.3.0 - 11-NOV-2019

- Transfer rig data takes into account session type (ephys/training) to create flags
- Ephys video compression in pipeline
- Ephys audio compression in pipeline

## **Release Notes 1.2**

### Release Notes 1.2.9

- Ephys extraction: provide full 3B default wirings if files do not exist.

### Release Notes 1.2.8

- Ephys extraction: merge sync ephys in the pipeline overwrites ks2_alf directory if it already exists

### Release Notes 1.2.7

- Added `biasedScanningChoiceWorld` task to biased extractor for Zador lab

### Release Notes 1.2.6

#### feature/ephys_compression

- `spikeglx.Reader` supports mtscomp ephys binaries
- server pipeline for compression of ephys files

#### feature/peths

- `brainbox.singlecell.peths` with tests
- `brainbox.processing.bincount2D` supports aggregation on fixed scale
- simple examples script and notebook

### Release Notes 1.2.5

- examples/brainbox/plot_peths.py: by Matt. W.
- examples/brainbox/rasters by Michaël S.
- Allen Atlas framework and probe registration base functions
- server pipeline for audio extraction of training sessions<|MERGE_RESOLUTION|>--- conflicted
+++ resolved
@@ -1,17 +1,18 @@
-<<<<<<< HEAD
-## Release 2.17
-### Release Notes 2.16.0 2022-10-xx
+## Release 2.18
+### Release Notes 2.18.0 2022-11-23
 ### features
 - brainbox.modeling removed
 - brainbox.io.one.load_trials_df removed, use one.load_object(...).to_df() instead
-- AWS DataHandler refactored
+- AWS DataHandler refactored (ibllib.oneibl.aws removed)
 - raise error when saving an empty dataset during extraction
+- removed deprecated dsp packages (ibllib.dsp, ibllib.ephys.neuropixel, ibllib.io.spikeglx)
+- register datasets as a revision if protected on Alyx
 
 ### bugfixes
 - frameData and timestamps both optional datasets for camera QC
-
-## Release 2.16
-=======
+- for 3B probes don't glob the sync files as fails for NP2 case
+- support iblutil 1.4 (iblutil.util.get_logger -> iblutil.util.setup_logger)
+
 ## Release Notes 2.17
 
 ### Release Notes 2.17.2 2022-10-14
@@ -25,11 +26,8 @@
 
 ### Release Notes 2.17.0 2022-10-04
 - units quality metrics use latest algorithms for refractory period violations and noise cut-off
-
  
 ## Release Notes 2.16
-
->>>>>>> 235dd727
 ### Release Notes 2.16.1 2022-09-28
 ### bugfixes
 - photometry extraction: recover from corrupt DAQ signal and reversed polarity of voltage pulses

--- conflicted
+++ resolved
@@ -2,11 +2,8 @@
 - swanson flatmap: the algorithm to propagate down the hierarchy has been refined
 
 ## Release Notes 2.15
-<<<<<<< HEAD
-=======
 ### Release Notes NOT YET RELEASED
 - SessionLoader error handling and bug fix
->>>>>>> ad4c9499
 
 ### Release Notes 2.15.2 - 2022-09-22
 - extraction pipeline: fix unpacking of empty arguments field from alyx dict that prevents running task 

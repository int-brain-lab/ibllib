<<<<<<< HEAD
=======
### Release Notes 1.5.37
- MANIFEST.in fix
  - Added fixtures file for passive protocol extraction

>>>>>>> 636ae848
### Release Notes 1.5.36
- Amplitudes fix:
    - sync_probes doesn't require raw binary file and looks for meta-data files instead
    - tar file of intermediate spike sorting results gets uploaded on flatiron
- Ephys Task extraction: ephys extraction doesn't fail when bpod started before ephys

### Release Notes 1.5.35
- histology: brain atlas can handle insertion on the sides 
- optogenetics dataset type _ibl_trials.laser_stimulation for training sessions

### Release Notes 1.5.34
- spikeglx analog sync thresholding removes DC offset option
- ephys FPGA behaviour extraction: bpod sync with FPGA assumes possible missing FPGA fronts

### Release Notes 1.5.32
- Ephys pipeline:
    - passive extractor
    - units QC
### Release Notes 1.5.31/1.5.33 Hotfix
- add the available space of system and raid volumes in local servers reports.

### Release Notes 1.5.30
- following flatiron server change, add auto-redirect to https

### Release Notes 1.5.29
- add widefieldChoiceworld tasks for pipeline

### Release Notes 1.5.28
- add opto laser tasks for pipeline

### Release Notes 1.5.27
- register ch when mtscomp runs properly
- probes_description runs even if .cbin doesn't exist

### Release Notes 1.5.26 Hotfix
-   allows dataset registration on errored task

### Release Notes 1.5.25 Hotfix
-   ks2task import conflict fix

### Release Notes 1.5.24 Hotfix
-   Ks2 task does not depend on ephys pulses

### Release Notes 1.5.23
- Ephys mtscomp
    - ks2 task registers first probe even if one failing
    - mtscomp task register .ch and .meta even if .cbin doesn't exist
    - move ibllib tests to tests_ibllib
    - brainbox atlas plot functions

### Release Notes 1.5.22
-   Ephys extraction:
    -   synchronisation between probes computed in the ephysPulses job
    -   spike sorting resync done directly after KS2 output
    -   unit-based metrics have their own task

### Release Notes 1.5.21: hotfix
-   create local server tasks only on raw_session.flag

### Release Notes 1.5.20
-   ephys alignment QC
-   hotfix: ibl errors inherit Exception, not BaseException
-   hotfix: partial qc task extractor keeps FPGA stim times

### Release Notes 1.5.19
-   create tasks looks for create_me.flags

### Release Notes 1.5.18
-   add Karolina's optogenetics tasks for extractions

### Release Notes 1.5.17
-   histology probe QC pipeline and final locations dataset export

### Release Notes 1.5.16  Hotfix
-   numpy needs upgrading >= 1.18

### Release Notes 1.5.15  Hotfix
-   session creation skips alyx procedure for unknown task protocol (custom projects)

### Release Notes 1.5.14
-   task extraction:
    -   Habituation QC
    -   ephys extraction StimOffTimes fix

### Release Notes 1.5.13
-   ibllib.atlas
    -   allen csv Atlas part of package is not installed in dev mode
    -   improved slicing performance
-   ephys extraction: mtscomp registers ch file on run and re-runs bis

### Release Notes 1.5.12  Hotfix
-   mtscomp registers ch file on run and re-runs

### Release Notes 1.5.11  Hotfix
-   ffmpeg nostdin option as jobs were stopped in background on a server

### Release Notes 1.5.10
-   QC base class
-   Support for task QC on FPGA data
-   TaskQC run during task extraction

### Release Notes 1.5.9
-   local server: catches error when subject is not registered in Alyx
-   ibllib.atlas.AllenAtlas
    -   re-ordered the volumes in c-order contiguous ml-ap-dv efficient coronal shapes
    -   top/bottom surface extraction

### Release Notes 1.5.8 Hotfix
-   Ephys extraction SyncSpikeSorting: specify different dir for ks2 ouput and raw ephys data

### Release Notes 1.5.7 Hotfix
-   Ephys extraction ks2: mkdir for scratch more robust

### Release Notes 1.5.6
Ephys extraction bugfixes:
-   RawEphysQC: No object "ephysTimeRmsAP" found 
-   EphysMtsComp,RawEphysQC, EphysPulses : ValueError: mmap length is greater than file size
-   Ks2: ks2 job cleans-up temp dir

### Release Notes 1.5.5
-   ONE offline mode and cache dataset table to speed up reloading of large datasets (Olivier)
-   ALF io naming conventions on loading objects (Miles)
-   KS2 Matlab ephys pipeline tasks (Olivier)
-   Support for running QC on biased and training sessions (Nico)
-   metrics_df and passed_df properties in BpodQC obj for qcplots (Nico)
-   Added missing unittest to stim_move_before_goCue metric (Nico)

### Release Notes 1.5.4 - 29/07/2020 hotfix
-   ibllib.pipes.training_preprocessing.TrainingAudio

### Release Notes 1.5.3 - 28/07/2020
-   ibllib.pipes.training_preprocessing.TrainingAudio: returns files for registration and proper status. (Olivier)
-   ibllib.atlas: compute nearest region from probe trajectory (Mayo)
    
### Release Notes 1.5.2 - 23/07/2020
-   Local server jobs:
    -   fix wheel moves size mismatch extractor error
    -   only look for raw_session.flag for ephys extraction to avoid race conditions

### Release Notes 1.5.1 - 25/05/2020
-  Ephys extraction:
    -   spike amplitudes in Volts
    -   added waveforms samples dataset to use Phy from Flatiron datasets
-  ONE performance:
    -   Metaclass implementation of UniqueSingletons for AlyxClient
    -   Multi-threaded downloads
    -   Added JSON fields methods to AlyxClient
-   QCs: Bpod and ONE QC features, basic plotting, examples

### Release Notes 1.4.14 - 2020-03-09
-   Added permutation test, comparing a metric on two sets of datasets, by shuffling labels and seeing how plausible the observed actual difference is
Sped up calculation of firing_rate
-   ephys extraction: updated extracted metrics, including a new contamination estimate and drift metrics.
-   ibllib.io.spikeglx

### Release Notes 1.4.13 - 2020-03-07
-   Hotfix: rig transfer - create probes. One variable used before assignation. 

### Release Notes 1.4.12 - 2020-03-06
-   ONE.load overwrites local file if filesizes different or hash mismatch
-   ephys extraction:
    -   registration sets the session.procedure field to acute recording
    -   bugfix synchronization on re-extraction: always recompute spike.times from spike.samples
    -   ephys registration sets the session.procedure field to acute recording
-   training extraction:
    -   added biasedVisOffChoiceWorld as training extractor
-   wheel data
    -   dropping support for wheel velocity, not extracted anymore

### Release Notes 1.4.11 - 2020-02-14
-   bugfix: Include sessions data files for ephys mock
-   bugfix: Single probe 3B gets synchronized

### Release Notes 1.4.10 - 2020-02-10
-   bugfix: Include sessions data files in pip package 

### Release Notes 1.4.9 - 2020-02-09
-   Big brainbox merge and release
-   bugfix: clusters.metrics spiking rates accurate 
-   probability left for ephys choice world contain generative probabilities, not outcomes

### Release Notes 1.4.8 - 2020-01-27
-   ONE Light Windows fixes
-   Installation documentation separates conda and virtualenv options
-   Conda yaml environement file for ibllib

### Release Notes 1.4.7 
-   ONE Light for behaviour paper data release   
-   ONE() standard syntax matching the one light examples

### Release Notes 1.4.6 
-   Alyx registration: add md5, version and filesize to the pipeline registration
-   Data Patcher: allows to register data from anywhere through FTP/SSH/GLobus
-   ONE Light for behaviour paper data release 

### Release Notes 1.4.5 Hotfix
-   Ephys extraction: left probability bug when sequence was 0 - fixed

### Release Notes 1.4.4
-   Ephys extraction:
    -   left probability extracted properly
    -   add robustness to audio fronts extraction in FPGA
-   Passive stimulus: raw data registered in pipeline
-   Training extraction: microphone extraction for habituation sessions
-   ALF: specific to_dataframe method for Bunch
    
### Release Notes 1.4.3 Hotfix
-   Ephys extraction: handle fringe case where recording is interrupted in the middle
-   Wheel extraction: if rotary encoder version is outdated and stores data in the wrong unit, auto-detect and output in seconds even for new versions

### Release Notes 1.4.2
-  FPGA/bpod events synchronization performed even when their counts do not match
-  Updated requirement versions for mtscomp and phylib

### Release Notes 1.4.1
-   wheel extraction outputs a timestamps attribute, not times
-   make the wheel extraction more robust

### Release Notes 1.4.0
-   Ephys extraction:
    -   un-synchronized spike sortings not uploaded on flat-iron
    -   reaction times extracted
    -   valve-open times bugfix
-   Wheel extraction:
    -   training wheel position and timing are now correct
    -   ephys & training: units: radians mathematical convention
-   ONE:
    -   Alyx client handles pagination seamlessly

### Release Notes 1.3.10 Hotfix
-   cross-platform get of session folder for rig computer copy to server

### Release Notes 1.3.9
-   spikeglx.verify_hash() method to check file integrity after transfers/manipulations
-   create wirings settings files on ephys computer transfer to server

### Release Notes 1.3.8
-   Ephys Extraction:
    -   duplicate probe.trajectories bugfix
    -   extraction works with unoperational fram2ttl at beginning of ephys session
    -   clusters.metrics.csv has consistent size with npy cluster objects
    -   ephys transfer: create ephys extraction flags after the transfer is complete

### Release Notes 1.3.7 hotfixes- 21-NOV-2019
-   Rename spike.times on failed sync to reflect the clock as per ALF convention
-   sync 3A fails if first cam event whithin 200ms of start
-   compress ephys goes through a tempfile to not interfere with transfers/globbing

### Release Notes 1.3.6 - 20-NOV-2019
-   Ephys Extraction (phylib)
    -   convert ks2 amplitudes to volts for spikes.amps, clusters.amps. templates.waveforms, clusters.waveforms to get uV
    -   generates Cluster UUIDs file
    -   individual spike depths computed from PC features  
-   Ephys Synchronization
    -   use frame2TTL split for 3A by default, if not found look for right_camera
    -   output individual probe sync in ALF timestamps format

### Release Notes 1.3.5 - 18-NOV-2019
-   registration ignores ks2alf probes subfolders
-   fix typo in raw qc dataset types

### Release Notes 1.3.4 - 18-NOV-2019
-   Alyx registration adds the relative path to session root as dataset.subcollection
-   Ephys extraction:
    -   split probe folders output alf/probe00 and alf/probe01 instead of merge
    -   outputs templates.waveforms and clusters.waveforms in sparse arrays
    -   outputs probes.description and probes.trajectory
    -   renamed the raw ephys QC output
    -   outputs clusters.metrics
-   Bugfixes:
    -   3B raw ephys QC output ap.file not found on nidq object
    -   3A sync probe threshold set to 2.1 samples

### Release Notes 1.3.1 - 12-NOV-2019
-   transfer scripts from ephys/video/rig computers to local servers
-   bugfix spigeglx.glob_ephys_files when metadata file without ap.bin file

### Release Notes 1.3.0 - 11-NOV-2019
-   Transfer rig data takes into account session type (ephys/training) to create flags
-   Ephys video compression in pipeline
-   Ephys audio compression in pipeline

### Release Notes 1.2.9
-   Ephys extraction: provide full 3B default wirings if files do not exist.

### Release Notes 1.2.8
-   Ephys extraction: merge sync ephys in the pipeline overwrites ks2_alf directory if it already exists

### Release Notes 1.2.7
-   Added `biasedScanningChoiceWorld` task to biased extractor for Zador lab

### Release Notes 1.2.6
#### feature/ephys_compression
- `spikeglx.Reader` supports mtscomp ephys binaries
- server pipeline for compression of ephys files
#### feature/peths
- `brainbox.singlecell.peths` with tests
- `brainbox.processing.bincount2D` supports aggregation on fixed scale
- simple examples script and notebook

### Release Notes 1.2.5
- examples/brainbox/plot_peths.py: by Matt. W.
- examples/brainbox/rasters by Michaël S.
- Allen Atlas framework and probe registration base functions
- server pipeline for audio extraction of training sessions<|MERGE_RESOLUTION|>--- conflicted
+++ resolved
@@ -1,10 +1,7 @@
-<<<<<<< HEAD
-=======
 ### Release Notes 1.5.37
 - MANIFEST.in fix
   - Added fixtures file for passive protocol extraction
 
->>>>>>> 636ae848
 ### Release Notes 1.5.36
 - Amplitudes fix:
     - sync_probes doesn't require raw binary file and looks for meta-data files instead

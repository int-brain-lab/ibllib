--- conflicted
+++ resolved
@@ -321,7 +321,6 @@
     else:
         with open(settings) as js:
             md = json.load(js)
-<<<<<<< HEAD
     if 'IS_MOCK' not in md:
         md['IS_MOCK'] = False
     if 'IBLRIG_VERSION_TAG' not in md:
@@ -332,38 +331,18 @@
     # 2018-12-05 Version 3.2.3 fixes (permanent fixes in IBL_RIG from 3.2.4 on)
     if parse_version(md.get('IBLRIG_VERSION_TAG') or '3.2.3') <= parse_version('3.2.3'):
         if 'LAST_TRIAL_DATA' in md:
-=======
-    if 'IS_MOCK' not in md.keys():
-        md['IS_MOCK'] = False
-    if not md.get('IBLRIG_VERSION_TAG'):
-        _logger.warning("You appear to be on an untagged version...")
-        return md
-    if 'IBLRIG_VERSION_TAG' not in md.keys():
-        md['IBLRIG_VERSION_TAG'] = ''
-    # 2018-12-05 Version 3.2.3 fixes (permanent fixes in IBL_RIG from 3.2.4 on)
-    if parse_version(md.get('IBLRIG_VERSION_TAG') or '3.2.3') <= parse_version('3.2.3'):
-        if 'LAST_TRIAL_DATA' in md.keys():
->>>>>>> 3a8bca7b
             md.pop('LAST_TRIAL_DATA')
         if 'weighings' in md['PYBPOD_SUBJECT_EXTRA'].keys():
             md['PYBPOD_SUBJECT_EXTRA'].pop('weighings')
         if 'water_administration' in md['PYBPOD_SUBJECT_EXTRA'].keys():
             md['PYBPOD_SUBJECT_EXTRA'].pop('water_administration')
-<<<<<<< HEAD
-        if 'IBLRIG_COMMIT_HASH' not in md:
-=======
         if 'IBLRIG_COMMIT_HASH' not in md.keys():
->>>>>>> 3a8bca7b
             md['IBLRIG_COMMIT_HASH'] = 'f9d8905647dbafe1f9bdf78f73b286197ae2647b'
         #  parse the date format to Django supported ISO
         dt = dateparser.parse(md['SESSION_DATETIME'])
         md['SESSION_DATETIME'] = date2isostr(dt)
         # add the weight key if it doesn't already exist
-<<<<<<< HEAD
         if 'SUBJECT_WEIGHT' not in md:
-=======
-        if 'SUBJECT_WEIGHT' not in md.keys():
->>>>>>> 3a8bca7b
             md['SUBJECT_WEIGHT'] = None
     return md
 
@@ -430,11 +409,7 @@
     path = next(path.glob("_iblrig_encoderEvents.raw*.ssv"), None)
     if not settings:
         settings = load_settings(session_path, task_collection=task_collection)
-<<<<<<< HEAD
     if settings is None or not settings.get('IBLRIG_VERSION_TAG'):
-=======
-    if settings is None or settings['IBLRIG_VERSION_TAG'] == '':
->>>>>>> 3a8bca7b
         settings = {'IBLRIG_VERSION_TAG': '100.0.0'}
         # auto-detect old files when version is not labeled
         with open(path) as fid:
@@ -538,11 +513,7 @@
     path = next(path.glob("_iblrig_encoderPositions.raw*.ssv"), None)
     if not settings:
         settings = load_settings(session_path, task_collection=task_collection)
-<<<<<<< HEAD
     if settings is None or not settings.get('IBLRIG_VERSION_TAG'):
-=======
-    if settings is None or settings['IBLRIG_VERSION_TAG'] == '':
->>>>>>> 3a8bca7b
         settings = {'IBLRIG_VERSION_TAG': '100.0.0'}
         # auto-detect old files when version is not labeled
         with open(path) as fid:

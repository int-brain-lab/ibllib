--- conflicted
+++ resolved
@@ -142,49 +142,6 @@
         trials = super()._extract(sync, chmap, sync_collection='raw_sync_data', **kwargs)
         if kwargs.get('display', False):
             plot_timeline(self.timeline, channels=chmap.keys(), raw=True)
-<<<<<<< HEAD
-        trials = super()._extract(sync, chmap, sync_collection, extractor_type='ephys', **kwargs)
-
-        # If no protocol number is defined, trim timestamps based on Bpod trials intervals
-        trials_table = trials['table']
-        if kwargs.get('protocol_number') is None:
-            tmin = trials_table.intervals_0.iloc[0] - 1
-            tmax = trials_table.intervals_1.iloc[-1]
-            # Ensure wheel is cut off based on trials
-            mask = np.logical_and(tmin <= trials['wheel_timestamps'], trials['wheel_timestamps'] <= tmax)
-            trials['wheel_timestamps'] = trials['wheel_timestamps'][mask]
-            trials['wheel_position'] = trials['wheel_position'][mask]
-            mask = np.logical_and(trials['wheelMoves_intervals'][:, 0] >= tmin, trials['wheelMoves_intervals'][:, 0] <= tmax)
-            trials['wheelMoves_intervals'] = trials['wheelMoves_intervals'][mask, :]
-        else:
-            bpod = get_sync_fronts(sync, chmap['bpod'])
-            tmin, tmax = get_protocol_period(self.session_path, kwargs['protocol_number'], bpod)
-        self.bpod = get_sync_fronts(sync, chmap['bpod'], tmin, tmax)
-
-        self.frame2ttl = get_sync_fronts(sync, chmap['frame2ttl'], tmin, tmax)  # save for later access by QC
-
-        # Replace valve open times with those extracted from the DAQ
-        # TODO Let's look at the expected open length based on calibration and reward volume
-        assert len(self.bpod['times']) > 0, 'No Bpod TTLs detected on DAQ'
-        _, driver_out, _, = _assign_events_bpod(self.bpod['times'], self.bpod['polarities'], False)
-        # Use the driver TTLs to find the valve open times that correspond to the valve opening
-        valve_open_times = self.get_valve_open_times(driver_ttls=driver_out)
-        assert len(valve_open_times) == sum(trials_table.feedbackType == 1)  # TODO Relax assertion
-        correct = trials_table.feedbackType == 1
-        trials['valveOpen_times'][correct] = valve_open_times
-        trials_table.feedback_times[correct] = valve_open_times
-
-        # Replace audio events
-        self.audio = get_sync_fronts(sync, chmap['audio'], tmin, tmax)
-        # Attempt to assign the go cue and error tone onsets based on TTL length
-        go_cue, error_cue = self._assign_events_audio(self.audio['times'], self.audio['polarities'])
-
-        assert error_cue.size == np.sum(~correct), 'N detected error tones does not match number of incorrect trials'
-        assert go_cue.size <= len(trials_table), 'More go cue tones detected than trials!'
-
-        if go_cue.size < len(trials_table):
-            _logger.warning('%i go cue tones missed', len(trials_table) - go_cue.size)
-=======
         return trials
 
     def get_bpod_event_times(self, sync, chmap, bpod_event_ttls=None, display=False, **kwargs):
@@ -334,7 +291,6 @@
             _logger.warning(
                 'More go cue tones detected than trials! (%i vs %i)', go_cue.size, start_times.size)
         elif go_cue.size < start_times.size:
->>>>>>> e0cac72e
             """
             If the error cues are all assigned and some go cues are missed it may be that some
             responses were so fast that the go cue and error tone merged, or the go cue TTL was too

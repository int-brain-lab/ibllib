"""Mesoscope (timeline) data extraction."""
import logging

import numpy as np
from scipy.signal import find_peaks
import one.alf.io as alfio
from one.alf.path import session_path_parts
from iblutil.util import ensure_list
import matplotlib.pyplot as plt
from packaging import version

from ibllib.plots.misc import squares, vertical_lines
from ibllib.io.raw_daq_loaders import (extract_sync_timeline, timeline_get_channel,
                                       correct_counter_discontinuities, load_timeline_sync_and_chmap)
import ibllib.io.extractors.base as extractors_base
from ibllib.io.extractors.ephys_fpga import FpgaTrials, WHEEL_TICKS, WHEEL_RADIUS_CM, _assign_events_to_trial
from ibllib.io.extractors.training_wheel import extract_wheel_moves
from ibllib.io.extractors.camera import attribute_times
from brainbox.behavior.wheel import velocity_filtered

_logger = logging.getLogger(__name__)


def patch_imaging_meta(meta: dict) -> dict:
    """
    Patch imaging metadata for compatibility across versions.

    A copy of the dict is NOT returned.

    Parameters
    ----------
    meta : dict
        A folder path that contains a rawImagingData.meta file.

    Returns
    -------
    dict
        The loaded metadata file, updated to the most recent version.
    """
    # 2023-05-17 (unversioned) adds nFrames, channelSaved keys, MM and Deg keys
    ver = version.parse(meta.get('version') or '0.0.0')
    if ver <= version.parse('0.0.0'):
        if 'channelSaved' not in meta:
            meta['channelSaved'] = next((x['channelIdx'] for x in meta['FOV'] if 'channelIdx' in x), [])
        fields = ('topLeft', 'topRight', 'bottomLeft', 'bottomRight')
        for fov in meta.get('FOV', []):
            for unit in ('Deg', 'MM'):
                if unit not in fov:  # topLeftDeg, etc. -> Deg[topLeft]
                    fov[unit] = {f: fov.pop(f + unit, None) for f in fields}
    elif ver == version.parse('0.1.0'):
        for fov in meta.get('FOV', []):
            if 'roiUuid' in fov:
                fov['roiUUID'] = fov.pop('roiUuid')
    # 2024-09-17 Modified the 2 unit vectors for the positive ML axis and the positive AP axis,
    # which then transform [X,Y] coordinates (in degrees) to [ML,AP] coordinates (in MM).
    if ver < version.Version('0.1.5') and 'imageOrientation' in meta:
        pos_ml, pos_ap = meta['imageOrientation']['positiveML'], meta['imageOrientation']['positiveAP']
        center_ml, center_ap = meta['centerMM']['ML'], meta['centerMM']['AP']
        res = meta['scanImageParams']['objectiveResolution']
        # previously [[0, res/1000], [-res/1000, 0], [0, 0]]
        TF = np.linalg.pinv(np.c_[np.vstack([pos_ml, pos_ap, [0, 0]]), [1, 1, 1]]) @ \
            (np.array([[res / 1000, 0], [0, res / 1000], [0, 0]]) + np.array([center_ml, center_ap]))
        TF = np.round(TF, 3)  # handle floating-point error by rounding
        if not np.allclose(TF, meta['coordsTF']):
            meta['coordsTF'] = TF.tolist()
            centerDegXY = np.array([meta['centerDeg']['x'], meta['centerDeg']['y']])
            for fov in meta.get('FOV', []):
                fov['MM'] = {k: (np.r_[np.array(v) - centerDegXY, 1] @ TF).tolist() for k, v in fov['Deg'].items()}

    assert 'nFrames' in meta, '"nFrames" key missing from meta data; rawImagingData.meta.json likely an old version'
    return meta


def plot_timeline(timeline, channels=None, raw=True):
    """
    Plot the timeline data.

    Parameters
    ----------
    timeline : one.alf.io.AlfBunch
        The timeline data object.
    channels : list of str
        An iterable of channel names to plot.
    raw : bool
        If true, plot the raw DAQ samples; if false, apply TTL thresholds and plot changes.

    Returns
    -------
    matplotlib.pyplot.Figure
        The figure containing timeline subplots.
    list of matplotlib.pyplot.Axes
        The axes for each timeline channel plotted.
    """
    meta = {x.copy().pop('name'): x for x in timeline['meta']['inputs']}
    channels = channels or meta.keys()
    fig, axes = plt.subplots(len(channels), 1, sharex=True)
    axes = ensure_list(axes)
    if not raw:
        chmap = {ch: meta[ch]['arrayColumn'] for ch in channels}
        sync = extract_sync_timeline(timeline, chmap=chmap)
    for i, (ax, ch) in enumerate(zip(axes, channels)):
        if raw:
            # axesScale controls vertical scaling of each trace (multiplicative)
            values = timeline['raw'][:, meta[ch]['arrayColumn'] - 1] * meta[ch]['axesScale']
            ax.plot(timeline['timestamps'], values)
        elif np.any(idx := sync['channels'] == chmap[ch]):
            squares(sync['times'][idx], sync['polarities'][idx], ax=ax)
        ax.tick_params(axis='x', which='both', bottom=False, top=False, labelbottom=False)
        ax.spines['bottom'].set_visible(False), ax.spines['left'].set_visible(True)
        ax.set_ylabel(ch, rotation=45, fontsize=8)
    # Add back x-axis ticks to the last plot
    axes[-1].tick_params(axis='x', which='both', bottom=True, labelbottom=True)
    axes[-1].spines['bottom'].set_visible(True)
    plt.get_current_fig_manager().window.showMaximized()  # full screen
    fig.tight_layout(h_pad=0)
    return fig, axes


class TimelineTrials(FpgaTrials):
    """Similar extraction to the FPGA, however counter and position channels are treated differently."""

    timeline = None
    """one.alf.io.AlfBunch: The timeline data object."""

    sync_field = 'itiIn_times'
    """str: The trial event to synchronize (must be present in extracted trials)."""

    def __init__(self, *args, sync_collection='raw_sync_data', **kwargs):
        """An extractor for all ephys trial data, in Timeline time"""
        super().__init__(*args, **kwargs)
        self.timeline = alfio.load_object(self.session_path / sync_collection, 'DAQdata', namespace='timeline')

    def load_sync(self, sync_collection='raw_sync_data', chmap=None, **_):
        """Load the DAQ sync and channel map data.

        Parameters
        ----------
        sync_collection : str
            The session subdirectory where the sync data are located.
        chmap : dict
            A map of channel names and their corresponding indices. If None, the channel map is
            loaded using the :func:`ibllib.io.raw_daq_loaders.timeline_meta2chmap` method.

        Returns
        -------
        one.alf.io.AlfBunch
            A dictionary with keys ('times', 'polarities', 'channels'), containing the sync pulses
            and the corresponding channel numbers.
        dict
            A map of channel names and their corresponding indices.
        """
        if not self.timeline:
            self.timeline = alfio.load_object(self.session_path / sync_collection, 'DAQdata', namespace='timeline')
        sync, chmap = load_timeline_sync_and_chmap(
            self.session_path / sync_collection, timeline=self.timeline, chmap=chmap)
        return sync, chmap

    def _extract(self, sync=None, chmap=None, sync_collection='raw_sync_data', **kwargs) -> dict:
        trials = super()._extract(sync, chmap, sync_collection='raw_sync_data', **kwargs)
        if kwargs.get('display', False):
            plot_timeline(self.timeline, channels=chmap.keys(), raw=True)
        return trials

    def get_bpod_event_times(self, sync, chmap, bpod_event_ttls=None, display=False, **kwargs):
        """
        Extract Bpod times from sync.

        Unlike the superclass method. This one doesn't reassign the first trial pulse.

        Parameters
        ----------
        sync : dict
            A dictionary with keys ('times', 'polarities', 'channels'), containing the sync pulses
            and the corresponding channel numbers. Must contain a 'bpod' key.
        chmap : dict
            A map of channel names and their corresponding indices.
        bpod_event_ttls : dict of tuple
            A map of event names to (min, max) TTL length.

        Returns
        -------
        dict
            A dictionary with keys {'times', 'polarities'} containing Bpod TTL fronts.
        dict
            A dictionary of events (from `bpod_event_ttls`) and their intervals as an Nx2 array.
        """
        # Assign the Bpod BNC2 events based on TTL length. The defaults are below, however these
        # lengths are defined by the state machine of the task protocol and therefore vary.
        if bpod_event_ttls is None:
            # The trial start TTLs are often too short for the low sampling rate of the DAQ and are
            # therefore not used in extraction
            bpod_event_ttls = {'valve_open': (2.33e-4, 0.4), 'trial_end': (0.4, np.inf)}
        bpod, bpod_event_intervals = super().get_bpod_event_times(
            sync=sync, chmap=chmap, bpod_event_ttls=bpod_event_ttls, display=display, **kwargs)

        # TODO Here we can make use of the 'bpod_rising_edge' channel, if available
        return bpod, bpod_event_intervals

    def build_trials(self, sync=None, chmap=None, **kwargs):
        """
        Extract task related event times from the sync.

        The two major differences are that the sampling rate is lower for imaging so the short Bpod
        trial start TTLs are often absent. For this reason, the sync happens using the ITI_in TTL.

        Second, the valve used at the mesoscope has a way to record the raw voltage across the
        solenoid, giving a more accurate readout of the valve's activity. If the reward_valve
        channel is present on the DAQ, this is used to extract the valve open times.

        Parameters
        ----------
        sync : dict
            'polarities' of fronts detected on sync trace for all 16 chans and their 'times'
        chmap : dict
            Map of channel names and their corresponding index.  Default to constant.

        Returns
        -------
        dict
            A map of trial event timestamps.
        """
        # Get the events from the sync.
        # Store the cleaned frame2ttl, audio, and bpod pulses as this will be used for QC
        self.frame2ttl = self.get_stimulus_update_times(sync, chmap, **kwargs)
        self.audio, audio_event_intervals = self.get_audio_event_times(sync, chmap, **kwargs)
        if not set(audio_event_intervals.keys()) >= {'ready_tone', 'error_tone'}:
            raise ValueError(
                'Expected at least "ready_tone" and "error_tone" audio events.'
                '`audio_event_ttls` kwarg may be incorrect.')

        self.bpod, bpod_event_intervals = self.get_bpod_event_times(sync, chmap, **kwargs)
        if not set(bpod_event_intervals.keys()) >= {'valve_open', 'trial_end'}:
            raise ValueError(
                'Expected at least "trial_end" and "valve_open" audio events. '
                '`bpod_event_ttls` kwarg may be incorrect.')

        t_iti_in, t_trial_end = bpod_event_intervals['trial_end'].T
        fpga_events = alfio.AlfBunch({
            'itiIn_times': t_iti_in,
            'intervals_1': t_trial_end,
            'goCue_times': audio_event_intervals['ready_tone'][:, 0],
            'errorTone_times': audio_event_intervals['error_tone'][:, 0]
        })

        # Sync the Bpod clock to the DAQ
        self.bpod2fpga, drift_ppm, ibpod, ifpga = self.sync_bpod_clock(self.bpod_trials, fpga_events, self.sync_field)

        out = dict()
        out.update({k: self.bpod_trials[k][ibpod] for k in self.bpod_fields})
        out.update({k: self.bpod2fpga(self.bpod_trials[k][ibpod]) for k in self.bpod_rsync_fields})

        start_times = out['intervals'][:, 0]
        last_trial_end = out['intervals'][-1, 1]

        def assign_to_trial(events, take='last', starts=start_times, **kwargs):
            """Assign DAQ events to trials.

            Because we may not have trial start TTLs on the DAQ (because of the low sampling rate),
            there may be an extra last trial that's not in the Bpod intervals as the extractor
            ignores the last trial. This function trims the input array before assigning so that
            the last trial's events are correctly assigned.
            """
            return _assign_events_to_trial(starts, events[events <= last_trial_end], take, **kwargs)
        out['itiIn_times'] = assign_to_trial(fpga_events['itiIn_times'][ifpga])

        # Extract valve open times from the DAQ
        valve_driver_ttls = bpod_event_intervals['valve_open']
        correct = self.bpod_trials['feedbackType'] == 1
        # If there is a reward_valve channel, the valve has
        if any(ch['name'] == 'reward_valve' for ch in self.timeline['meta']['inputs']):
            # TODO Let's look at the expected open length based on calibration and reward volume
            # import scipy.interpolate
            # # FIXME support v7 settings?
            # fcn_vol2time = scipy.interpolate.pchip(
            #     self.bpod_extractor.settings['device_valve']['WATER_CALIBRATION_WEIGHT_PERDROP'],
            #     self.bpod_extractor.settings['device_valve']['WATER_CALIBRATION_OPEN_TIMES']
            # )
            # reward_time = fcn_vol2time(self.bpod_extractor.settings.get('REWARD_AMOUNT_UL')) / 1e3

            # Use the driver TTLs to find the valve open times that correspond to the valve opening
            valve_intervals, valve_open_times = self.get_valve_open_times(driver_ttls=valve_driver_ttls)
            if valve_open_times.size != np.sum(correct):
                _logger.warning(
                    'Number of valve open times does not equal number of correct trials (%i != %i)',
                    valve_open_times.size, np.sum(correct))

            out['valveOpen_times'] = assign_to_trial(valve_open_times)
        else:
            # Use the valve controller TTLs recorded on the Bpod channel as the reward time
            out['valveOpen_times'] = assign_to_trial(valve_driver_ttls[:, 0])

        # Stimulus times extracted based on trigger times
        # When assigning events all start times must not be NaN so here we substitute freeze
        # trigger times on nogo trials for stim on trigger times, then replace with NaN again
        go_trials = np.where(out['choice'] != 0)[0]
        lims = np.copy(out['stimOnTrigger_times'])
        lims[go_trials] = out['stimFreezeTrigger_times'][go_trials]
        out['stimFreeze_times'] = assign_to_trial(
            self.frame2ttl['times'], 'last',
            starts=lims, t_trial_end=out['stimOffTrigger_times'])
        out['stimFreeze_times'][out['choice'] == 0] = np.nan

        # Here we do the same but use stim off trigger times
        lims = np.copy(out['stimOffTrigger_times'])
        lims[go_trials] = out['stimFreezeTrigger_times'][go_trials]
        out['stimOn_times'] = assign_to_trial(
            self.frame2ttl['times'], 'first',
            starts=out['stimOnTrigger_times'], t_trial_end=lims)
        out['stimOff_times'] = assign_to_trial(
            self.frame2ttl['times'], 'first',
            starts=out['stimOffTrigger_times'], t_trial_end=out['intervals'][:, 1]
        )

        # Audio times
        error_cue = fpga_events['errorTone_times']
        if error_cue.size != np.sum(~correct):
            _logger.warning(
                'N detected error tones does not match number of incorrect trials (%i != %i)',
                error_cue.size, np.sum(~correct))
        go_cue = fpga_events['goCue_times']
        out['goCue_times'] = assign_to_trial(go_cue, take='first')
        out['errorCue_times'] = assign_to_trial(error_cue)

        if go_cue.size > start_times.size:
            _logger.warning(
                'More go cue tones detected than trials! (%i vs %i)', go_cue.size, start_times.size)
        elif go_cue.size < start_times.size:
            """
            If the error cues are all assigned and some go cues are missed it may be that some
            responses were so fast that the go cue and error tone merged, or the go cue TTL was too
            long.
            """
            _logger.warning('%i go cue tones missed', start_times.size - go_cue.size)
            err_trig = self.bpod2fpga(self.bpod_trials['errorCueTrigger_times'])
            go_trig = self.bpod2fpga(self.bpod_trials['goCueTrigger_times'])
            assert not np.any(np.isnan(go_trig))
            assert err_trig.size == go_trig.size  # should be length of n trials with NaNs

            # Find which trials are missing a go cue
            _go_cue = assign_to_trial(go_cue, take='first')
            error_cue = assign_to_trial(error_cue)
            missing = np.isnan(_go_cue)

            # Get all the DAQ timestamps where audio channel was HIGH
            raw = timeline_get_channel(self.timeline, 'audio')
            raw = (raw - raw.min()) / (raw.max() - raw.min())  # min-max normalize
            ups = self.timeline.timestamps[raw > .5]  # timestamps where input HIGH

            # Get the timestamps of the first HIGH after the trigger times (allow up to 200ms after).
            # Indices of ups directly following a go trigger, or -1 if none found (or trigger NaN)
            idx = attribute_times(ups, go_trig, tol=0.2, take='after')
            # Trial indices that didn't have detected goCue and now has been assigned an `ups` index
            assigned = np.where(idx != -1 & missing)[0]  # ignore unassigned
            _go_cue[assigned] = ups[idx[assigned]]

            # Remove mis-assigned error tone times (i.e. those that have now been assigned to goCue)
            error_cue_without_trig, = np.where(~np.isnan(error_cue) & np.isnan(err_trig))
            i_to_remove = np.intersect1d(assigned, error_cue_without_trig, assume_unique=True)
            error_cue[i_to_remove] = np.nan

            # For those trials where go cue was merged with the error cue and therefore mis-assigned,
            # we must re-assign the error cue times as the first HIGH after the error trigger.
            idx = attribute_times(ups, err_trig, tol=0.2, take='after')
            assigned = np.where(idx != -1 & missing)[0]  # ignore unassigned
            error_cue[assigned] = ups[idx[assigned]]
            out['goCue_times'] = _go_cue
            out['errorCue_times'] = error_cue

        # Because we're not
        assert np.intersect1d(out['goCue_times'], out['errorCue_times']).size == 0, \
            'audio tones not assigned correctly; tones likely missed'

        # Feedback times
        out['feedback_times'] = np.copy(out['valveOpen_times'])
        ind_err = np.isnan(out['valveOpen_times'])
        out['feedback_times'][ind_err] = out['errorCue_times'][ind_err]

        return out

    def extract_wheel_sync(self, ticks=WHEEL_TICKS, radius=WHEEL_RADIUS_CM, coding='x4', tmin=None, tmax=None):
        """
        Gets the wheel position from Timeline counter channel.

        Parameters
        ----------
        ticks : int
            Number of ticks corresponding to a full revolution (1024 for IBL rotary encoder).
        radius : float
            Radius of the wheel. Defaults to 1 for an output in radians.
        coding : str {'x1', 'x2', 'x4'}
            Rotary encoder encoding (IBL default is x4).
        tmin : float
            The minimum time from which to extract the sync pulses.
        tmax : float
            The maximum time up to which we extract the sync pulses.

        Returns
        -------
        np.array
            Wheel timestamps in seconds.
        np.array
            Wheel positions in radians.

        See Also
        --------
        ibllib.io.extractors.ephys_fpga.extract_wheel_sync
        """
        if coding not in ('x1', 'x2', 'x4'):
            raise ValueError('Unsupported coding; must be one of x1, x2 or x4')
        raw = correct_counter_discontinuities(timeline_get_channel(self.timeline, 'rotary_encoder'))

        # Timeline evenly samples counter so we extract only change points
        d = np.diff(raw)
        ind, = np.where(~np.isclose(d, 0))
        pos = raw[ind + 1]
        pos -= pos[0]  # Start from zero
        pos = pos / ticks * np.pi * 2 * radius / int(coding[1])  # Convert to radians

        # Get timestamps of changes and trim based on protocol spacers
        ts = self.timeline['timestamps'][ind + 1]
        tmin = ts.min() if tmin is None else tmin
        tmax = ts.max() if tmax is None else tmax
        mask = np.logical_and(ts >= tmin, ts <= tmax)
        return ts[mask], pos[mask]

    def get_wheel_positions(self, ticks=WHEEL_TICKS, radius=WHEEL_RADIUS_CM, coding='x4',
                            tmin=None, tmax=None, display=False, **kwargs):
        """
        Gets the wheel position and detected movements from Timeline counter channel.

        Called by the super class extractor (FPGATrials._extract).

        Parameters
        ----------
        ticks : int
            Number of ticks corresponding to a full revolution (1024 for IBL rotary encoder).
        radius : float
            Radius of the wheel. Defaults to 1 for an output in radians.
        coding : str {'x1', 'x2', 'x4'}
            Rotary encoder encoding (IBL default is x4).
        tmin : float
            The minimum time from which to extract the sync pulses.
        tmax : float
            The maximum time up to which we extract the sync pulses.
        display : bool
            If true, plot the wheel positions from bpod and the DAQ.

        Returns
        -------
        dict
            wheel object with keys ('timestamps', 'position').
        dict
            wheelMoves object with keys ('intervals' 'peakAmplitude').
        """
        wheel = self.extract_wheel_sync(ticks=ticks, radius=radius, coding=coding, tmin=tmin, tmax=tmax)
        wheel = dict(zip(('timestamps', 'position'), wheel))
        moves = extract_wheel_moves(wheel['timestamps'], wheel['position'])

        if display:
            assert self.bpod_trials, 'no bpod trials to compare'
            fig, (ax0, ax1) = plt.subplots(nrows=2, sharex=True)
            bpod_ts = self.bpod_trials['wheel_timestamps']
            bpod_pos = self.bpod_trials['wheel_position']
            ax0.plot(self.bpod2fpga(bpod_ts), bpod_pos)
            ax0.set_ylabel('Bpod wheel position / rad')
            ax1.plot(wheel['timestamps'], wheel['position'])
            ax1.set_ylabel('DAQ wheel position / rad'), ax1.set_xlabel('Time / s')
        return wheel, moves

    def get_valve_open_times(self, display=False, threshold=100, driver_ttls=None):
        """
        Get the valve open times from the raw timeline voltage trace.

        Parameters
        ----------
        display : bool
            Plot detected times on the raw voltage trace.
        threshold : float
            The threshold of voltage change to apply. The default was set by eye; units should be
            Volts per sample but doesn't appear to be.
        driver_ttls : numpy.array
            An optional array of driver TTLs to use for assigning with the valve times.

        Returns
        -------
        numpy.array
            The detected valve open intervals.
        numpy.array
            If driver_ttls is not None, returns an array of open times that occurred directly after
            the driver TTLs.
        """
        WARN_THRESH = 10e-3  # open time threshold below which to log warning
        tl = self.timeline
        info = next(x for x in tl['meta']['inputs'] if x['name'] == 'reward_valve')
        values = tl['raw'][:, info['arrayColumn'] - 1]  # Timeline indices start from 1

        # The voltage changes over ~1ms and can therefore occur over two DAQ samples at 2kHz
        # making simple thresholding an issue.  For this reason we convolve the signal with a
        # window and detect the peaks and troughs.
        if (Fs := tl['meta']['daqSampleRate']) != 2000:  # e.g. 2kHz
            _logger.warning('Reward valve detection not tested with a DAQ sample rate of %i', Fs)
        dt = 1e-3  # change in voltage takes ~1ms when changing valve open state
        N = dt / (1 / Fs)  # this means voltage change occurs over N samples
        vel, _ = velocity_filtered(values, int(Fs / N))  # filtered voltage change over time
        ups, _ = find_peaks(vel, height=threshold)  # valve closes (-5V -> 0V)
        downs, _ = find_peaks(-1 * vel, height=threshold)  # valve opens (0V -> -5V)

        # Convert these times into intervals
        ixs = np.argsort(np.r_[downs, ups])  # sort indices
        times = tl['timestamps'][np.r_[downs, ups]][ixs]  # ordered valve event times
        polarities = np.r_[np.zeros_like(downs) - 1, np.ones_like(ups)][ixs]  # polarity sorted
        missing = np.where(np.diff(polarities) == 0)[0]  # if some changes were missed insert NaN
        times = np.insert(times, missing + int(polarities[0] == -1), np.nan)
        if polarities[-1] == -1:  # ensure ends with a valve close
            times = np.r_[times, np.nan]
        if polarities[0] == 1:  # ensure starts with a valve open
            # It seems it can start out at -5V (open), then when the reward happens it closes and
            # immediately opens. In this case we insert discard the first open time.
            times = np.r_[np.nan, times]
        intervals = times.reshape(-1, 2)

        # Log warning of improbably short intervals
        short = np.sum(np.diff(intervals) < WARN_THRESH)
        if short > 0:
            _logger.warning('%i valve open intervals shorter than %i ms', short, WARN_THRESH)

        # The closing of the valve is noisy. Keep only the falls that occur immediately after a Bpod TTL
        if driver_ttls is not None:
            # Returns an array of open_times indices, one for each driver TTL
            ind = attribute_times(intervals[:, 0], driver_ttls[:, 0], tol=.1, take='after')
            open_times = intervals[ind[ind >= 0], 0]
            # TODO Log any > 40ms? Difficult to report missing valve times because of calibration

        if display:
            fig, (ax0, ax1) = plt.subplots(nrows=2, sharex=True)
            ax0.plot(tl['timestamps'], timeline_get_channel(tl, 'bpod'), color='grey', linestyle='-')
            if driver_ttls is not None:
                x = np.empty_like(driver_ttls.flatten())
                x[0::2] = driver_ttls[:, 0]
                x[1::2] = driver_ttls[:, 1]
                y = np.ones_like(x)
                y[1::2] -= 2
                squares(x, y, ax=ax0, yrange=[0, 5])
                # vertical_lines(driver_ttls, ymax=5, ax=ax0, linestyle='--', color='b')
                ax0.plot(open_times, np.ones_like(open_times) * 4.5, 'g*')
            ax1.plot(tl['timestamps'], values, 'k-o')
            ax1.set_ylabel('Voltage / V'), ax1.set_xlabel('Time / s')

            ax2 = ax1.twinx()
            ax2.set_ylabel('dV', color='grey')
            ax2.plot(tl['timestamps'], vel, linestyle='-', color='grey')
            ax2.plot(intervals[:, 1], np.ones(len(intervals)) * threshold, 'r*', label='close')
            ax2.plot(intervals[:, 0], np.ones(len(intervals)) * threshold, 'g*', label='open')
        return intervals if driver_ttls is None else (intervals, open_times)

    def _assign_events_audio(self, audio_times, audio_polarities, display=False):
        """
        This is identical to ephys_fpga._assign_events_audio, except for the ready tone threshold.

        Parameters
        ----------
        audio_times : numpy.array
            An array of audio TTL front times.
        audio_polarities : numpy.array
            An array of audio TTL front polarities (1 for rises, -1 for falls).
        display : bool
            If true, display audio pulses and the assigned onsets.

        Returns
        -------
        numpy.array
            The times of the go cue onsets.
        numpy.array
            The times of the error tone onsets.
        """
        # make sure that there are no 2 consecutive fall or consecutive rise events
        assert np.all(np.abs(np.diff(audio_polarities)) == 2)
        # take only even time differences: i.e. from rising to falling fronts
        dt = np.diff(audio_times)
        onsets = audio_polarities[:-1] == 1

        # error tones are events lasting from 400ms to 1200ms
        i_error_tone_in = np.where(np.logical_and(0.4 < dt, dt < 1.2) & onsets)[0]
        t_error_tone_in = audio_times[i_error_tone_in]

        # detect ready tone by length below 300 ms
        i_ready_tone_in = np.where(np.logical_and(dt <= 0.3, onsets))[0]
        t_ready_tone_in = audio_times[i_ready_tone_in]
        if display:  # pragma: no cover
            fig, ax = plt.subplots(nrows=2, sharex=True)
            ax[0].plot(self.timeline.timestamps, timeline_get_channel(self.timeline, 'audio'), 'k-o')
            ax[0].set_ylabel('Voltage / V')
            squares(audio_times, audio_polarities, yrange=[-1, 1], ax=ax[1])
            vertical_lines(t_ready_tone_in, ymin=-.8, ymax=.8, ax=ax[1], label='go cue')
            vertical_lines(t_error_tone_in, ymin=-.8, ymax=.8, ax=ax[1], label='error tone')
            ax[1].set_xlabel('Time / s')
            ax[1].legend()

        return t_ready_tone_in, t_error_tone_in


class MesoscopeSyncTimeline(extractors_base.BaseExtractor):
    """Extraction of mesoscope imaging times."""

    var_names = ('mpci_times', 'mpciStack_timeshift')
    save_names = ('mpci.times.npy', 'mpciStack.timeshift.npy')

    """one.alf.io.AlfBunch: The raw imaging meta data and frame times"""
    rawImagingData = None

    def __init__(self, session_path, n_FOVs):
        """
        Extract the mesoscope frame times from DAQ data acquired through Timeline.

        Parameters
        ----------
        session_path : str, pathlib.Path
            The session path to extract times from.
        n_FOVs : int
            The number of fields of view acquired.
        """
        super().__init__(session_path)
        self.n_FOVs = n_FOVs
        fov = list(map(lambda n: f'FOV_{n:02}', range(self.n_FOVs)))
        self.var_names = [f'{x}_{y.lower()}' for x in self.var_names for y in fov]
        self.save_names = [f'{y}/{x}' for x in self.save_names for y in fov]

    def _extract(self, sync=None, chmap=None, device_collection='raw_imaging_data', events=None):
        """
        Extract the frame timestamps for each individual field of view (FOV) and the time offsets
        for each line scan.

        The detected frame times from the 'neural_frames' channel of the DAQ are split into bouts
        corresponding to the number of raw_imaging_data folders. These timestamps should match the
        number of frame timestamps extracted from the image file headers (found in the
        rawImagingData.times file).  The field of view (FOV) shifts are then applied to these
        timestamps for each field of view and provided together with the line shifts.

        Parameters
        ----------
        sync : one.alf.io.AlfBunch
            A dictionary with keys ('times', 'polarities', 'channels'), containing the sync pulses
            and the corresponding channel numbers.
        chmap : dict
            A map of channel names and their corresponding indices. Only the 'neural_frames'
            channel is required.
        device_collection : str, iterable of str
            The location of the raw imaging data.
        events : pandas.DataFrame
            A table of software events, with columns {'time_timeline' 'name_timeline',
            'event_timeline'}.

        Returns
        -------
        list of numpy.array
            A list of timestamps for each FOV and the time offsets for each line scan.
        """
        frame_times = sync['times'][sync['channels'] == chmap['neural_frames']]

        # imaging_start_time = datetime.datetime(*map(round, self.rawImagingData.meta['acquisitionStartTime']))
        if isinstance(device_collection, str):
            device_collection = [device_collection]
        if events is not None:
            events = events[events.name == 'mpepUDP']
        edges = self.get_bout_edges(frame_times, device_collection, events)
        fov_times = []
        line_shifts = []
        for (tmin, tmax), collection in zip(edges, sorted(device_collection)):
            imaging_data = alfio.load_object(self.session_path / collection, 'rawImagingData')
            imaging_data['meta'] = patch_imaging_meta(imaging_data['meta'])
            # Calculate line shifts
            _, fov_time_shifts, line_time_shifts = self.get_timeshifts(imaging_data['meta'])
            assert len(fov_time_shifts) == self.n_FOVs, f'unexpected number of FOVs for {collection}'
            ts = frame_times[np.logical_and(frame_times >= tmin, frame_times <= tmax)]
<<<<<<< HEAD
            assert ts.size >= imaging_data['times_scanImage'].size, (f'fewer DAQ timestamps for {collection} '
                                                                     f'than expected')
=======
            assert ts.size >= imaging_data[
                'times_scanImage'].size, f"fewer DAQ timestamps for {collection} than expected: DAQ/frames = {ts.size}/{imaging_data['times_scanImage'].size}"
>>>>>>> 6e63c9ef
            if ts.size > imaging_data['times_scanImage'].size:
                _logger.warning(
                    'More DAQ frame times detected for %s than were found in the raw image data.\n'
                    'N DAQ frame times:\t%i\nN raw image data times:\t%i.\n'
                    'This may occur if the bout detection fails (e.g. UDPs recorded late), '
                    'when image data is corrupt, or when frames are not written to file.',
                    collection, ts.size, imaging_data['times_scanImage'].size)
                _logger.info('Dropping last %i frame times for %s', ts.size - imaging_data['times_scanImage'].size, collection)
                ts = ts[:imaging_data['times_scanImage'].size]
            fov_times.append([ts + offset for offset in fov_time_shifts])
            if not line_shifts:
                line_shifts = line_time_shifts
            else:  # The line shifts should be the same across all imaging bouts
                [np.testing.assert_array_equal(x, y) for x, y in zip(line_time_shifts, line_shifts)]

        # Concatenate imaging timestamps across all bouts for each field of view
        fov_times = list(map(np.concatenate, zip(*fov_times)))
        n_fov_times, = set(map(len, fov_times))
        if n_fov_times != frame_times.size:
            # This may happen if an experimenter deletes a raw_imaging_data folder
            _logger.debug('FOV timestamps length does not match neural frame count; imaging bout(s) likely missing')
        return fov_times + line_shifts

    def get_bout_edges(self, frame_times, collections=None, events=None, min_gap=1., display=False):
        """
        Return an array of edge times for each imaging bout corresponding to a raw_imaging_data
        collection.

        Parameters
        ----------
        frame_times : numpy.array
            An array of all neural frame count times.
        collections : iterable of str
            A set of raw_imaging_data collections, used to extract selected imaging periods.
        events : pandas.DataFrame
            A table of UDP event times, corresponding to times when recordings start and end.
        min_gap : float
            If start or end events not present, split bouts by finding gaps larger than this value.
        display : bool
            If true, plot the detected bout edges and raw frame times.

        Returns
        -------
        numpy.array
            An array of imaging bout intervals.
        """
        if events is None or events.empty:
            # No UDP events to mark blocks so separate based on gaps in frame rate
            idx = np.where(np.diff(frame_times) > min_gap)[0]
            starts = np.r_[frame_times[0], frame_times[idx + 1]]
            ends = np.r_[frame_times[idx], frame_times[-1]]
        else:
            # Split using Exp/BlockStart and Exp/BlockEnd times
            _, subject, date, _ = session_path_parts(self.session_path)
            pattern = rf'(Exp|Block)%s\s{subject}\s{date.replace("-", "")}\s\d+'

            # Get start times
            UDP_start = events[events['info'].str.match(pattern % 'Start')]
            if len(UDP_start) > 1 and UDP_start.loc[0, 'info'].startswith('Exp'):
                # Use ExpStart instead of first bout start
                UDP_start = UDP_start.copy().drop(1)
            # Use ExpStart/End instead of first/last BlockStart/End
            starts = frame_times[[np.where(frame_times >= t)[0][0] for t in UDP_start.time]]

            # Get end times
            UDP_end = events[events['info'].str.match(pattern % 'End')]
            if len(UDP_end) > 1 and UDP_end['info'].values[-1].startswith('Exp'):
                # Use last BlockEnd instead of ExpEnd
                UDP_end = UDP_end.copy().drop(UDP_end.index[-1])
            if not UDP_end.empty:
                ends = frame_times[[np.where(frame_times <= t)[0][-1] for t in UDP_end.time]]
            else:
                # Get index of last frame to occur within a second of the previous frame
                consec = np.r_[np.diff(frame_times) > min_gap, True]
                idx = [np.where(np.logical_and(frame_times > t, consec))[0][0] for t in starts]
                ends = frame_times[idx]

        # Remove any missing imaging bout collections
        edges = np.c_[starts, ends]
        if collections:
            if edges.shape[0] > len(collections):
                # Remove any bouts that correspond to a skipped collection
                # e.g. if {raw_imaging_data_00, raw_imaging_data_02}, remove middle bout
                include = sorted(int(c.rsplit('_', 1)[-1]) for c in collections)
                edges = edges[include, :]
            elif edges.shape[0] < len(collections):
                raise ValueError('More raw imaging folders than detected bouts')

        if display:
            _, ax = plt.subplots(1)
            ax.step(frame_times, np.arange(frame_times.size), label='frame times', color='k', )
            vertical_lines(edges[:, 0], ax=ax, ymin=0, ymax=frame_times.size, label='bout start', color='b')
            vertical_lines(edges[:, 1], ax=ax, ymin=0, ymax=frame_times.size, label='bout end', color='orange')
            if edges.shape[0] != len(starts):
                vertical_lines(np.setdiff1d(starts, edges[:, 0]), ax=ax, ymin=0, ymax=frame_times.size,
                               label='missing bout start', linestyle=':', color='b')
                vertical_lines(np.setdiff1d(ends, edges[:, 1]), ax=ax, ymin=0, ymax=frame_times.size,
                               label='missing bout end', linestyle=':', color='orange')
            ax.set_xlabel('Time / s'), ax.set_ylabel('Frame #'), ax.legend(loc='lower right')
        return edges

    @staticmethod
    def get_timeshifts(raw_imaging_meta):
        """
        Calculate the time shifts for each field of view (FOV) and the relative offsets for each
        scan line.

        For a 2 scan field, 2 depth recording (so 4 FOVs):

        Frame 1, lines 1-512 correspond to FOV_00
        Frame 1, lines 551-1062 correspond to FOV_01
        Frame 2, lines 1-512 correspond to FOV_02
        Frame 2, lines 551-1062 correspond to FOV_03
        Frame 3, lines 1-512 correspond to FOV_00
        ...

        Parameters
        ----------
        raw_imaging_meta : dict
            Extracted ScanImage meta data (_ibl_rawImagingData.meta.json).

        Returns
        -------
        list of numpy.array
            A list of arrays, one per FOV, containing indices of each image scan line.
        numpy.array
            An array of FOV time offsets (one value per FOV) relative to each frame acquisition
            time.
        list of numpy.array
            A list of arrays, one per FOV, containing the time offsets for each scan line, relative
            to each FOV offset.
        """
        FOVs = raw_imaging_meta['FOV']

        # Double-check meta extracted properly
        # assert meta.FOV.Zs is ascending but use slice_id field. This may not be necessary but is expected.
        slice_ids = np.array([fov['slice_id'] for fov in FOVs])
        assert np.all(np.diff([x['Zs'] for x in FOVs]) >= 0), 'FOV depths not in ascending order'
        assert np.all(np.diff(slice_ids) >= 0), 'slice IDs not ordered'
        # Number of scan lines per FOV, i.e. number of Y pixels / image height
        n_lines = np.array([x['nXnYnZ'][1] for x in FOVs])

        # We get indices from MATLAB extracted metadata so below two lines are no longer needed
        # n_valid_lines = np.sum(n_lines)  # Number of lines imaged excluding flybacks
        # n_lines_per_gap = int((raw_meta['Height'] - n_valid_lines) / (len(FOVs) - 1))  # N lines during flyback
        line_period = raw_imaging_meta['scanImageParams']['hRoiManager']['linePeriod']
        frame_time_shifts = slice_ids / raw_imaging_meta['scanImageParams']['hRoiManager']['scanFrameRate']

        # Line indices are now extracted by the MATLAB function mesoscopeMetadataExtraction.m
        # They are indexed from 1 so we subtract 1 to convert to zero-indexed
        line_indices = [np.array(fov['lineIdx']) - 1 for fov in FOVs]  # Convert to zero-indexed from MATLAB 1-indexed
        assert all(lns.size == n for lns, n in zip(line_indices, n_lines)), 'unexpected number of scan lines'
        # The start indices of each FOV in the raw images
        fov_start_idx = np.array([lns[0] for lns in line_indices])
        roi_time_shifts = fov_start_idx * line_period   # The time offset for each FOV
        fov_time_shifts = roi_time_shifts + frame_time_shifts
        line_time_shifts = [(lns - ln0) * line_period for lns, ln0 in zip(line_indices, fov_start_idx)]

        return line_indices, fov_time_shifts, line_time_shifts<|MERGE_RESOLUTION|>--- conflicted
+++ resolved
@@ -672,13 +672,8 @@
             _, fov_time_shifts, line_time_shifts = self.get_timeshifts(imaging_data['meta'])
             assert len(fov_time_shifts) == self.n_FOVs, f'unexpected number of FOVs for {collection}'
             ts = frame_times[np.logical_and(frame_times >= tmin, frame_times <= tmax)]
-<<<<<<< HEAD
-            assert ts.size >= imaging_data['times_scanImage'].size, (f'fewer DAQ timestamps for {collection} '
-                                                                     f'than expected')
-=======
             assert ts.size >= imaging_data[
                 'times_scanImage'].size, f"fewer DAQ timestamps for {collection} than expected: DAQ/frames = {ts.size}/{imaging_data['times_scanImage'].size}"
->>>>>>> 6e63c9ef
             if ts.size > imaging_data['times_scanImage'].size:
                 _logger.warning(
                     'More DAQ frame times detected for %s than were found in the raw image data.\n'

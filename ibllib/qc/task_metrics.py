--- conflicted
+++ resolved
@@ -221,12 +221,13 @@
         """
         Given a dictionary of results, computes the overall session QC for each key and aggregates
         in a single value
-<<<<<<< HEAD
 
         Parameters
         ----------
         results : dict
             A dictionary of QC keys containing (usually scalar) values.
+        criteria : dict
+            A dictionary of qc keys containing map of PASS, WARNING, FAIL thresholds.
 
         Returns
         -------
@@ -234,12 +235,6 @@
             Overall session QC outcome as a string.
         dict
             A map of QC tests and their outcomes.
-=======
-        :param results: a dictionary of qc keys containing (usually scalar) values.
-        :param criteria: a dictionary of qc keys containing map of PASS, WARNING, FAIL thresholds.
-        :return: Overall session QC outcome as a string
-        :return: A dict of QC tests and their outcomes
->>>>>>> e0cac72e
         """
         indices = np.zeros(len(results), dtype=int)
         criteria = criteria or TaskQC.criteria
@@ -280,10 +275,6 @@
 
 class HabituationQC(TaskQC):
 
-<<<<<<< HEAD
-    def compute(self, download_data=None):
-        """Compute and store the QC metrics.
-=======
     criteria = dict()
     criteria['default'] = {'PASS': 0.99, 'WARNING': 0.90, 'FAIL': 0}  # Note: WARNING was 0.95 prior to Aug 2022
     criteria['_task_phase_distribution'] = {'PASS': 0.99, 'NOT_SET': 0}  # This rarely passes due to low trial num
@@ -291,7 +282,6 @@
     def compute(self, download_data=None, **kwargs):
         """Compute and store the QC metrics.
 
->>>>>>> e0cac72e
         Runs the QC on the session and stores a map of the metrics for each datapoint for each
         test, and a map of which datapoints passed for each test.
         :return:

"""Behaviour QC.

This module runs a list of quality control metrics on the behaviour data.

.. warning::
    The QC should be loaded using :meth:`ibllib.pipes.base_tasks.BehaviourTask.run_qc` and not
    instantiated directly.

Examples
--------
Running on a behaviour rig computer and updating QC fields in Alyx:

>>> from ibllib.qc.task_qc_viewer.task_qc import show_session_task_qc
>>> qc = show_session_task_qc(session_path, bpod_only=True, local=True)  # must close Viewer window
>>> qc = qc.run(update=True)

Downloading the required data and inspecting the QC on a different computer:

>>> from ibllib.pipes.dynamic_pipeline import get_trials_tasks
>>> from one.api import ONE
>>> task = get_trials_tasks(session_path, one=ONE())[0]  # get first task run
>>> task.location = 'remote'
>>> task.setUp()  # download required data
>>> qc = task.run_qc(update=False)
>>> outcome, results = qc.run()

Inspecting individual test outcomes

>>> outcome, results, outcomes = qc.compute_session_status()

Running bpod QC on ephys session (when not on behaviour rig PC)

>>> from ibllib.qc.task_qc_viewer.task_qc import get_bpod_trials_task, get_trials_tasks
>>> from one.api import ONE
>>> tasks = get_trials_tasks(session_path, one=ONE())
>>> task = get_bpod_trials_task(tasks[0])  # Ensure Bpod only on behaviour rig
>>> task.location = 'remote'
>>> task.setUp()  # download required data
>>> qc = task.run_qc(update=False)
>>> outcome, results = qc.run()

Running ephys QC, from local server PC (after ephys + bpod data have been copied to a same folder)

>>> from ibllib.pipes.dynamic_pipeline import get_trials_tasks
>>> task = get_trials_tasks(session_path, one=ONE())[0]  # get first task run
>>> qc = task.run_qc(update=False)
>>> outcome, results = qc.run()
"""
import logging
import sys
from packaging import version
from pathlib import Path, PurePosixPath
from datetime import datetime, timedelta
from inspect import getmembers, isfunction
from functools import reduce
from collections.abc import Sized

import numpy as np
from scipy.stats import chisquare

from brainbox.behavior.wheel import cm_to_rad, traces_by_trial
from ibllib.io.extractors import ephys_fpga
from one.alf import spec
from . import base

_log = logging.getLogger(__name__)

# todo the 2 followint parameters should be read from the task parameters for each session
ITI_DELAY_SECS = .5
FEEDBACK_NOGO_DELAY_SECS = 2

BWM_CRITERIA = {
    'default': {'PASS': 0.99, 'WARNING': 0.90, 'FAIL': 0},  # Note: WARNING was 0.95 prior to Aug 2022
    '_task_stimOff_itiIn_delays': {'PASS': 0.99, 'WARNING': 0},
    '_task_positive_feedback_stimOff_delays': {'PASS': 0.99, 'WARNING': 0},
    '_task_negative_feedback_stimOff_delays': {'PASS': 0.99, 'WARNING': 0},
    '_task_wheel_move_during_closed_loop': {'PASS': 0.99, 'WARNING': 0},
    '_task_response_stimFreeze_delays': {'PASS': 0.99, 'WARNING': 0},
    '_task_detected_wheel_moves': {'PASS': 0.99, 'WARNING': 0},
    '_task_trial_length': {'PASS': 0.99, 'WARNING': 0},
    '_task_goCue_delays': {'PASS': 0.99, 'WARNING': 0},
    '_task_errorCue_delays': {'PASS': 0.99, 'WARNING': 0},
    '_task_stimOn_delays': {'PASS': 0.99, 'WARNING': 0},
    '_task_stimOff_delays': {'PASS': 0.99, 'WARNING': 0},
    '_task_stimFreeze_delays': {'PASS': 0.99, 'WARNING': 0},
    '_task_iti_delays': {'NOT_SET': 0},
    '_task_passed_trial_checks': {'NOT_SET': 0}
}


def compute_session_status_from_dict(results, criteria=None):
    """
    Compute overall task QC value from QC check results.

    Given a dictionary of results, computes the overall session QC for each key and aggregates
    in a single value.

    Parameters
    ----------
    results : dict
        A dictionary of QC keys containing (usually scalar) values.
    criteria : dict
        A dictionary of qc keys containing map of PASS, WARNING, FAIL thresholds.

    Returns
    -------
    one.alf.spec.QC
        Overall session QC outcome.
    dict
        A map of QC tests and their outcomes.
    """
    if not criteria:
        criteria = {'default': BWM_CRITERIA['default']}
    outcomes = {k: TaskQC.thresholding(v, thresholds=criteria.get(k, criteria['default']))
                for k, v in results.items()}

    # Criteria map is in order of severity so the max index is our overall QC outcome
    session_outcome = base.QC.overall_outcome(outcomes.values())
    return session_outcome, outcomes


def update_dataset_qc(qc, registered_datasets, one, override=False):
    """
    Update QC values for individual datasets.

    Parameters
    ----------
    qc : ibllib.qc.task_metrics.TaskQC
        A TaskQC object that has been run.
    registered_datasets : list of dict
        A list of Alyx dataset records.
    one : one.api.OneAlyx
        An online instance of ONE.
    override : bool
        If True the QC field is updated even if new value is better than previous.

    Returns
    -------
    list of dict
        The list of registered datasets but with the 'qc' fields updated.
    """
    # Create map of dataset name, sans extension, to dataset id
    stem2id = {PurePosixPath(dset['name']).stem: dset.get('id') for dset in registered_datasets}
    # Ensure dataset stems are unique
    assert len(stem2id) == len(registered_datasets), 'ambiguous dataset names'

    # dict of QC check to outcome (as enum value)
    *_, outcomes = qc.compute_session_status()
    # work over map of dataset name (sans extension) to outcome (enum or dict of columns: enum)
    for name, outcome in qc.compute_dataset_qc_status(outcomes).items():
        # if outcome is a dict, calculate aggregate outcome for each column
        if isinstance(outcome, dict):
            extended_qc = outcome
            outcome = qc.overall_outcome(outcome.values())
        else:
            extended_qc = {}
        # check if dataset was registered to Alyx
        if not (did := stem2id.get(name)):
            _log.debug('dataset %s not registered, skipping', name)
            continue
        # update the dataset QC value on Alyx
        if outcome > spec.QC.NOT_SET or override:
            dset_qc = base.QC(did, one=one, log=_log, endpoint='datasets')
            dset = next(x for x in registered_datasets if did == x.get('id'))
            dset['qc'] = dset_qc.update(outcome, namespace='', override=override).name
            if extended_qc:
                dset_qc.update_extended_qc(extended_qc)
    return registered_datasets


class TaskQC(base.QC):
    """Task QC for training, biased, and ephys choice world."""

    criteria = BWM_CRITERIA

    extractor = None
    """ibllib.qc.task_extractors.TaskQCExtractor: A task extractor object containing raw and extracted data."""

    @staticmethod
    def thresholding(qc_value, thresholds=None) -> spec.QC:
        """
        Compute the outcome of a single key by applying thresholding.

        Parameters
        ----------
        qc_value : float
            Proportion of passing qcs, between 0 and 1.
        thresholds : dict
            Dictionary with keys 'PASS', 'WARNING', 'FAIL', (or enum
            integers, c.f. one.alf.spec.QC).

        Returns
        -------
        one.alf.spec.QC
            The outcome.
        """
        thresholds = {spec.QC.validate(k): v for k, v in thresholds.items() or {}}
        MAX_BOUND, MIN_BOUND = (1, 0)
        if qc_value is None or np.isnan(qc_value):
            return spec.QC.NOT_SET
        elif (qc_value > MAX_BOUND) or (qc_value < MIN_BOUND):
            raise ValueError('Values out of bound')
        for crit in filter(None, sorted(spec.QC)):
            if crit in thresholds.keys() and qc_value >= thresholds[crit]:
                return crit
        # if None of this applies, return 'NOT_SET'
        return spec.QC.NOT_SET

    def __init__(self, session_path_or_eid, **kwargs):
        """
        Task QC for training, biased, and ephys choice world.

        :param session_path_or_eid: A session eid or path
        :param log: A logging.Logger instance, if None the 'ibllib' logger is used
        :param one: An ONE instance for fetching and setting the QC on Alyx
        """
        # When an eid is provided, we will download the required data by default (if necessary)
        self.download_data = not spec.is_session_path(Path(session_path_or_eid))
        super().__init__(session_path_or_eid, **kwargs)

        # Data
        self.extractor = None

        # Metrics and passed trials
        self.metrics = None
        self.passed = None

        # Criteria (initialize as outcomes vary by class, task, and hardware)
        self.criteria = BWM_CRITERIA.copy()

    def compute(self, **kwargs):
        """Compute and store the QC metrics.

        Runs the QC on the session and stores a map of the metrics for each datapoint for each
        test, and a map of which datapoints passed for each test.

        Parameters
        ----------
        bpod_only : bool
            If True no data is extracted from the FPGA for ephys sessions.
        """
        assert self.extractor is not None

        ver = self.extractor.settings.get('IBLRIG_VERSION', '') or '0.0.0'
        if version.parse(ver) >= version.parse('8.0.0'):
            self.criteria['_task_iti_delays'] = {'PASS': 0.99, 'WARNING': 0}
            self.criteria['_task_passed_trial_checks'] = {'PASS': 0.7, 'WARNING': 0}
        else:
            self.criteria['_task_iti_delays'] = {'NOT_SET': 0}
            self.criteria['_task_passed_trial_checks'] = {'NOT_SET': 0}

        self.log.info(f'Session {self.session_path}: Running QC on behavior data...')
        self.get_bpodqc_metrics_frame(
            self.extractor.data,
            wheel_gain=self.extractor.settings['STIM_GAIN'],  # The wheel gain
            photodiode=self.extractor.frame_ttls,
            audio=self.extractor.audio_ttls,
            re_encoding=self.extractor.wheel_encoding or 'X1',
            min_qt=self.extractor.settings.get('QUIESCENT_PERIOD') or 0.2,
            audio_output=self.extractor.settings.get('device_sound', {}).get('OUTPUT', 'unknown')
        )

    def _get_checks(self):
        """
        Find all methods that begin with 'check_'.

        Returns
        -------
        Dict[str, function]
            A map of QC check function names and the corresponding functions that return `metric`
            (any), `passed` (bool).
        """
        def is_metric(x):
            return isfunction(x) and x.__name__.startswith('check_')

        return dict(getmembers(sys.modules[__name__], is_metric))

    def get_bpodqc_metrics_frame(self, data, **kwargs):
        """
        Evaluate task QC metrics.

        Evaluates all the QC metric functions in this module (those starting with 'check') and
        returns the results.  The optional kwargs listed below are passed to each QC metric function.

        Parameters
        ----------
        data : dict
            The extracted task data.
        re_encoding : str {'X1', 'X2', 'X4'}
            The encoding configuration of the rotary encoder.
        enc_res : int
            The rotary encoder resolution as number of fronts per revolution.
        wheel_gain : float
            The STIM_GAIN task parameter.
        photodiode : dict
            The fronts from Bpod's BNC1 input or FPGA frame2ttl channel.
        audio : dict
            The fronts from Bpod's BNC2 input FPGA audio sync channel.
        min_qt : float
            The QUIESCENT_PERIOD task parameter.

        Returns
        -------
        dict
            Map of checks and their QC metric values (1 per trial).
        dict
            Map of checks and a float array of which samples passed.
        """
        # Find all methods that begin with 'check_'
        checks = self._get_checks()
        prefix = '_task_'  # Extended QC fields will start with this
        # Method 'check_foobar' stored with key '_task_foobar' in metrics map
        qc_metrics_map = {prefix + k[6:]: fn(data, **kwargs) for k, fn in checks.items()}

        # Split metrics and passed frames
        self.metrics = {}
        self.passed = {}
        for k in qc_metrics_map:
            self.metrics[k], self.passed[k] = qc_metrics_map[k]

        # Add a check for trial level pass: did a given trial pass all checks?
        n_trials = data['intervals'].shape[0]
        # Trial-level checks return an array the length that equals the number of trials
        trial_level_passed = [m for m in self.passed.values() if isinstance(m, Sized) and len(m) == n_trials]
        name = prefix + 'passed_trial_checks'
        self.metrics[name] = reduce(np.logical_and, trial_level_passed or (None, None))
        self.passed[name] = self.metrics[name].astype(float) if trial_level_passed else None

    def run(self, update=False, namespace='task', **kwargs):
        """
        Compute the QC outcomes and return overall task QC outcome.

        Parameters
        ----------
        update : bool
            If True, updates the session QC fields on Alyx.
        namespace : str
            The namespace of the QC fields in the Alyx JSON field.
        bpod_only : bool
            If True no data is extracted from the FPGA for ephys sessions.

        Returns
        -------
        str
            Overall task QC outcome.
        dict
            A map of QC tests and the proportion of data points that passed them.
        """
        if self.metrics is None:
            self.compute(**kwargs)
        outcome, results, _ = self.compute_session_status()
        if update:
            self.update_extended_qc(results)
            self.update(outcome, namespace)
        return outcome, results

    def compute_session_status(self):
        """
        Compute the overall session QC for each key and aggregates in a single value.

        Returns
        -------
        str
            Overall session QC outcome.
        dict
            A map of QC tests and the proportion of data points that passed them.
        dict
            A map of QC tests and their outcomes.
        """
        if self.passed is None:
            raise AttributeError('passed is None; compute QC first')
        # Get mean passed of each check, or None if passed is None or all NaN
        results = {k: None if v is None or np.isnan(v).all() else np.nanmean(v)
                   for k, v in self.passed.items()}
        session_outcome, outcomes = compute_session_status_from_dict(results, self.criteria)
        return session_outcome, results, outcomes

    @staticmethod
    def compute_dataset_qc_status(outcomes):
        """Return map of dataset specific QC values.

        Parameters
        ----------
        outcomes : dict
            Map of checks and their individual outcomes.

        Returns
        -------
        dict
            Map of dataset names and their outcome.
        """
        trials_table_outcomes = {
            'intervals': outcomes.get('_task_iti_delays', spec.QC.NOT_SET),
            'goCue_times': outcomes.get('_task_goCue_delays', spec.QC.NOT_SET),
            'response_times': spec.QC.NOT_SET, 'choice': spec.QC.NOT_SET,
            'stimOn_times': outcomes.get('_task_stimOn_delays', spec.QC.NOT_SET),
            'contrastLeft': spec.QC.NOT_SET, 'contrastRight': spec.QC.NOT_SET,
            'feedbackType': spec.QC.NOT_SET, 'probabilityLeft': spec.QC.NOT_SET,
            'feedback_times': outcomes.get('_task_errorCue_delays', spec.QC.NOT_SET),
            'firstMovement_times': spec.QC.NOT_SET
        }
        reward_checks = ('_task_reward_volumes', '_task_reward_volume_set')
        trials_table_outcomes['rewardVolume']: TaskQC.overall_outcome(
            (outcomes.get(x, spec.QC.NOT_SET) for x in reward_checks)
        )
        dataset_outcomes = {
            '_ibl_trials.stimOff_times': outcomes.get('_task_stimOff_delays', spec.QC.NOT_SET),
            '_ibl_trials.table': trials_table_outcomes,
        }
        return dataset_outcomes


class HabituationQC(TaskQC):
    """Task QC for habituation choice world."""

    def compute(self, **kwargs):
        """Compute and store the QC metrics.

        Runs the QC on the session and stores a map of the metrics for each datapoint for each
        test, and a map of which datapoints passed for each test.
        """
        assert self.extractor is not None
        self.log.info(f'Session {self.session_path}: Running QC on habituation data...')

        # Initialize checks
        prefix = '_task_'
        data = self.extractor.data
        audio_output = self.extractor.settings.get('device_sound', {}).get('OUTPUT', 'unknown')
        metrics = {}
        passed = {}

        # Modify criteria based on version
        ver = self.extractor.settings.get('IBLRIG_VERSION', '') or '0.0.0'
        is_v8 = version.parse(ver) >= version.parse('8.0.0')
        self.criteria['_task_iti_delays'] = {'PASS': 0.99, 'WARNING': 0} if is_v8 else {'NOT_SET': 0}

        # Check all reward volumes == 3.0ul
        check = prefix + 'reward_volumes'
        metrics[check] = data['rewardVolume']
        passed[check] = metrics[check] == 3.0

        # Check session durations are increasing in steps >= 12 minutes
        check = prefix + 'habituation_time'
        if not self.one or not self.session_path:
            self.log.warning('unable to determine session trials without ONE')
            metrics[check] = passed[check] = None
        else:
            subject, session_date = self.session_path.parts[-3:-1]
            # compute from the date specified
            date_minus_week = (
                datetime.strptime(session_date, '%Y-%m-%d') - timedelta(days=7)
            ).strftime('%Y-%m-%d')
            sessions = self.one.alyx.rest('sessions', 'list', subject=subject,
                                          date_range=[date_minus_week, session_date],
                                          task_protocol='habituation')
            # Remove the current session if already registered
            if sessions and sessions[0]['start_time'].startswith(session_date):
                sessions = sessions[1:]
            metric = ([0, data['intervals'][-1, 1] - data['intervals'][0, 0]] +
                      [(datetime.fromisoformat(x['end_time']) -
                        datetime.fromisoformat(x['start_time'])).total_seconds() / 60
                       for x in [self.one.alyx.get(s['url']) for s in sessions]])

            # The duration from raw trial data
            # duration = map(float, self.extractor.raw_data[-1]['elapsed_time'].split(':'))
            # duration = timedelta(**dict(zip(('hours', 'minutes', 'seconds'),
            #                                 duration))).total_seconds() / 60
            metrics[check] = np.array(metric)
            passed[check] = np.diff(metric) >= 12

        # Check event orders: trial_start < stim on < stim center < feedback < stim off
        check = prefix + 'trial_event_sequence'
        nans = (
                np.isnan(data['intervals'][:, 0])  |  # noqa
                np.isnan(data['stimOn_times'])     |  # noqa
                np.isnan(data['stimCenter_times']) |
                np.isnan(data['valveOpen_times'])  |  # noqa
                np.isnan(data['stimOff_times'])
        )
        a = np.less(data['intervals'][:, 0], data['stimOn_times'], where=~nans)
        b = np.less(data['stimOn_times'], data['stimCenter_times'], where=~nans)
        c = np.less(data['stimCenter_times'], data['valveOpen_times'], where=~nans)
        d = np.less(data['valveOpen_times'], data['stimOff_times'], where=~nans)

        metrics[check] = a & b & c & d & ~nans
        passed[check] = metrics[check].astype(float)

        # Check that the time difference between the visual stimulus center-command being
        # triggered and the stimulus effectively appearing in the center is smaller than 150 ms.
        check = prefix + 'stimCenter_delays'
        metric = np.nan_to_num(data['stimCenter_times'] - data['stimCenterTrigger_times'],
                               nan=np.inf)
        passed[check] = (metric <= 0.15) & (metric > 0)
        metrics[check] = metric

        # Phase check
        check = prefix + 'phase'
        metric = data['phase']
        passed[check] = (metric <= 2 * np.pi) & (metric >= 0)
        metrics[check] = metric

        # This is not very useful as a check because there are so few trials
        check = prefix + 'phase_distribution'
        metric, _ = np.histogram(data['phase'])
        _, p = chisquare(metric)
        passed[check] = p < 0.05 if len(data['phase']) >= 400 else None  # skip if too few trials
        metrics[check] = metric

        # Check that the period of gray screen between stim off and the start of the next trial is
        # 1s +/- 10%.
        check = prefix + 'iti_delays'
        iti = (np.roll(data['stimOn_times'], -1) - data['stimOff_times'])[:-1]
        metric = np.r_[np.nan_to_num(iti, nan=np.inf), np.nan] - 1.
        passed[check] = np.abs(metric) <= 0.1
        passed[check][-1] = np.NaN
        metrics[check] = metric

        # Checks common to training QC
        checks = [check_goCue_delays, check_stimOn_goCue_delays,
                  check_stimOn_delays, check_stimOff_delays]
        for fcn in checks:
            check = prefix + fcn.__name__[6:]
            metrics[check], passed[check] = fcn(data, audio_output=audio_output)

        self.metrics, self.passed = (metrics, passed)


# SINGLE METRICS
# ---------------------------------------------------------------------------- #

# === Delays between events checks ===

def check_stimOn_goCue_delays(data, audio_output='harp', **_):
    """
    Check the go cue tone occurs less than 10ms before stimulus on.

    Checks that the time difference between the onset of the visual stimulus
    and the onset of the go cue tone is positive and less than 10ms.

    Metric:
        M = stimOn_times - goCue_times

    Criteria:
        0 < M < 0.010 s

    Units:
        seconds [s]

    :param data: dict of trial data with keys ('goCue_times', 'stimOn_times', 'intervals')
    :param audio_output: audio output device name.

    Notes
    -----
    - For non-harp sound card the permissible delay is 0.053s. This was chosen by taking the 99.5th
      percentile of delays over 500 training sessions using the Xonar soundcard.
    """
    # Calculate the difference between stimOn and goCue times.
    # If either are NaN, the result will be Inf to ensure that it crosses the failure threshold.
    threshold = 0.01 if audio_output.lower() == 'harp' else 0.053
    metric = np.nan_to_num(data['goCue_times'] - data['stimOn_times'], nan=np.inf)
    passed = (metric < threshold) & (metric > 0)
    assert data['intervals'].shape[0] == len(metric) == len(passed)
    return metric, passed


def check_response_feedback_delays(data, audio_output='harp', **_):
    """
    Check the feedback delivered within 10ms of the response threshold.

    Checks that the time difference between the response and the feedback onset
    (error sound or valve) is positive and less than 10ms.

    Metric:
        M = feedback_time - response_time

    Criterion:
        0 < M < 0.010 s

    Units:
        seconds [s]

    :param data: dict of trial data with keys ('feedback_times', 'response_times', 'intervals')
    :param audio_output: audio output device name.

    Notes
    -----
    - For non-harp sound card the permissible delay is 0.053s. This was chosen by taking the 99.5th
      percentile of delays over 500 training sessions using the Xonar soundcard.
    """
    threshold = 0.01 if audio_output.lower() == 'harp' else 0.053
    metric = np.nan_to_num(data['feedback_times'] - data['response_times'], nan=np.inf)
    passed = (metric < threshold) & (metric > 0)
    assert data['intervals'].shape[0] == len(metric) == len(passed)
    return metric, passed


def check_response_stimFreeze_delays(data, **_):
    """
    Check the stimulus freezes within 100ms of the expected time.

    Checks that the time difference between the visual stimulus freezing and the
    response is positive and less than 100ms.

    Metric:
        M = (stimFreeze_times - response_times)

    Criterion:
        0 < M < 0.100 s

    Units:
        seconds [s]

    :param data: dict of trial data with keys ('stimFreeze_times', 'response_times', 'intervals',
    'choice')
    """
    # Calculate the difference between stimOn and goCue times.
    # If either are NaN, the result will be Inf to ensure that it crosses the failure threshold.
    metric = np.nan_to_num(data['stimFreeze_times'] - data['response_times'], nan=np.inf)
    # Test for valid values
    passed = ((metric < 0.1) & (metric > 0)).astype(float)
    # Finally remove no_go trials (stimFreeze triggered differently in no_go trials)
    # These values are ignored in calculation of proportion passed
    passed[data['choice'] == 0] = np.nan
    assert data['intervals'].shape[0] == len(metric) == len(passed)
    return metric, passed


def check_stimOff_itiIn_delays(data, **_):
    """Check that the start of the trial interval is within 10ms of the visual stimulus turning off.

    Metric:
        M = itiIn_times - stimOff_times

    Criterion:
        0 < M < 0.010 s

    Units:
        seconds [s]

    :param data: dict of trial data with keys ('stimOff_times', 'itiIn_times', 'intervals',
    'choice')
    """
    # If either are NaN, the result will be Inf to ensure that it crosses the failure threshold.
    metric = np.nan_to_num(data['itiIn_times'] - data['stimOff_times'], nan=np.inf)
    passed = ((metric < 0.01) & (metric >= 0)).astype(float)
    # Remove no_go trials (stimOff triggered differently in no_go trials)
    # NaN values are ignored in calculation of proportion passed
    metric[data['choice'] == 0] = passed[data['choice'] == 0] = np.nan
    assert data['intervals'].shape[0] == len(metric) == len(passed)
    return metric, passed


def check_iti_delays(data, subtract_pauses=False, iti_delay_secs=ITI_DELAY_SECS,
                     feedback_nogo_delay_secs=FEEDBACK_NOGO_DELAY_SECS, **_):
    """
    Check the open-loop grey screen period is approximately 1 second.

    Check that the period of grey screen between stim off and the start of the next trial is
    1s +/- 10%.  If the trial was paused during this time, the check will account for that

    Metric:
        M = stimOff (n) - trialStart (n+1) - 1.

    Criterion:
        |M| < 0.1

    Units:
        seconds [s]

    Parameters
    ----------
    data : dict
        Trial data with keys ('stimOff_times', 'intervals', 'pause_duration').
    subtract_pauses: bool
        If True, account for experimenter-initiated pauses between trials; if False, trials where
        the experimenter paused the task may fail this check.

    Returns
    -------
    numpy.array
        An array of metric values to threshold.
    numpy.array
        An array of boolean values, 1 per trial, where True means trial passes QC threshold.
    """
<<<<<<< HEAD
    # Initialize array the length of completed trials
    ITI = .5
=======
>>>>>>> 136978f4
    metric = np.full(data['intervals'].shape[0], np.nan)
    passed = metric.copy()
    pauses = (data['pause_duration'] if subtract_pauses else np.zeros_like(metric))[:-1]
    # Get the difference between stim off and the start of the next trial
    # Missing data are set to Inf, except for the last trial which is a NaN
    metric[:-1] = np.nan_to_num(
        data['intervals'][1:, 0] - data['stimOff_times'][:-1] - iti_delay_secs - pauses,
        nan=np.inf
    )
    metric[data['choice'] == 0] = metric[data['choice'] == 0] - feedback_nogo_delay_secs
    passed[:-1] = np.abs(metric[:-1]) < (iti_delay_secs / 10)  # Last trial is not counted
    assert data['intervals'].shape[0] == len(metric) == len(passed)
    return metric, passed


def check_positive_feedback_stimOff_delays(data, **_):
    """
    Check stimulus offset occurs approximately 1 second after reward delivered.

    Check that the time difference between the valve onset and the visual stimulus turning off
    is 1 ± 0.150 seconds.

    Metric:
        M = stimOff_times - feedback_times - 1s

    Criterion:
        |M| < 0.150 s

    Units:
        seconds [s]

    :param data: dict of trial data with keys ('stimOff_times', 'feedback_times', 'intervals',
    'correct')
    """
    # If either are NaN, the result will be Inf to ensure that it crosses the failure threshold.
    metric = np.nan_to_num(data['stimOff_times'] - data['feedback_times'] - 1, nan=np.inf)
    passed = (np.abs(metric) < 0.15).astype(float)
    # NaN values are ignored in calculation of proportion passed; ignore incorrect trials here
    metric[~data['correct']] = passed[~data['correct']] = np.nan
    assert data['intervals'].shape[0] == len(metric) == len(passed)
    return metric, passed


def check_negative_feedback_stimOff_delays(data, feedback_nogo_delay_secs=FEEDBACK_NOGO_DELAY_SECS, **_):
    """
    Check the stimulus offset occurs approximately 2 seconds after negative feedback delivery.

    Check that the time difference between the error sound and the visual stimulus
    turning off is 2 ± 0.150 seconds.

    Metric:
        M = stimOff_times - errorCue_times - 2s

    Criterion:
        |M| < 0.150 s

    Units:
        seconds [s]

    :param data: dict of trial data with keys ('stimOff_times', 'errorCue_times', 'intervals')
    """
    metric = np.nan_to_num(data['stimOff_times'] - data['errorCue_times'] - 2, nan=np.inf)
    # for the nogo trials, the feedback is the same as the stimOff
    metric[data['choice'] == 0] = metric[data['choice'] == 0] + feedback_nogo_delay_secs
    # Apply criteria
    passed = (np.abs(metric) < 0.15).astype(float)
    # Remove none negative feedback trials
    metric[data['correct']] = passed[data['correct']] = np.nan
    assert data['intervals'].shape[0] == len(metric) == len(passed)
    return metric, passed


# === Wheel movement during trial checks ===

def check_wheel_move_before_feedback(data, **_):
    """Check that the wheel does move within 100ms of the feedback onset (error sound or valve).

    Metric:
        M = (w_t - 0.05) - (w_t + 0.05), where t = feedback_times

    Criterion:
        M != 0

    Units:
        radians

    :param data: dict of trial data with keys ('wheel_timestamps', 'wheel_position', 'choice',
    'intervals', 'feedback_times')
    """
    # Get tuple of wheel times and positions within 100ms of feedback
    traces = traces_by_trial(
        data['wheel_timestamps'],
        data['wheel_position'],
        start=data['feedback_times'] - 0.05,
        end=data['feedback_times'] + 0.05,
    )
    metric = np.zeros_like(data['feedback_times'])
    # For each trial find the displacement
    for i, trial in enumerate(traces):
        pos = trial[1]
        if pos.size > 1:
            metric[i] = pos[-1] - pos[0]

    # except no-go trials
    metric[data['choice'] == 0] = np.nan  # NaN = trial ignored for this check
    nans = np.isnan(metric)
    passed = np.zeros_like(metric) * np.nan

    passed[~nans] = (metric[~nans] != 0).astype(float)
    assert data['intervals'].shape[0] == len(metric) == len(passed)
    return metric, passed


def _wheel_move_during_closed_loop(re_ts, re_pos, data, wheel_gain=None, tol=1, **_):
    """
    Check the wheel moves the correct amount to reach threshold.

    Check that the wheel moves by approximately 35 degrees during the closed-loop period
    on trials where a feedback (error sound or valve) is delivered.

    Metric:
        M = abs(w_resp - w_t0) - threshold_displacement, where w_resp = position at response
        time, w_t0 = position at go cue time, threshold_displacement = displacement required to
        move 35 visual degrees

    Criterion:
        displacement < tol visual degree

    Units:
        degrees angle of wheel turn

    :param re_ts: extracted wheel timestamps in seconds
    :param re_pos: extracted wheel positions in radians
    :param data: a dict with the keys (goCueTrigger_times, response_times, feedback_times,
    position, choice, intervals)
    :param wheel_gain: the 'STIM_GAIN' task setting
    :param tol: the criterion in visual degrees
    """
    if wheel_gain is None:
        _log.warning('No wheel_gain input in function call, returning None')
        return None, None

    # Get tuple of wheel times and positions over each trial's closed-loop period
    traces = traces_by_trial(re_ts, re_pos,
                             start=data['goCueTrigger_times'],
                             end=data['response_times'])

    metric = np.zeros_like(data['feedback_times'])
    # For each trial find the absolute displacement
    for i, trial in enumerate(traces):
        t, pos = trial
        if pos.size != 0:
            # Find the position of the preceding sample and subtract it
            idx = np.abs(re_ts - t[0]).argmin() - 1
            origin = re_pos[idx]
            metric[i] = np.abs(pos - origin).max()

    # Load wheel_gain and thresholds for each trial
    wheel_gain = np.array([wheel_gain] * len(data['position']))
    thresh = data['position']
    # abs displacement, s, in mm required to move 35 visual degrees
    s_mm = np.abs(thresh / wheel_gain)  # don't care about direction
    criterion = cm_to_rad(s_mm * 1e-1)  # convert abs displacement to radians (wheel pos is in rad)
    metric = metric - criterion  # difference should be close to 0
    rad_per_deg = cm_to_rad(1 / wheel_gain * 1e-1)
    passed = (np.abs(metric) < rad_per_deg * tol).astype(float)  # less than 1 visual degree off
    metric[data['choice'] == 0] = passed[data['choice'] == 0] = np.nan  # except no-go trials
    assert data['intervals'].shape[0] == len(metric) == len(passed)
    return metric, passed


def check_wheel_move_during_closed_loop(data, wheel_gain=None, **_):
    """
    Check the wheel moves the correct amount to reach threshold.

    Check that the wheel moves by approximately 35 degrees during the closed-loop period
    on trials where a feedback (error sound or valve) is delivered.

    Metric:
        M = abs(w_resp - w_t0) - threshold_displacement, where w_resp = position at response
        time, w_t0 = position at go cue time, threshold_displacement = displacement required to
        move 35 visual degrees

    Criterion:
        displacement < 3 visual degrees

    Units:
        degrees angle of wheel turn

    :param data: dict of trial data with keys ('wheel_timestamps', 'wheel_position', 'choice',
    'intervals', 'goCueTrigger_times', 'response_times', 'feedback_times', 'position')
    :param wheel_gain: the 'STIM_GAIN' task setting
    """
    # Get the Bpod extracted wheel data
    timestamps = data['wheel_timestamps']
    position = data['wheel_position']

    return _wheel_move_during_closed_loop(timestamps, position, data, wheel_gain, tol=3)


def check_wheel_move_during_closed_loop_bpod(data, wheel_gain=None, **_):
    """
    Check the wheel moves the correct amount to reach threshold.

    Check that the wheel moves by approximately 35 degrees during the closed-loop period
    on trials where a feedback (error sound or valve) is delivered.  This check uses the Bpod
    wheel data (measured at a lower resolution) with a stricter tolerance (1 visual degree).

    Metric:
        M = abs(w_resp - w_t0) - threshold_displacement, where w_resp = position at response
        time, w_t0 = position at go cue time, threshold_displacement = displacement required to
        move 35 visual degrees.

    Criterion:
        displacement < 1 visual degree

    Units:
        degrees angle of wheel turn

    :param data: dict of trial data with keys ('wheel_timestamps(_bpod)', 'wheel_position(_bpod)',
    'choice', 'intervals', 'goCueTrigger_times', 'response_times', 'feedback_times', 'position')
    :param wheel_gain: the 'STIM_GAIN' task setting
    """
    # Get the Bpod extracted wheel data
    timestamps = data.get('wheel_timestamps_bpod', data['wheel_timestamps'])
    position = data.get('wheel_position_bpod', data['wheel_position'])

    return _wheel_move_during_closed_loop(timestamps, position, data, wheel_gain, tol=1)


def check_wheel_freeze_during_quiescence(data, **_):
    """
    Check the wheel is indeed still during the quiescent period.

    Check that the wheel does not move more than 2 degrees in each direction during the
    quiescence interval before the stimulus appears.

    Metric:
        M = |max(W) - min(W)| where W is wheel pos over quiescence interval;
        interval = [stimOnTrigger_times - quiescent_duration, stimOnTrigger_times]

    Criterion:
        M < 2 degrees

    Units:
        degrees angle of wheel turn

    :param data: dict of trial data with keys ('wheel_timestamps', 'wheel_position', 'quiescence',
    'intervals', 'stimOnTrigger_times')
    """
    assert np.all(np.diff(data['wheel_timestamps']) >= 0)
    assert data['quiescence'].size == data['stimOnTrigger_times'].size
    # Get tuple of wheel times and positions over each trial's quiescence period
    qevt_start_times = data['stimOnTrigger_times'] - data['quiescence']
    traces = traces_by_trial(
        data['wheel_timestamps'],
        data['wheel_position'],
        start=qevt_start_times,
        end=data['stimOnTrigger_times']
    )

    metric = np.zeros((len(data['quiescence']), 2))  # (n_trials, n_directions)
    for i, trial in enumerate(traces):
        t, pos = trial
        # Get the last position before the period began
        if pos.size > 0:
            # Find the position of the preceding sample and subtract it
            idx = np.abs(data['wheel_timestamps'] - t[0]).argmin() - 1
            origin = data['wheel_position'][idx if idx != -1 else 0]
            # Find the absolute min and max relative to the last sample
            metric[i, :] = np.abs([np.min(pos - origin), np.max(pos - origin)])
    # Reduce to the largest displacement found in any direction
    metric = np.max(metric, axis=1)
    metric = 180 * metric / np.pi  # convert to degrees from radians
    criterion = 2  # Position shouldn't change more than 2 in either direction
    passed = metric < criterion
    assert data['intervals'].shape[0] == len(metric) == len(passed)
    return metric, passed


def check_detected_wheel_moves(data, min_qt=0, **_):
    """Check that the detected first movement times are reasonable.

    Metric:
        M = firstMovement times

    Criterion:
        (goCue trigger time - min quiescent period) < M < response time

    Units:
        Seconds [s]

    :param data: dict of trial data with keys ('firstMovement_times', 'goCueTrigger_times',
    'response_times', 'choice', 'intervals')
    :param min_qt: the minimum possible quiescent period (the QUIESCENT_PERIOD task parameter)
    """
    # Depending on task version this may be a single value or an array of quiescent periods
    min_qt = np.array(min_qt)
    if min_qt.size > data['intervals'].shape[0]:
        min_qt = min_qt[:data['intervals'].shape[0]]

    metric = data['firstMovement_times']
    qevt_start = data['goCueTrigger_times'] - np.array(min_qt)
    response = data['response_times']
    # First movement time for each trial should be after the quiescent period and before feedback
    passed = np.array([a < m < b for m, a, b in zip(metric, qevt_start, response)], dtype=float)
    nogo = data['choice'] == 0
    passed[nogo] = np.nan  # No go trial may have no movement times and that's fine
    return metric, passed


# === Sequence of events checks ===

def check_error_trial_event_sequence(data, **_):
    """
    Check trial events occur in correct order for negative feedback trials.

    Check that on incorrect / miss trials, there are exactly:
    2 audio events (go cue sound and error sound) and 2 Bpod events (trial start, ITI), occurring
    in the correct order

    Metric:
        M = Bpod (trial start) > audio (go cue) > audio (error) > Bpod (ITI) > Bpod (trial end)

    Criterion:
        M == True

    Units:
        -none-

    :param data: dict of trial data with keys ('errorCue_times', 'goCue_times', 'intervals',
    'itiIn_times', 'correct')
    """
    # An array the length of N trials where True means at least one event time was NaN (bad)
    nans = (
        np.isnan(data['intervals'][:, 0]) |
        np.isnan(data['goCue_times'])     |  # noqa
        np.isnan(data['errorCue_times'])  |  # noqa
        np.isnan(data['itiIn_times'])     |  # noqa
        np.isnan(data['intervals'][:, 1])
    )

    # For each trial check that the events happened in the correct order (ignore NaN values)
    a = np.less(data['intervals'][:, 0], data['goCue_times'], where=~nans)  # Start time < go cue
    b = np.less(data['goCue_times'], data['errorCue_times'], where=~nans)  # Go cue < error cue
    c = np.less(data['errorCue_times'], data['itiIn_times'], where=~nans)  # Error cue < ITI start
    d = np.less(data['itiIn_times'], data['intervals'][:, 1], where=~nans)  # ITI start < end time

    # For each trial check all events were in order AND all event times were not NaN
    metric = a & b & c & d & ~nans

    passed = metric.astype(float)
    passed[data['correct']] = np.nan  # Look only at incorrect trials
    assert data['intervals'].shape[0] == len(metric) == len(passed)
    return metric, passed


def check_correct_trial_event_sequence(data, **_):
    """
    Check trial events occur in correct order for positive feedback trials.

    Check that on correct trials, there are exactly:
    1 audio events and 3 Bpod events (valve open, trial start, ITI), occurring in the correct order

    Metric:
        M = Bpod (trial start) > audio (go cue) > Bpod (valve) > Bpod (ITI) > Bpod (trial end)

    Criterion:
        M == True

    Units:
        -none-

    :param data: dict of trial data with keys ('valveOpen_times', 'goCue_times', 'intervals',
    'itiIn_times', 'correct')
    """
    # An array the length of N trials where True means at least one event time was NaN (bad)
    nans = (
        np.isnan(data['intervals'][:, 0]) |
        np.isnan(data['goCue_times'])     |  # noqa
        np.isnan(data['valveOpen_times']) |
        np.isnan(data['itiIn_times'])     |  # noqa
        np.isnan(data['intervals'][:, 1])
    )

    # For each trial check that the events happened in the correct order (ignore NaN values)
    a = np.less(data['intervals'][:, 0], data['goCue_times'], where=~nans)  # Start time < go cue
    b = np.less(data['goCue_times'], data['valveOpen_times'], where=~nans)  # Go cue < feedback
    c = np.less(data['valveOpen_times'], data['itiIn_times'], where=~nans)  # Feedback < ITI start
    d = np.less(data['itiIn_times'], data['intervals'][:, 1], where=~nans)  # ITI start < end time

    # For each trial True means all events were in order AND all event times were not NaN
    metric = a & b & c & d & ~nans

    passed = metric.astype(float)
    passed[~data['correct']] = np.nan  # Look only at correct trials
    assert data['intervals'].shape[0] == len(metric) == len(passed)
    return metric, passed


def check_n_trial_events(data, **_):
    """Check that the number events per trial is correct.

    Within every trial interval there should be one of each trial event, except for
    goCueTrigger_times which should only be defined for incorrect trials

    Metric:
        M = all(start < event < end) for all event times except errorCueTrigger_times where
        start < error_trigger < end if not correct trial, else error_trigger == NaN

    Criterion:
        M == True

    Units:
        -none-, boolean

    :param data: dict of trial data with keys ('intervals', 'stimOnTrigger_times',
                 'stimOffTrigger_times', 'stimOn_times', 'stimOff_times',
                 'stimFreezeTrigger_times', 'errorCueTrigger_times', 'itiIn_times',
                 'goCueTrigger_times', 'goCue_times', 'response_times', 'feedback_times')
    """
    intervals = data['intervals']
    correct = data['correct']
    err_trig = data['errorCueTrigger_times']

    # Exclude these fields; valve and errorCue times are the same as feedback_times and we must
    # test errorCueTrigger_times separately
    # stimFreeze_times fails often due to TTL flicker
    exclude = ['camera_timestamps', 'errorCueTrigger_times', 'errorCue_times',
               'wheelMoves_peakVelocity_times', 'valveOpen_times', 'wheelMoves_peakAmplitude',
               'wheelMoves_intervals', 'wheel_timestamps', 'stimFreeze_times']
    events = [k for k in data.keys() if k.endswith('_times') and k not in exclude]
    metric = np.zeros(data['intervals'].shape[0], dtype=bool)

    # For each trial interval check that one of each trial event occurred.  For incorrect trials,
    # check the error cue trigger occurred within the interval, otherwise check it is nan.
    for i, (start, end) in enumerate(intervals):
        metric[i] = (all([start < data[k][i] < end for k in events]) and
                     (np.isnan(err_trig[i]) if correct[i] else start < err_trig[i] < end))
    passed = metric.astype(bool)
    assert intervals.shape[0] == len(metric) == len(passed)
    return metric, passed


def check_trial_length(data, **_):
    """
    Check open-loop duration positive and <= 1 minute.

    Check that the time difference between the onset of the go cue sound
    and the feedback (error sound or valve) is positive and smaller than 60.1 s.

    Metric:
        M = feedback_times - goCue_times

    Criteria:
        0 < M < 60.1 s

    Units:
        seconds [s]

    :param data: dict of trial data with keys ('feedback_times', 'goCue_times', 'intervals')
    """
    # NaN values are usually ignored so replace them with Inf so they fail the threshold
    metric = np.nan_to_num(data['feedback_times'] - data['goCue_times'], nan=np.inf)
    passed = (metric < 60.1) & (metric > 0)
    assert data['intervals'].shape[0] == len(metric) == len(passed)
    return metric, passed


# === Trigger-response delay checks ===

def check_goCue_delays(data, audio_output='harp', **_):
    """
    Check the go cue tone occurs within 1ms of the intended time.

    Check that the time difference between the go cue sound being triggered and
    effectively played is smaller than 1ms.

    Metric:
        M = goCue_times - goCueTrigger_times

    Criterion:
        0 < M <= 0.0015 s

    Units:
        seconds [s]

    :param data: dict of trial data with keys ('goCue_times', 'goCueTrigger_times', 'intervals').
    :param audio_output: audio output device name.

    Notes
    -----
    - For non-harp sound card the permissible delay is 0.053s. This was chosen by taking the 99.5th
      percentile of delays over 500 training sessions using the Xonar soundcard.
    """
    threshold = 0.0015 if audio_output.lower() == 'harp' else 0.053
    metric = np.nan_to_num(data['goCue_times'] - data['goCueTrigger_times'], nan=np.inf)
    passed = (metric <= threshold) & (metric > 0)
    assert data['intervals'].shape[0] == len(metric) == len(passed)
    return metric, passed


def check_errorCue_delays(data, audio_output='harp', **_):
    """
    Check the error tone occurs within 1.5ms of the intended time.

    Check that the time difference between the error sound being triggered and
    effectively played is smaller than 1ms.

    Metric:
        M = errorCue_times - errorCueTrigger_times

    Criterion:
        0 < M <= 0.0015 s

    Units:
        seconds [s]

    :param data: dict of trial data with keys ('errorCue_times', 'errorCueTrigger_times',
    'intervals', 'correct')
    :param audio_output: audio output device name.

    Notes
    -----
    - For non-harp sound card the permissible delay is 0.062s. This was chosen by taking the 99.5th
      percentile of delays over 500 training sessions using the Xonar soundcard.
    """
    threshold = 0.0015 if audio_output.lower() == 'harp' else 0.062
    metric = np.nan_to_num(data['errorCue_times'] - data['errorCueTrigger_times'], nan=np.inf)
    passed = ((metric <= threshold) & (metric > 0)).astype(float)
    passed[data['correct']] = metric[data['correct']] = np.nan
    assert data['intervals'].shape[0] == len(metric) == len(passed)
    return metric, passed


def check_stimOn_delays(data, **_):
    """
    Check the visual stimulus onset occurs within 150ms of the intended time.

    Check that the time difference between the visual stimulus onset-command being triggered
    and the stimulus effectively appearing on the screen is smaller than 150 ms.

    Metric:
        M = stimOn_times - stimOnTrigger_times

    Criterion:
        0 < M < 0.15 s

    Units:
        seconds [s]

    :param data: dict of trial data with keys ('stimOn_times', 'stimOnTrigger_times',
    'intervals')
    """
    metric = np.nan_to_num(data['stimOn_times'] - data['stimOnTrigger_times'], nan=np.inf)
    passed = (metric <= 0.15) & (metric > 0)
    assert data['intervals'].shape[0] == len(metric) == len(passed)
    return metric, passed


def check_stimOff_delays(data, **_):
    """
    Check stimulus offset occurs within 150ms of the intended time.

    Check that the time difference between the visual stimulus offset-command
    being triggered and the visual stimulus effectively turning off on the screen
    is smaller than 150 ms.

    Metric:
        M = stimOff_times - stimOffTrigger_times

    Criterion:
        0 < M < 0.15 s

    Units:
        seconds [s]

    :param data: dict of trial data with keys ('stimOff_times', 'stimOffTrigger_times',
    'intervals')
    """
    metric = np.nan_to_num(data['stimOff_times'] - data['stimOffTrigger_times'], nan=np.inf)
    passed = (metric <= 0.15) & (metric > 0)
    assert data['intervals'].shape[0] == len(metric) == len(passed)
    return metric, passed


def check_stimFreeze_delays(data, **_):
    """Check the stimulus freezes within 150ms of the intended time.

    Check that the time difference between the visual stimulus freeze-command
    being triggered and the visual stimulus effectively freezing on the screen
    is smaller than 150 ms.

    Metric:
        M = stimFreeze_times - stimFreezeTrigger_times

    Criterion:
        0 < M < 0.15 s

    Units:
        seconds [s]

    :param data: dict of trial data with keys ('stimFreeze_times', 'stimFreezeTrigger_times',
    'intervals')
    """
    metric = np.nan_to_num(data['stimFreeze_times'] - data['stimFreezeTrigger_times'], nan=np.inf)
    passed = (metric <= 0.15) & (metric > 0)
    assert data['intervals'].shape[0] == len(metric) == len(passed)
    return metric, passed


# === Data integrity checks ===

def check_reward_volumes(data, **_):
    """Check that the reward volume is between 1.5 and 3 uL for correct trials, 0 for incorrect.

    Metric:
        M = reward volume

    Criterion:
        1.5 <= M <= 3 if correct else M == 0

    Units:
        uL

    :param data: dict of trial data with keys ('rewardVolume', 'correct', 'intervals')
    """
    metric = data['rewardVolume']
    correct = data['correct']
    passed = np.zeros_like(metric, dtype=bool)
    # Check correct trials within correct range
    passed[correct] = (1.5 <= metric[correct]) & (metric[correct] <= 3.)
    # Check incorrect trials are 0
    passed[~correct] = metric[~correct] == 0
    assert data['intervals'].shape[0] == len(metric) == len(passed)
    return metric, passed


def check_reward_volume_set(data, **_):
    """Check that there is only two reward volumes within a session, one of which is 0.

    Metric:
        M = set(rewardVolume)

    Criterion:
        (0 < len(M) <= 2) and 0 in M

    :param data: dict of trial data with keys ('rewardVolume')
    """
    metric = data['rewardVolume']
    passed = 0 < len(set(metric)) <= 2 and 0. in metric
    return metric, passed


def check_wheel_integrity(data, re_encoding='X1', enc_res=None, **_):
    """
    Check wheel position sampled at the expected resolution.

    Check that the difference between wheel position samples is close to the encoder resolution
    and that the wheel timestamps strictly increase.

    Metric:
        M = (absolute difference of the positions < 1.5 * encoder resolution)
        + 1 if (difference of timestamps <= 0) else 0

    Criterion:
        M ~= 0

    Units:
        arbitrary (radians, sometimes + 1)

    :param data: dict of wheel data with keys ('wheel_timestamps', 'wheel_position')
    :param re_encoding: the encoding of the wheel data, X1, X2 or X4
    :param enc_res: the rotary encoder resolution (default 1024 ticks per revolution)

    Notes
    -----
    - At high velocities some samples are missed due to the scanning frequency of the DAQ.
      This checks for more than 1 missing sample in a row (i.e. the difference between samples >= 2)

    """
    if isinstance(re_encoding, str):
        re_encoding = int(re_encoding[-1])
    # The expected difference between samples in the extracted units
    resolution = 1 / (enc_res or ephys_fpga.WHEEL_TICKS
                      ) * np.pi * 2 * ephys_fpga.WHEEL_RADIUS_CM / re_encoding
    # We expect the difference of neighbouring positions to be close to the resolution
    pos_check = np.abs(np.diff(data['wheel_position']))
    # Timestamps should be strictly increasing
    ts_check = np.diff(data['wheel_timestamps']) <= 0.
    metric = pos_check + ts_check.astype(float)  # all values should be close to zero
    passed = metric < 1.5 * resolution
    return metric, passed


# === Pre-stimulus checks ===
def check_stimulus_move_before_goCue(data, photodiode=None, **_):
    """
    Check there are no stimulus events before the go cue tone.

    Check that there are no visual stimulus change(s) between the start of the trial and the
    go cue sound onset, except for stim on.

    Metric:
        M = number of visual stimulus change events between trial start and goCue_times

    Criterion:
        M == 1

    Units:
        -none-, integer

    Parameters
    ----------
    data : dict
        Trial data with keys ('goCue_times', 'intervals', 'choice').
    photodiode : dict
        The fronts from Bpod's BNC1 input or FPGA frame2ttl channel.

    Returns
    -------
    numpy.array
        An array of metric values to threshold.
    numpy.array
        An array of boolean values, 1 per trial, where True means trial passes QC threshold.

    Notes
    -----
    - There should be exactly 1 stimulus change before goCue; stimulus onset. Even if the stimulus
      contrast is 0, the sync square will still flip at stimulus onset, etc.
    - If there are no goCue times (all are NaN), the status should be NOT_SET.
    """
    if photodiode is None:
        _log.warning('No photodiode TTL input in function call, returning None')
        return None
    photodiode_clean = ephys_fpga._clean_frame2ttl(photodiode)
    s = photodiode_clean['times']
    s = s[~np.isnan(s)]  # Remove NaNs
    metric = np.array([])
    for i, c in zip(data['intervals'][:, 0], data['goCue_times']):
        metric = np.append(metric, np.count_nonzero(s[s > i] < c))

    passed = (metric == 1).astype(float)
    passed[np.isnan(data['goCue_times'])] = np.nan
    assert data['intervals'].shape[0] == len(metric) == len(passed)
    return metric, passed


def check_audio_pre_trial(data, audio=None, **_):
    """
    Check no audio stimuli before the go cue.

    Check there are no audio outputs between the start of the trial and the go cue sound onset - 20 ms.

    Metric:
        M = sum(start_times < audio TTL < (goCue_times - 20ms))

    Criterion:
        M == 0

    Units:
        -none-, integer

    Parameters
    ----------
    data : dict
        Trial data with keys ('goCue_times', 'intervals').
    audio : dict
        The fronts from Bpod's BNC2 input FPGA audio sync channel.

    Returns
    -------
    numpy.array
        An array of metric values to threshold.
    numpy.array
        An array of boolean values, 1 per trial, where True means trial passes QC threshold.
    """
    if audio is None:
        _log.warning('No BNC2 input in function call, retuning None')
        return None, None
    s = audio['times'][~np.isnan(audio['times'])]  # Audio TTLs with NaNs removed
    metric = np.array([], dtype=np.int8)
    for i, c in zip(data['intervals'][:, 0], data['goCue_times']):
        metric = np.append(metric, sum(s[s > i] < (c - 0.02)))
    passed = metric == 0
    assert data['intervals'].shape[0] == len(metric) == len(passed)
    return metric, passed<|MERGE_RESOLUTION|>--- conflicted
+++ resolved
@@ -682,11 +682,7 @@
     numpy.array
         An array of boolean values, 1 per trial, where True means trial passes QC threshold.
     """
-<<<<<<< HEAD
     # Initialize array the length of completed trials
-    ITI = .5
-=======
->>>>>>> 136978f4
     metric = np.full(data['intervals'].shape[0], np.nan)
     passed = metric.copy()
     pauses = (data['pause_duration'] if subtract_pauses else np.zeros_like(metric))[:-1]

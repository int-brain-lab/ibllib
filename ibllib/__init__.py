"""Library implementing the International Brain Laboratory data pipeline."""
import logging
import warnings

<<<<<<< HEAD
__version__ = '2.21.0'
=======
__version__ = '2.21.3'
>>>>>>> 3a8bca7b
warnings.filterwarnings('always', category=DeprecationWarning, module='ibllib')

# if this becomes a full-blown library we should let the logging configuration to the discretion of the dev
# who uses the library. However since it can also be provided as an app, the end-users should be provided
# with an useful default logging in standard output without messing with the complex python logging system
# -*- coding:utf-8 -*-
USE_LOGGING = True
#%(asctime)s,%(msecs)d
if USE_LOGGING:
    try:  # TODO Remove after release of iblutil v1.4
        from iblutil.util import get_logger
        get_logger(name='ibllib')
        warnings.warn('Please run `pip install -U iblutil` to update to v1.4', category=DeprecationWarning)
    except ImportError:
        from iblutil.util import setup_logger
        setup_logger(name='ibllib')
else:
    # deactivate all log calls for use as a library
    logging.getLogger('ibllib').addHandler(logging.NullHandler())<|MERGE_RESOLUTION|>--- conflicted
+++ resolved
@@ -2,11 +2,7 @@
 import logging
 import warnings
 
-<<<<<<< HEAD
-__version__ = '2.21.0'
-=======
 __version__ = '2.21.3'
->>>>>>> 3a8bca7b
 warnings.filterwarnings('always', category=DeprecationWarning, module='ibllib')
 
 # if this becomes a full-blown library we should let the logging configuration to the discretion of the dev

import tempfile
import unittest
from pathlib import Path
from collections import OrderedDict

<<<<<<< HEAD
from ibllib import __version__ as ibllib_version
=======
>>>>>>> 359b7a90
import ibllib.pipes.tasks
from ibllib.pipes.local_server import task_queue
from one.api import ONE
from ibllib.tests import TEST_DB

one = ONE(**TEST_DB)
SUBJECT_NAME = 'algernon'
USER_NAME = 'test_user'

ses_dict = {
    'subject': SUBJECT_NAME,
    'start_time': '2018-04-01T12:48:26.795526',
    'number': 1,
    'users': [USER_NAME]
}

desired_statuses = {
    'Task00': 'Complete',
    'Task01_void': 'Empty',
    'Task02_error': 'Errored',
    'Task10': 'Complete',
    'Task11': 'Held',
    'TaskIncomplete': 'Incomplete',
    'TaskGpuLock': 'Waiting',
    'TaskDynamic': 'Complete',
}

desired_datasets = ['spikes.times.npy', 'spikes.amps.npy', 'spikes.clusters.npy']
desired_versions = {'spikes.times.npy': 'custom_job00',
<<<<<<< HEAD
                    'spikes.amps.npy': ibllib_version,
                    'spikes.clusters.npy': ibllib_version}
=======
                    'spikes.amps.npy': ibllib.__version__,
                    'spikes.clusters.npy': ibllib.__version__}
>>>>>>> 359b7a90
desired_logs = 'Running on machine: testmachine'
desired_logs_rerun = {
    'Task00': 1,
    'Task01_void': 2,
    'Task02_error': 1,
    'Task10': 1,
    'Task11': 1,
    'TaskIncomplete': 1,
    'TaskGpuLock': 2,
    'TaskDynamic': 1,
}


#  job to output a single file (pathlib.Path)
class Task00(ibllib.pipes.tasks.Task):
    version = 'custom_job00'

    def _run(self, overwrite=False):
        out_files = self.session_path.joinpath('alf', 'spikes.times.npy')
        out_files.touch()
        return out_files


#  job that outputs nothing
class Task01_void(ibllib.pipes.tasks.Task):

    def _run(self, overwrite=False):
        out_files = None
        return out_files


# job that raises an error on first run
class Task02_error(ibllib.pipes.tasks.Task):
    run_count = 0

    def _run(self, overwrite=False):
        Task02_error.run_count += 1
        if Task02_error.run_count == 1:
            raise Exception('Something dumb happened')
        out_files = self.session_path.joinpath('alf', 'spikes.templates.npy')
        out_files.touch()
        return out_files


# job that outputs a list of files
class Task10(ibllib.pipes.tasks.Task):
    level = 1

    def _run(self, overwrite=False):
        out_files = [
            self.session_path.joinpath('alf', 'spikes.amps.npy'),
            self.session_path.joinpath('alf', 'spikes.clusters.npy')]
        [f.touch() for f in out_files]
        return out_files


#  job to output a single file (pathlib.Path)
class Task11(ibllib.pipes.tasks.Task):
    level = 1

    def _run(self, overwrite=False):
        out_files = self.session_path.joinpath('alf', 'spikes.samples.npy')
        out_files.touch()
        return out_files


#  Job that encounters a GPU lock and is set to Waiting
class TaskGpuLock(ibllib.pipes.tasks.Task):
    gpu = 1
    job_size = 'large'

    # Overwrite setUp to create a lock file before running the task and remove it after
    def setUp(self):
        self.make_lock_file()
        self.data_handler = self.get_data_handler()
        return True

    def _run(self, overwrite=False):
        pass


#  Job that encounters a GPU lock and is set to Waiting
class TaskIncomplete(ibllib.pipes.tasks.Task):

    def _run(self, overwrite=False):
        self.status = -3


class SomePipeline(ibllib.pipes.tasks.Pipeline):

    def __init__(self, session_path=None, **kwargs):
        super(SomePipeline, self).__init__(session_path, **kwargs)
        tasks = OrderedDict()
        self.session_path = session_path
        # level 0
        tasks['Task00'] = Task00(self.session_path)
        tasks['Task01_void'] = Task01_void(self.session_path)
        tasks['Task02_error'] = Task02_error(self.session_path)
        tasks['TaskGpuLock'] = TaskGpuLock(self.session_path)
        tasks['TaskIncomplete'] = TaskIncomplete(self.session_path)
        tasks['Task10'] = Task10(self.session_path, parents=[tasks['Task00']])
        # When both its parents Complete, this task should be set to Waiting and should finally complete
        tasks['Task11'] = Task11(self.session_path, parents=[tasks['Task02_error'], tasks['Task00']])
        # try with a dynamic tasks
        tasks['TaskDynamic'] = type('TaskDynamic', (Task00,), {})(self.session_path)
        self.tasks = tasks


class TestPipelineAlyx(unittest.TestCase):

    def setUp(self) -> None:
        self.td = tempfile.TemporaryDirectory()
        # ses = one.alyx.rest('sessions', 'list', subject=ses_dict['subject'],
        #                     date_range=[ses_dict['start_time'][:10]] * 2,
        #                     number=ses_dict['number'],
        #                     no_cache=True)
        # if len(ses):
        #     one.alyx.rest('sessions', 'delete', ses[0]['url'][-36:])
        ses = one.alyx.rest('sessions', 'create', data=ses_dict)
        session_path = Path(self.td.name).joinpath(
            ses['subject'], ses['start_time'][:10], str(ses['number']).zfill(3))
        session_path.joinpath('alf').mkdir(exist_ok=True, parents=True)
        self.session_path = session_path
        self.eid = ses['url'][-36:]
        self.lab = ses['lab']

    def tearDown(self) -> None:
        self.td.cleanup()
        one.alyx.rest('sessions', 'delete', id=self.eid)

    def test_pipeline_alyx(self):
        eid = self.eid
        pipeline = SomePipeline(self.session_path, one=one, eid=eid)

        # prepare by deleting all jobs/tasks related
        tasks = one.alyx.rest('tasks', 'list', session=eid, no_cache=True)
        self.assertEqual(len(tasks), 0)

        # create tasks and jobs from scratch
        NTASKS = len(pipeline.tasks)
        pipeline.make_graph(show=False)
        alyx_tasks = pipeline.create_alyx_tasks()
        self.assertTrue(len(alyx_tasks) == NTASKS)

        # get the pending jobs from alyx
        tasks = one.alyx.rest('tasks', 'list', session=eid, status='Waiting', no_cache=True)
        self.assertTrue(len(tasks) == NTASKS)

        # check that they go into the correct task queue
        all_tasks = task_queue(mode='all', lab=[self.lab], one=one)
        self.assertTrue(len(all_tasks) == NTASKS)
        small_tasks = task_queue(mode='small', lab=[self.lab], one=one)
        self.assertTrue(len(small_tasks) == NTASKS - 1)
        self.assertTrue('TaskGpuLock' not in [t['name'] for t in small_tasks])
        large_tasks = task_queue(mode='large', lab=[self.lab], one=one)
        self.assertTrue(len(large_tasks) == 1)
        self.assertTrue('TaskGpuLock' == large_tasks[0]['name'])

        # run them and make sure their statuses got updated appropriately
        task_deck, datasets = pipeline.run(machine='testmachine')
        check_statuses = [desired_statuses[t['name']] == t['status'] for t in task_deck]
        # [(t['name'], t['status'], desired_statuses[t['name']]) for t in task_deck]
        self.assertTrue(all(check_statuses))
        self.assertTrue(set([d['name'] for d in datasets]) == set(desired_datasets))

        # check logs
        check_logs = [desired_logs in t['log'] if t['log'] else True for t in task_deck]
        self.assertTrue(all(check_logs))

        # also checks that the datasets have been labeled with the proper version
        dsets = one.alyx.rest('datasets', 'list', session=eid, no_cache=True)
        for d in dsets:
            with self.subTest(d['name']):
                self.assertEqual(desired_versions[d['name']], d['version'])

        # make sure that re-running the make job by default doesn't change complete jobs
        pipeline.create_alyx_tasks()
        task_deck = one.alyx.rest('tasks', 'list', session=eid, no_cache=True)
        for t in task_deck:
            with self.subTest(t['name']):
                self.assertEqual(desired_statuses[t['name']], t['status'])

        # test the rerun option
        task_deck, dsets = pipeline.rerun_failed(machine='testmachine')
        task_02 = next(t for t in task_deck if t['name'] == 'Task02_error')
        self.assertEqual('Complete', task_02['status'])
        dep_task = next(x for x in task_deck if task_02['id'] in x['parents'])
        assert dep_task['name'] == 'Task11'
        self.assertEqual('Complete', dep_task['status'], 'Failed to set dependent task from "Held" to "Waiting"')

        # check that logs were correctly overwritten
        check_logs = [t['log'].count(desired_logs) == 1 if t['log'] else True for t in task_deck]
        check_rerun = ['===RERUN===' not in t['log'] if t['log'] else True for t in task_deck]
        self.assertTrue(all(check_logs))
        self.assertTrue(all(check_rerun))

        # Rerun without clobber and check that logs are not overwritten
        task_deck, dsets = pipeline.rerun_failed(machine='testmachine', clobber=False)
        check_logs = [t['log'].count(desired_logs) == desired_logs_rerun[t['name']] if t['log']
                      else t['log'] == desired_logs_rerun[t['name']] for t in task_deck]
        check_rerun = ['===RERUN===' in t['log'] if desired_logs_rerun[t['name']] == 2
                       else True for t in task_deck]
        self.assertTrue(all(check_logs))
        self.assertTrue(all(check_rerun))

        # Remove the lock file
        Path.home().joinpath('.one', 'gpu.lock').unlink()


class GpuTask(ibllib.pipes.tasks.Task):
    gpu = 1

    def _run(self, overwrite=False):
        out_files = self.session_path.joinpath('alf', 'gpu.times.npy')
        out_files.touch()
        return out_files


class TestLocks(unittest.TestCase):

    def test_gpu_lock_and_local_data_handler(self) -> None:
        # Remove any existing locks first
        if Path.home().joinpath('.one', 'gpu.lock').exists():
            Path.home().joinpath('.one', 'gpu.lock').unlink()
        with tempfile.TemporaryDirectory() as td:
            session_path = Path(td).joinpath('algernon', '2021/02/12', '001')
            session_path.joinpath('alf').mkdir(parents=True)
            task = GpuTask(session_path, one=None, location='local')
            assert task.is_locked() is False
            task.run()
            assert task.status == 0
            assert task.is_locked() is False
            # then make a lock file and make sure it fails and is still locked afterwards
            task._make_lock_file()
            task.run()
            assert task.status == - 2
            assert task.is_locked()
            # test the time out feature
            task.time_out_secs = - 1
            task._make_lock_file()
            assert not task.is_locked()
            task.run()
            assert task.status == 0


if __name__ == "__main__":
    unittest.main(exit=False, verbosity=2)<|MERGE_RESOLUTION|>--- conflicted
+++ resolved
@@ -3,10 +3,6 @@
 from pathlib import Path
 from collections import OrderedDict
 
-<<<<<<< HEAD
-from ibllib import __version__ as ibllib_version
-=======
->>>>>>> 359b7a90
 import ibllib.pipes.tasks
 from ibllib.pipes.local_server import task_queue
 from one.api import ONE
@@ -36,13 +32,8 @@
 
 desired_datasets = ['spikes.times.npy', 'spikes.amps.npy', 'spikes.clusters.npy']
 desired_versions = {'spikes.times.npy': 'custom_job00',
-<<<<<<< HEAD
-                    'spikes.amps.npy': ibllib_version,
-                    'spikes.clusters.npy': ibllib_version}
-=======
                     'spikes.amps.npy': ibllib.__version__,
                     'spikes.clusters.npy': ibllib.__version__}
->>>>>>> 359b7a90
 desired_logs = 'Running on machine: testmachine'
 desired_logs_rerun = {
     'Task00': 1,

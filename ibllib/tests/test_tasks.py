--- conflicted
+++ resolved
@@ -169,11 +169,7 @@
 
     @mock.patch('ibllib.pipes.tasks.get_lab')
     def test_pipeline_alyx(self, mock_ep):
-<<<<<<< HEAD
-        mock_ep().get.return_value = ['cortexlab']
-=======
         mock_ep.return_value = 'cortexlab'
->>>>>>> 3a8bca7b
         eid = self.eid
         pipeline = SomePipeline(self.session_path, one=one, eid=eid)
 

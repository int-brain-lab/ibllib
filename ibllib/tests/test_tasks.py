import shutil
import tempfile
import unittest
from unittest import mock
from pathlib import Path
from collections import OrderedDict

import ibllib.pipes.tasks
from ibllib.pipes.base_tasks import ExperimentDescriptionRegisterRaw
from one.api import ONE
from one.webclient import no_cache
from ibllib.tests import TEST_DB

one = ONE(**TEST_DB)
SUBJECT_NAME = 'algernon'
USER_NAME = 'test_user'

ses_dict = {
    'subject': SUBJECT_NAME,
    'start_time': '2018-04-01T12:48:26.795526',
    'number': 1,
    'users': [USER_NAME]
}

desired_statuses = {
    'Task00': 'Complete',
    'Task01_void': 'Empty',
    'Task02_error': 'Errored',
    'Task10': 'Complete',
    'Task11': 'Held',
    'TaskIncomplete': 'Incomplete',
    'TaskGpuLock': 'Waiting'
}

desired_datasets = ['spikes.times.npy', 'spikes.amps.npy', 'spikes.clusters.npy']
desired_versions = {'spikes.times.npy': 'custom_job00',
                    'spikes.amps.npy': ibllib.__version__,
                    'spikes.clusters.npy': ibllib.__version__}
desired_logs = 'Running on machine: testmachine'
desired_logs_rerun = {
    'Task00': 1,
    'Task01_void': 2,
    'Task02_error': 1,
    'Task10': 1,
    'Task11': 1,
    'TaskIncomplete': 1,
    'TaskGpuLock': 2
}


#  job to output a single file (pathlib.Path)
class Task00(ibllib.pipes.tasks.Task):
    version = 'custom_job00'

    def _run(self, overwrite=False):
        out_files = self.session_path.joinpath('alf', 'spikes.times.npy')
        out_files.touch()
        return out_files


#  job that outputs nothing
class Task01_void(ibllib.pipes.tasks.Task):

    def _run(self, overwrite=False):
        out_files = None
        return out_files


# job that raises an error on first run
class Task02_error(ibllib.pipes.tasks.Task):
    run_count = 0

    def _run(self, overwrite=False):
        Task02_error.run_count += 1
        if Task02_error.run_count == 1:
            raise Exception('Something dumb happened')
        out_files = self.session_path.joinpath('alf', 'spikes.templates.npy')
        out_files.touch()
        return out_files


# job that outputs a list of files
class Task10(ibllib.pipes.tasks.Task):
    level = 1

    def _run(self, overwrite=False):
        out_files = [
            self.session_path.joinpath('alf', 'spikes.amps.npy'),
            self.session_path.joinpath('alf', 'spikes.clusters.npy')]
        [f.touch() for f in out_files]
        return out_files


#  job to output a single file (pathlib.Path)
class Task11(ibllib.pipes.tasks.Task):
    level = 1

    def _run(self, overwrite=False):
        out_files = self.session_path.joinpath('alf', 'spikes.samples.npy')
        out_files.touch()
        return out_files


#  Job that encounters a GPU lock and is set to Waiting
class TaskGpuLock(ibllib.pipes.tasks.Task):
    gpu = 1

    # Overwrite setUp to create a lock file before running the task and remove it after
    def setUp(self):
        self.make_lock_file()
        self.data_handler = self.get_data_handler()
        return True

    def _run(self, overwrite=False):
        pass


#  Job that encounters a GPU lock and is set to Waiting
class TaskIncomplete(ibllib.pipes.tasks.Task):

    def _run(self, overwrite=False):
        self.status = -3


class SomePipeline(ibllib.pipes.tasks.Pipeline):

    def __init__(self, session_path=None, **kwargs):
        super(SomePipeline, self).__init__(session_path, **kwargs)
        tasks = OrderedDict()
        self.session_path = session_path
        # level 0
        tasks['Task00'] = Task00(self.session_path)
        tasks['Task01_void'] = Task01_void(self.session_path)
        tasks['Task02_error'] = Task02_error(self.session_path)
        tasks['TaskGpuLock'] = TaskGpuLock(self.session_path)
        tasks['TaskIncomplete'] = TaskIncomplete(self.session_path)
        tasks['Task10'] = Task10(self.session_path, parents=[tasks['Task00']])
        # When both its parents Complete, this task should be set to Waiting and should finally complete
        tasks['Task11'] = Task11(self.session_path, parents=[tasks['Task02_error'],
                                                             tasks['Task00']])
        self.tasks = tasks


class TestPipelineAlyx(unittest.TestCase):

    def setUp(self) -> None:
        self.td = tempfile.TemporaryDirectory()
        # ses = one.alyx.rest('sessions', 'list', subject=ses_dict['subject'],
        #                     date_range=[ses_dict['start_time'][:10]] * 2,
        #                     number=ses_dict['number'],
        #                     no_cache=True)
        # if len(ses):
        #     one.alyx.rest('sessions', 'delete', ses[0]['url'][-36:])
        ses = one.alyx.rest('sessions', 'create', data=ses_dict)
        session_path = Path(self.td.name).joinpath(
            ses['subject'], ses['start_time'][:10], str(ses['number']).zfill(3))
        session_path.joinpath('alf').mkdir(exist_ok=True, parents=True)
        self.session_path = session_path
        self.eid = ses['url'][-36:]

    def tearDown(self) -> None:
        self.td.cleanup()
        one.alyx.rest('sessions', 'delete', id=self.eid)

    def test_pipeline_alyx(self):
        eid = self.eid
        pipeline = SomePipeline(self.session_path, one=one, eid=eid)

        # prepare by deleting all jobs/tasks related
        tasks = one.alyx.rest('tasks', 'list', session=eid, no_cache=True)
        self.assertEqual(len(tasks), 0)

        # create tasks and jobs from scratch
        NTASKS = len(pipeline.tasks)
        pipeline.make_graph(show=False)
        alyx_tasks = pipeline.create_alyx_tasks()
        self.assertTrue(len(alyx_tasks) == NTASKS)

        # get the pending jobs from alyx
        tasks = one.alyx.rest('tasks', 'list', session=eid, status='Waiting', no_cache=True)
        self.assertTrue(len(tasks) == NTASKS)

        # run them and make sure their statuses got updated appropriately
<<<<<<< HEAD
        task_deck, datasets = pipeline.run(machine='testmachine')
        check_statuses = [desired_statuses[t['name']] == t['status'] for t in task_deck]
        # [(t['name'], t['status'], desired_statuses[t['name']]) for t in task_deck]
        self.assertTrue(all(check_statuses))
        self.assertEqual(set(d['name'] for d in datasets), set(desired_datasets))
=======
        with mock.patch.object(ibllib.pipes.tasks.Task, '_lock_file_path',
                               return_value=Path(self.td.name).joinpath('.gpu_lock')):
            task_deck, datasets = pipeline.run(machine='testmachine')
            check_statuses = [desired_statuses[t['name']] == t['status'] for t in task_deck]
            # [(t['name'], t['status'], desired_statuses[t['name']]) for t in task_deck]
            self.assertTrue(all(check_statuses))
            self.assertTrue(set([d['name'] for d in datasets]) == set(desired_datasets))
>>>>>>> 3071cf12

        # check logs
        check_logs = [desired_logs in t['log'] if t['log'] else True for t in task_deck]
        self.assertTrue(all(check_logs))

        # also checks that the datasets have been labeled with the proper version
        dsets = one.alyx.rest('datasets', 'list', session=eid, no_cache=True)
        check_versions = [desired_versions[d['name']] == d['version'] for d in dsets]
        self.assertTrue(all(check_versions))

        # make sure that re-running the make job by default doesn't change complete jobs
        pipeline.create_alyx_tasks()
        task_deck = one.alyx.rest('tasks', 'list', session=eid, no_cache=True)
        check_statuses = [desired_statuses[t['name']] == t['status'] for t in task_deck]
        self.assertTrue(all(check_statuses))

        # test the rerun option
        with mock.patch.object(ibllib.pipes.tasks.Task, '_lock_file_path',
                               return_value=Path(self.td.name).joinpath('.gpu_lock')):
            task_deck, dsets = pipeline.rerun_failed(machine='testmachine')
        task_02 = next(t for t in task_deck if t['name'] == 'Task02_error')
        self.assertEqual('Complete', task_02['status'])
        dep_task = next(x for x in task_deck if task_02['id'] in x['parents'])
        assert dep_task['name'] == 'Task11'
        self.assertEqual('Complete', dep_task['status'], 'Failed to set dependent task from "Held" to "Waiting"')

        # check that logs were correctly overwritten
        check_logs = [t['log'].count(desired_logs) == 1 if t['log'] else True for t in task_deck]
        check_rerun = ['===RERUN===' not in t['log'] if t['log'] else True for t in task_deck]
        self.assertTrue(all(check_logs))
        self.assertTrue(all(check_rerun))

        # Rerun without clobber and check that logs are not overwritten
        with mock.patch.object(ibllib.pipes.tasks.Task, '_lock_file_path',
                               return_value=Path(self.td.name).joinpath('.gpu_lock')):
            task_deck, dsets = pipeline.rerun_failed(machine='testmachine', clobber=False)
        check_logs = [t['log'].count(desired_logs) == desired_logs_rerun[t['name']] if t['log']
                      else t['log'] == desired_logs_rerun[t['name']] for t in task_deck]
        check_rerun = ['===RERUN===' in t['log'] if desired_logs_rerun[t['name']] == 2
                       else True for t in task_deck]
        self.assertTrue(all(check_logs))
        self.assertTrue(all(check_rerun))


class GpuTask(ibllib.pipes.tasks.Task):
    gpu = 1

    def _run(self, overwrite=False):
        out_files = self.session_path.joinpath('alf', 'gpu.times.npy')
        out_files.touch()
        return out_files


class TestLocks(unittest.TestCase):

    def test_gpu_lock_and_local_data_handler(self) -> None:
        # Remove any existing locks first
        with tempfile.TemporaryDirectory() as td:
            session_path = Path(td).joinpath('algernon', '2021/02/12', '001')
            session_path.joinpath('alf').mkdir(parents=True)
            task = GpuTask(session_path, one=None, location='local')
<<<<<<< HEAD
            assert task.is_locked() is False
            task.run()
            assert task.status == 0
            assert task.is_locked() is False
            # then make a lock file and make sure it fails and is still locked afterwards
            task._make_lock_file()
            task.run()
            assert task.status == - 2
            assert task.is_locked()
            # test the time out feature
            task.time_out_secs = - 1
            task._make_lock_file()
            assert not task.is_locked()
            task.run()
            assert task.status == 0


class TestExperimentDescriptionRegisterRaw(unittest.TestCase):

    def setUp(self) -> None:
        self.tempdir = tempfile.TemporaryDirectory()
        self.addCleanup(self.tempdir.cleanup)
        session_path = Path(self.tempdir.name).joinpath(
            SUBJECT_NAME, ses_dict['start_time'][:10], str(ses_dict['number']).zfill(3))
        session_path.mkdir(parents=True)
        # Check for session on Alyx
        with no_cache(one.alyx):
            # If the session exists, ensure sign_off_checklist key not in JSON
            if eid := one.path2eid(session_path, query_type='remote'):
                json_field = one.get_details(eid, full=True).get('json') or {}
                if json_field.pop('sign_off_checklist', False):
                    one.alyx.json_field_remove_key('sessions', eid, key='sign_off_checklist')
            else:  # Create a new session and add cleanup hook
                ses = one.alyx.rest('sessions', 'create', data=ses_dict)
                self.addCleanup(one.alyx.rest, 'sessions', 'delete', id=eid)
                eid = ses['id']
        fixture = Path(__file__).parent.joinpath(
            'fixtures', 'io', '_ibl_experiment.description.yaml')
        shutil.copy(fixture, session_path.joinpath('_ibl_experiment.description.yaml'))
        self.session_path, self.eid = session_path, eid

    def test_experiment_description_registration(self):
        task = ExperimentDescriptionRegisterRaw(self.session_path, one=one)
        # Add a custom sign off key
        task.sign_off_categories['microphone'] = ['foo', 'bar']
        task.run()

        # Check that description file was registered
        ses = one.alyx.rest('sessions', 'read', id=self.eid, no_cache=True)

        # Check keys added to JSON
        expected = {'_widefield': None,
                    '_microphone_foo': None,
                    '_microphone_bar': None,
                    '_neuropixel_raw_probe00': None,
                    '_neuropixel_spike_sorting_probe00': None,
                    '_neuropixel_alignment_probe00': None,
                    '_neuropixel_raw_probe01': None,
                    '_neuropixel_spike_sorting_probe01': None,
                    '_neuropixel_alignment_probe01': None,
                    '_ephysChoiceWorld_01': None,
                    '_passiveChoiceWorld_00': None}
        self.assertDictEqual(expected, ses['json'].get('sign_off_checklist', {}))

        # Run again without a custom sign off for neuropixels
        one.alyx.json_field_remove_key('sessions', self.eid, key='sign_off_checklist')
        task.sign_off_categories.pop('neuropixel')
        task.run()

        ses = one.alyx.rest('sessions', 'read', id=self.eid, no_cache=True)
        expected = {'_widefield': None,
                    '_microphone_foo': None,
                    '_microphone_bar': None,
                    '_neuropixel_probe00': None,
                    '_neuropixel_probe01': None,
                    '_ephysChoiceWorld_01': None,
                    '_passiveChoiceWorld_00': None}
        self.assertDictEqual(expected, ses['json'].get('sign_off_checklist', {}))
=======
            # Patch _lock_file_path method to point to different lock file location
            with mock.patch.object(ibllib.pipes.tasks.Task, '_lock_file_path',
                                   return_value=Path(td).joinpath('.gpu_lock')):
                self.assertFalse(task.is_locked())
                task.run()
                self.assertEqual(0, task.status)
                self.assertFalse(task.is_locked())
                # then make a lock file and make sure it fails and is still locked afterwards
                task._make_lock_file()
                task.run()
                self.assertEqual(-2, task.status)
                self.assertTrue(task.is_locked())
                # test the time out feature
                task.time_out_secs = - 1
                task._make_lock_file()
                self.assertFalse(task.is_locked())
                task.run()
                self.assertEqual(0, task.status)
>>>>>>> 3071cf12


if __name__ == '__main__':
    unittest.main(exit=False, verbosity=2)<|MERGE_RESOLUTION|>--- conflicted
+++ resolved
@@ -181,35 +181,27 @@
         self.assertTrue(len(tasks) == NTASKS)
 
         # run them and make sure their statuses got updated appropriately
-<<<<<<< HEAD
-        task_deck, datasets = pipeline.run(machine='testmachine')
-        check_statuses = [desired_statuses[t['name']] == t['status'] for t in task_deck]
-        # [(t['name'], t['status'], desired_statuses[t['name']]) for t in task_deck]
-        self.assertTrue(all(check_statuses))
-        self.assertEqual(set(d['name'] for d in datasets), set(desired_datasets))
-=======
         with mock.patch.object(ibllib.pipes.tasks.Task, '_lock_file_path',
                                return_value=Path(self.td.name).joinpath('.gpu_lock')):
             task_deck, datasets = pipeline.run(machine='testmachine')
-            check_statuses = [desired_statuses[t['name']] == t['status'] for t in task_deck]
+            check_statuses = (desired_statuses[t['name']] == t['status'] for t in task_deck)
             # [(t['name'], t['status'], desired_statuses[t['name']]) for t in task_deck]
             self.assertTrue(all(check_statuses))
-            self.assertTrue(set([d['name'] for d in datasets]) == set(desired_datasets))
->>>>>>> 3071cf12
+            self.assertEqual(set(d['name'] for d in datasets), set(desired_datasets))
 
         # check logs
-        check_logs = [desired_logs in t['log'] if t['log'] else True for t in task_deck]
+        check_logs = (desired_logs in t['log'] if t['log'] else True for t in task_deck)
         self.assertTrue(all(check_logs))
 
         # also checks that the datasets have been labeled with the proper version
         dsets = one.alyx.rest('datasets', 'list', session=eid, no_cache=True)
-        check_versions = [desired_versions[d['name']] == d['version'] for d in dsets]
+        check_versions = (desired_versions[d['name']] == d['version'] for d in dsets)
         self.assertTrue(all(check_versions))
 
         # make sure that re-running the make job by default doesn't change complete jobs
         pipeline.create_alyx_tasks()
         task_deck = one.alyx.rest('tasks', 'list', session=eid, no_cache=True)
-        check_statuses = [desired_statuses[t['name']] == t['status'] for t in task_deck]
+        check_statuses = (desired_statuses[t['name']] == t['status'] for t in task_deck)
         self.assertTrue(all(check_statuses))
 
         # test the rerun option
@@ -223,8 +215,8 @@
         self.assertEqual('Complete', dep_task['status'], 'Failed to set dependent task from "Held" to "Waiting"')
 
         # check that logs were correctly overwritten
-        check_logs = [t['log'].count(desired_logs) == 1 if t['log'] else True for t in task_deck]
-        check_rerun = ['===RERUN===' not in t['log'] if t['log'] else True for t in task_deck]
+        check_logs = (t['log'].count(desired_logs) == 1 if t['log'] else True for t in task_deck)
+        check_rerun = ('===RERUN===' not in t['log'] if t['log'] else True for t in task_deck)
         self.assertTrue(all(check_logs))
         self.assertTrue(all(check_rerun))
 
@@ -232,10 +224,10 @@
         with mock.patch.object(ibllib.pipes.tasks.Task, '_lock_file_path',
                                return_value=Path(self.td.name).joinpath('.gpu_lock')):
             task_deck, dsets = pipeline.rerun_failed(machine='testmachine', clobber=False)
-        check_logs = [t['log'].count(desired_logs) == desired_logs_rerun[t['name']] if t['log']
-                      else t['log'] == desired_logs_rerun[t['name']] for t in task_deck]
-        check_rerun = ['===RERUN===' in t['log'] if desired_logs_rerun[t['name']] == 2
-                       else True for t in task_deck]
+        check_logs = (t['log'].count(desired_logs) == desired_logs_rerun[t['name']] if t['log']
+                      else t['log'] == desired_logs_rerun[t['name']] for t in task_deck)
+        check_rerun = ('===RERUN===' in t['log'] if desired_logs_rerun[t['name']] == 2
+                       else True for t in task_deck)
         self.assertTrue(all(check_logs))
         self.assertTrue(all(check_rerun))
 
@@ -253,26 +245,29 @@
 
     def test_gpu_lock_and_local_data_handler(self) -> None:
         # Remove any existing locks first
+
         with tempfile.TemporaryDirectory() as td:
             session_path = Path(td).joinpath('algernon', '2021/02/12', '001')
             session_path.joinpath('alf').mkdir(parents=True)
             task = GpuTask(session_path, one=None, location='local')
-<<<<<<< HEAD
-            assert task.is_locked() is False
-            task.run()
-            assert task.status == 0
-            assert task.is_locked() is False
-            # then make a lock file and make sure it fails and is still locked afterwards
-            task._make_lock_file()
-            task.run()
-            assert task.status == - 2
-            assert task.is_locked()
-            # test the time out feature
-            task.time_out_secs = - 1
-            task._make_lock_file()
-            assert not task.is_locked()
-            task.run()
-            assert task.status == 0
+            # Patch _lock_file_path method to point to different lock file location
+            with mock.patch.object(ibllib.pipes.tasks.Task, '_lock_file_path',
+                                   return_value=Path(td).joinpath('.gpu_lock')):
+                self.assertFalse(task.is_locked())
+                task.run()
+                self.assertEqual(0, task.status)
+                self.assertFalse(task.is_locked())
+                # then make a lock file and make sure it fails and is still locked afterwards
+                task._make_lock_file()
+                task.run()
+                self.assertEqual(-2, task.status)
+                self.assertTrue(task.is_locked())
+                # test the time out feature
+                task.time_out_secs = - 1
+                task._make_lock_file()
+                self.assertFalse(task.is_locked())
+                task.run()
+                self.assertEqual(0, task.status)
 
 
 class TestExperimentDescriptionRegisterRaw(unittest.TestCase):
@@ -336,26 +331,6 @@
                     '_ephysChoiceWorld_01': None,
                     '_passiveChoiceWorld_00': None}
         self.assertDictEqual(expected, ses['json'].get('sign_off_checklist', {}))
-=======
-            # Patch _lock_file_path method to point to different lock file location
-            with mock.patch.object(ibllib.pipes.tasks.Task, '_lock_file_path',
-                                   return_value=Path(td).joinpath('.gpu_lock')):
-                self.assertFalse(task.is_locked())
-                task.run()
-                self.assertEqual(0, task.status)
-                self.assertFalse(task.is_locked())
-                # then make a lock file and make sure it fails and is still locked afterwards
-                task._make_lock_file()
-                task.run()
-                self.assertEqual(-2, task.status)
-                self.assertTrue(task.is_locked())
-                # test the time out feature
-                task.time_out_secs = - 1
-                task._make_lock_file()
-                self.assertFalse(task.is_locked())
-                task.run()
-                self.assertEqual(0, task.status)
->>>>>>> 3071cf12
 
 
 if __name__ == '__main__':

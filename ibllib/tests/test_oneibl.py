--- conflicted
+++ resolved
@@ -9,7 +9,6 @@
 from one.api import ONE
 import iblutil.io.params as iopar
 
-from ibllib import __version__ as ibllib_version
 from ibllib.oneibl import patcher, registration
 import ibllib.io.extractors.base
 from ibllib.tests import TEST_DB
@@ -105,7 +104,7 @@
      'filenames': ["raw_behavior_data/_iblrig_encoderTrialInfo.raw.ssv"],
      'hashes': [md5_0],
      'filesizes': [1234],
-     'versions': [ibllib_version]}
+     'versions': [ibllib.__version__]}
 
 MOCK_SESSION_SETTINGS = {
     'SESSION_DATE': '2018-04-01',
@@ -254,11 +253,7 @@
         for ds in datasets:
             self.assertTrue(ds['hash'] is not None)
             self.assertTrue(ds['file_size'] is not None)
-<<<<<<< HEAD
-            self.assertTrue(ds['version'] == ibllib_version)
-=======
-            self.assertTrue(ds['version'] == ibllib.__version__)
->>>>>>> 359b7a90
+            self.assertEqual(ds['version'], ibllib.__version__)
         # checks the procedure of the session
         ses_info = self.one.alyx.rest('sessions', 'read', id=eid)
         self.assertTrue(ses_info['procedures'] == ['Ephys recording with acute probe(s)'])

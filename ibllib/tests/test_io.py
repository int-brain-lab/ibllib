import unittest
from unittest.mock import patch
import os
import uuid
import tempfile
from pathlib import Path
import shutil
import sys

import numpy as np

from oneibl.one import ONE
from ibllib.io import params, flags, jsonable, spikeglx, hashfile, misc, globus, video
import ibllib.io.raw_data_loaders as raw


class TestsParams(unittest.TestCase):

    def setUp(self):
        self.par_dict = {'A': 'tata',
                         'O': 'toto',
                         'I': 'titi',
                         'num': 15,
                         'liste': [1, 'turlu'],
                         'apath': Path('/gna/gna/gna')}
        params.write('toto', self.par_dict)
        params.write('toto', params.from_dict(self.par_dict))

    def test_params(self):
        #  first go to and from dictionary
        par_dict = self.par_dict
        par = params.from_dict(par_dict)
        self.assertEqual(params.as_dict(par), par_dict)
        # next go to and from dictionary via json
        par2 = params.read('toto')
        self.assertEqual(par, par2)

    def test_param_get_file(self):
        home_dir = Path(params.getfile("toto")).parent
        # straight case the file is .{str} in the home directory
        assert home_dir.joinpath(".toto") == Path(params.getfile("toto"))
        # straight case the file is .{str} in the home directory
        assert home_dir.joinpath(".toto") == Path(params.getfile(".toto"))
        # subfolder case
        assert home_dir.joinpath(".toto", ".titi") == Path(params.getfile("toto/titi"))

    def test_new_default_param(self):
        # in this case an updated version of the codes brings in a new parameter
        default = {'A': 'tata2',
                   'O': 'toto2',
                   'I': 'titi2',
                   'E': 'tete2',
                   'num': 15,
                   'liste': [1, 'turlu']}
        expected_result = {'A': 'tata',
                           'O': 'toto',
                           'I': 'titi',
                           'num': 15,
                           'liste': [1, 'turlu'],
                           'apath': str(Path('/gna/gna/gna')),
                           'E': 'tete2',
                           }
        par2 = params.read('toto', default=default)
        self.assertEqual(par2, params.from_dict(expected_result))
        # on the next path the parameter has been added to the param file
        par2 = params.read('toto', default=default)
        self.assertEqual(par2, params.from_dict(expected_result))
        # check that it doesn't break if a named tuple is given instead of a dict
        par3 = params.read('toto', default=par2)
        self.assertEqual(par2, par3)
        # check that a non-existing parfile returns None
        pstring = str(uuid.uuid4())
        par = params.read(pstring)
        self.assertIsNone(par)
        # check that a non-existing parfile with default returns default
        par = params.read(pstring, default=default)
        self.assertEqual(par, params.from_dict(default))
        # even if this default is a Params named tuple
        par = params.read(pstring, default=par)
        self.assertEqual(par, params.from_dict(default))

    def tearDown(self):
        # at last delete the param file
        os.remove(params.getfile('toto'))


class TestsRawDataLoaders(unittest.TestCase):

    def setUp(self):
        self.tempfile = tempfile.NamedTemporaryFile(delete=False)

    def testFlagFileRead(self):
        # empty file should return True
        self.assertEqual(flags.read_flag_file(self.tempfile.name), True)
        # test with 2 lines and a trailing
        with open(self.tempfile.name, 'w+') as fid:
            fid.write('file1\nfile2\n')
        self.assertEqual(set(flags.read_flag_file(self.tempfile.name)), set(['file1', 'file2']))
        # test with 2 lines and a trailing, Windows convention
        with open(self.tempfile.name, 'w+') as fid:
            fid.write('file1\r\nfile2\r\n')
        self.assertEqual(set(flags.read_flag_file(self.tempfile.name)), set(['file1', 'file2']))

    def testAppendFlagFile(self):
        #  DO NOT CHANGE THE ORDER OF TESTS BELOW
        # prepare a file with 3 dataset types
        file_list = ['_ibl_extraRewards.times', '_ibl_lickPiezo.raw', '_ibl_lickPiezo.timestamps']
        with open(self.tempfile.name, 'w+') as fid:
            fid.write('\n'.join(file_list))
        self.assertEqual(set(flags.read_flag_file(self.tempfile.name)), set(file_list))

        # with an existing file containing files, writing more files append to it
        file_list_2 = ['turltu']
        # also makes sure that if a string is provided it works
        flags.write_flag_file(self.tempfile.name, file_list_2[0])
        self.assertEqual(set(flags.read_flag_file(self.tempfile.name)),
                         set(file_list + file_list_2))

        # writing again keeps unique file values
        flags.write_flag_file(self.tempfile.name, file_list_2[0])
        n = sum([1 for f in flags.read_flag_file(self.tempfile.name) if f == file_list_2[0]])
        self.assertEqual(n, 1)

        # with an existing file containing files, writing empty filelist returns True for all files
        flags.write_flag_file(self.tempfile.name, None)
        self.assertEqual(flags.read_flag_file(self.tempfile.name), True)

        # with an existing empty file, writing filelist returns True for all files
        flags.write_flag_file(self.tempfile.name, ['file1', 'file2'])
        self.assertEqual(flags.read_flag_file(self.tempfile.name), True)

        # makes sure that read after write empty list also returns True
        flags.write_flag_file(self.tempfile.name, [])
        self.assertEqual(flags.read_flag_file(self.tempfile.name), True)

        # with an existing empty file, writing filelist returns the list if clobber
        flags.write_flag_file(self.tempfile.name, ['file1', 'file2', 'file3'], clobber=True)
        self.assertEqual(set(flags.read_flag_file(self.tempfile.name)),
                         set(['file1', 'file2', 'file3']))

        # test the removal of a file within the list
        flags.excise_flag_file(self.tempfile.name, removed_files='file1')
        self.assertEqual(sorted(flags.read_flag_file(self.tempfile.name)), ['file2', 'file3'])

        # if file-list is True it means all files and file_list should be empty after read
        flags.write_flag_file(self.tempfile.name, file_list=True)
        self.assertEqual(flags.read_flag_file(self.tempfile.name), True)

    def test_load_encoder_trial_info(self):
        self.session = Path(__file__).parent.joinpath('extractors', 'data', 'session_biased_ge5')
        data = raw.load_encoder_trial_info(self.session)
        self.assertTrue(data is not None)

    def test_load_camera_ssv_times(self):
        session = Path(__file__).parent.joinpath('extractors', 'data', 'session_ephys')
        with self.assertRaises(ValueError):
            raw.load_camera_ssv_times(session, 'tail')
        bonsai, camera = raw.load_camera_ssv_times(session, 'body')
        self.assertTrue(bonsai.size == camera.size == 6001)
        self.assertEqual(bonsai.dtype.str, '<M8[ns]')
        self.assertEqual(str(bonsai[0]), '2020-08-19T16:42:57.790361600')
        expected = np.array([69.466875, 69.5, 69.533, 69.566125, 69.59925])
        np.testing.assert_array_equal(expected, camera[:5])
        # Many sessions have the columns in the wrong order.  Here we write 5 lines from the
        # fixture file to another file in a temporary folder, with the columns swapped.
        from_file = session.joinpath('raw_video_data', '_iblrig_bodyCamera.timestamps.ssv')
        with tempfile.TemporaryDirectory() as tempdir:
            # New file with columns swapped
            to_file = Path(tempdir).joinpath('raw_video_data', '_iblrig_leftCamera.timestamps.ssv')
            to_file.parent.mkdir(exist_ok=True)
            with open(from_file, 'r') as a, open(to_file, 'w') as b:
                for i in range(5):
                    # Read line from fixture file and write into file in swapped order
                    b.write('{1} {0} {2}'.format(*a.readline().split(' ')))
            assert to_file.exists(), 'failed to write test file'
            bonsai, camera = raw.load_camera_ssv_times(to_file.parents[1], 'left')
            # Verify that values returned in the same order as before
            self.assertEqual(bonsai.dtype.str, '<M8[ns]')
            self.assertEqual(camera.dtype.str, '<f8')
            self.assertAlmostEqual(69.466875, camera[0])

<<<<<<< HEAD
    def test_load_embedded_frame_data(self):
=======
    def test_load_camera_gpio(self):
>>>>>>> e9bff98c
        """
        Embedded frame data comes from 057e25ef-3f80-42e8-aa9f-e259df8bc9ad, left camera
        :return:
        """
        session = Path(__file__).parent.joinpath('extractors', 'data', 'session_ephys')
<<<<<<< HEAD
        count, gpio = raw.load_embedded_frame_data(session, 'body')
        np.testing.assert_array_equal(count, np.arange(510, dtype=np.int32))
        self.assertEqual(count.dtype, np.int32)
=======
        gpio = raw.load_camera_gpio(session, 'body', as_dict=True)
>>>>>>> e9bff98c
        self.assertTrue(all(k in ('indices', 'polarities') for k in gpio.keys()))
        np.testing.assert_array_equal(gpio['indices'], np.array([166, 172], dtype=np.int64))
        np.testing.assert_array_equal(gpio['polarities'], np.array([1, -1]))

        # Test raw flag
<<<<<<< HEAD
        count, gpio = raw.load_embedded_frame_data(session, 'body', raw=True)
        self.assertEqual(count[0], int(16696704))
        self.assertEqual(gpio.dtype, np.int32)
        np.testing.assert_array_equal(np.unique(gpio), np.array([0, 268435456]))

        # Test empty / None
        [self.assertIsNone(x) for x in raw.load_embedded_frame_data(None, 'body')]
        [self.assertIsNone(x) for x in raw.load_embedded_frame_data(session, 'right')]
=======
        gpio = raw.load_camera_gpio(session, 'body', as_dict=False)
        self.assertEqual(gpio.dtype, int)
        np.testing.assert_array_equal(np.unique(gpio), np.array([0, 268435456]))

        # Test empty / None
        self.assertIsNone(raw.load_camera_gpio(None, 'body'))
        self.assertIsNone(raw.load_camera_gpio(session, 'right'))

        # Test noisy GPIO data
        side = 'right'
        with tempfile.TemporaryDirectory() as tdir:
            session_path = Path(tdir).joinpath('mouse', '2020-06-01', '001')
            session_path.joinpath('raw_video_data').mkdir(parents=True)
            filename = session_path / 'raw_video_data' / f'_iblrig_{side}Camera.GPIO.bin'
            np.full(1000, 1.87904819e+09, dtype=np.float64).tofile(filename)
            with self.assertLogs('ibllib', level='ERROR'):
                raw.load_camera_gpio(session_path, side, as_dict=True)
            np.array([1.87904819e+09, 0, 1e9], dtype=np.float64).tofile(filename)
            with self.assertLogs('ibllib', level='WARNING'):
                raw.load_camera_gpio(session_path, side, as_dict=True)

    def test_load_camera_frame_count(self):
        """
        Embedded frame data comes from 057e25ef-3f80-42e8-aa9f-e259df8bc9ad, left camera
        :return:
        """
        session = Path(__file__).parent.joinpath('extractors', 'data', 'session_ephys')
        count = raw.load_camera_frame_count(session, 'body', raw=False)
        np.testing.assert_array_equal(count, np.arange(510, dtype=np.int32))
        self.assertEqual(count.dtype, int)

        # Test raw flag
        count = raw.load_camera_frame_count(session, 'body', raw=True)
        self.assertEqual(count[0], int(16696704))

        # Test empty / None
        self.assertIsNone(raw.load_camera_gpio(None, 'body'))
        self.assertIsNone(raw.load_camera_gpio(session, 'right'))

    def test_load_embedded_frame_data(self):
        session = Path(__file__).parent.joinpath('extractors', 'data', 'session_ephys')
        count, gpio = raw.load_embedded_frame_data(session, 'body')
        self.assertEqual(count[0], 0)
        self.assertIsInstance(gpio, dict)
        count, gpio = raw.load_embedded_frame_data(session, 'body', raw=True)
        self.assertNotEqual(count[0], 0)
        self.assertNotIsInstance(gpio, dict)
>>>>>>> e9bff98c

    def tearDown(self):
        self.tempfile.close()
        os.unlink(self.tempfile.name)


class TestsJsonable(unittest.TestCase):

    def testReadWrite(self):
        tfile = tempfile.NamedTemporaryFile(delete=False)
        data = [{'a': 'thisisa', 'b': 1, 'c': [1, 2, 3]},
                {'a': 'thisisb', 'b': 2, 'c': [2, 3, 4]}]
        jsonable.write(tfile.name, data)
        data2 = jsonable.read(tfile.name)
        self.assertEqual(data, data2)
        jsonable.append(tfile.name, data)
        data3 = jsonable.read(tfile.name)
        self.assertEqual(data + data, data3)
        tfile.close()
        os.unlink(tfile.name)


class TestSpikeGLX_glob_ephys(unittest.TestCase):
    """
    Creates mock acquisition folders architecture (omitting metadata files):
    ├── 3A
    │   ├── imec0
    │   │   ├── sync_testing_g0_t0.imec0.ap.bin
    │   │   └── sync_testing_g0_t0.imec0.lf.bin
    │   └── imec1
    │       ├── sync_testing_g0_t0.imec1.ap.bin
    │       └── sync_testing_g0_t0.imec1.lf.bin
    └── 3B
        ├── sync_testing_g0_t0.nidq.bin
        ├── imec0
        │   ├── sync_testing_g0_t0.imec0.ap.bin
        │   └── sync_testing_g0_t0.imec0.lf.bin
        └── imec1
            ├── sync_testing_g0_t0.imec1.ap.bin
            └── sync_testing_g0_t0.imec1.lf.bin
    """
    def setUp(self):
        def touchfile(p):
            if isinstance(p, Path):
                try:
                    p.parent.mkdir(exist_ok=True, parents=True)
                    p.touch(exist_ok=True)
                except Exception:
                    print('tutu')

        def create_tree(root_dir, dico):
            root_dir.mkdir(exist_ok=True, parents=True)
            for ldir in dico:
                for k in ldir:
                    if k == 'path' or k == 'label':
                        continue
                    touchfile(ldir[k])
                    Path(ldir[k]).with_suffix('.meta').touch()

        self.tmpdir = Path(tempfile.gettempdir()) / 'test_glob_ephys'
        self.tmpdir.mkdir(exist_ok=True)
        self.dir3a = self.tmpdir.joinpath('3A').joinpath('raw_ephys_data')
        self.dir3b = self.tmpdir.joinpath('3B').joinpath('raw_ephys_data')
        self.dict3a = [{'label': 'imec0',
                        'ap': self.dir3a / 'imec0' / 'sync_testing_g0_t0.imec0.ap.bin',
                        'lf': self.dir3a / 'imec0' / 'sync_testing_g0_t0.imec0.lf.bin',
                        'path': self.dir3a / 'imec0'},
                       {'label': 'imec1',
                        'ap': self.dir3a / 'imec1' / 'sync_testing_g0_t0.imec1.ap.bin',
                        'lf': self.dir3a / 'imec1' / 'sync_testing_g0_t0.imec1.lf.bin',
                        'path': self.dir3a / 'imec1'}]
        # surprise ! one of them happens to be compressed
        self.dict3b = [{'label': 'imec0',
                        'ap': self.dir3b / 'imec0' / 'sync_testing_g0_t0.imec0.ap.cbin',
                        'lf': self.dir3b / 'imec0' / 'sync_testing_g0_t0.imec0.lf.bin',
                        'path': self.dir3b / 'imec0'},
                       {'label': 'imec1',
                        'ap': self.dir3b / 'imec1' / 'sync_testing_g0_t0.imec1.ap.bin',
                        'lf': self.dir3b / 'imec1' / 'sync_testing_g0_t0.imec1.lf.bin',
                        'path': self.dir3b / 'imec1'},
                       {'label': '',
                        'nidq': self.dir3b / 'sync_testing_g0_t0.nidq.bin',
                        'path': self.dir3b}]
        self.dict3b_ch = [{'label': 'imec0',
                           'ap': self.dir3b / 'imec0' / 'sync_testing_g0_t0.imec0.ap.ch',
                           'lf': self.dir3b / 'imec0' / 'sync_testing_g0_t0.imec0.lf.ch',
                           'path': self.dir3b / 'imec0'},
                          {'label': 'imec1',
                           'ap': self.dir3b / 'imec1' / 'sync_testing_g0_t0.imec1.ap.ch',
                           'lf': self.dir3b / 'imec1' / 'sync_testing_g0_t0.imec1.lf.ch',
                           'path': self.dir3b / 'imec1'},
                          {'label': '',
                           'nidq': self.dir3b / 'sync_testing_g0_t0.nidq.ch',
                           'path': self.dir3b}]
        create_tree(self.dir3a, self.dict3a)
        create_tree(self.dir3b, self.dict3b)
        create_tree(self.dir3b, self.dict3b_ch)

    def test_glob_ephys(self):
        def dict_equals(d1, d2):
            return all([x in d1 for x in d2]) and all([x in d2 for x in d1])
        ef3b = spikeglx.glob_ephys_files(self.dir3b)
        ef3a = spikeglx.glob_ephys_files(self.dir3a)
        ef3b_ch = spikeglx.glob_ephys_files(self.dir3b, ext='ch')
        # test glob
        self.assertTrue(dict_equals(self.dict3a, ef3a))
        self.assertTrue(dict_equals(self.dict3b, ef3b))
        self.assertTrue(dict_equals(self.dict3b_ch, ef3b_ch))
        # test the version from glob
        self.assertTrue(spikeglx.get_neuropixel_version_from_files(ef3a) == '3A')
        self.assertTrue(spikeglx.get_neuropixel_version_from_files(ef3b) == '3B')
        # test the version from paths
        self.assertTrue(spikeglx.get_neuropixel_version_from_folder(self.dir3a) == '3A')
        self.assertTrue(spikeglx.get_neuropixel_version_from_folder(self.dir3b) == '3B')
        self.dir3b.joinpath('imec1', 'sync_testing_g0_t0.imec1.ap.bin').unlink()
        self.assertEqual(spikeglx.glob_ephys_files(self.dir3b.joinpath('imec1')), [])

    def tearDown(self):
        shutil.rmtree(self.tmpdir)


class TestsSpikeGLX_compress(unittest.TestCase):

    def setUp(self):
        self._tempdir = tempfile.TemporaryDirectory()
<<<<<<< HEAD
        self.addClassCleanup(self._tempdir.cleanup)
=======
        # self.addClassCleanup(self._tempdir.cleanup)  # py3.8
>>>>>>> e9bff98c
        self.workdir = Path(self._tempdir.name)
        file_meta = Path(__file__).parent.joinpath('fixtures', 'io', 'spikeglx',
                                                   'sample3A_short_g0_t0.imec.ap.meta')
        self.file_bin = spikeglx._mock_spikeglx_file(
            self.workdir.joinpath('sample3A_short_g0_t0.imec.ap.bin'), file_meta, ns=76104,
            nc=385, sync_depth=16, random=True)['bin_file']
        self.sr = spikeglx.Reader(self.file_bin)

    def tearDown(self):
        self._tempdir.cleanup

    def test_read_slices(self):
        sr = self.sr
        s2mv = sr.channel_conversion_sample2v['ap'][0]
        # test the slicing of reader object
        self.assertTrue(np.all(np.isclose(sr._raw[5:500, :-1] * s2mv, sr[5:500, :-1])))
        self.assertTrue(np.all(np.isclose(sr._raw[5:500, 5] * s2mv, sr[5:500, 5])))
        self.assertTrue(np.all(np.isclose(sr._raw[5, :-1] * s2mv, sr[5, :-1])))
        self.assertTrue(sr._raw[55, 5] * s2mv == sr[55, 5])
        self.assertTrue(np.all(np.isclose(sr._raw[55] * s2mv, sr[55])))
        self.assertTrue(np.all(np.isclose(sr._raw[5:500] * s2mv, sr[5:500])[:, :-1]))

    @unittest.skipIf(os.name == 'nt', 'SpikeGLX compression fails on Windows')
    def test_compress(self):

        def compare_data(sr0, sr1):
            # test direct reading through memmap / mtscompreader
            self.assertTrue(np.all(sr0._raw[1200:1210, 12] == sr1._raw[1200:1210, 12]))
            # test reading through methods
            d0, s0 = sr0.read_samples(1200, 54245)
            d1, s1 = sr1.read_samples(1200, 54245)
            self.assertTrue(np.all(d0 == d1))
            self.assertTrue(np.all(s0 == s1))

        # create a reference file that will serve to compare for inplace operations
        ref_file = self.file_bin.parent.joinpath('REF_' + self.file_bin.name)
        ref_meta = self.file_bin.parent.joinpath('REF_' + self.file_bin.with_suffix('.meta').name)
        shutil.copy(self.file_bin, ref_file)
        shutil.copy(self.file_bin.with_suffix('.meta'), ref_meta)
        sr_ref = spikeglx.Reader(ref_file)

        # test file compression copy
        self.assertFalse(self.sr.is_mtscomp)
        self.file_cbin = self.sr.compress_file()
        self.sc = spikeglx.Reader(self.file_cbin)
        self.assertTrue(self.sc.is_mtscomp)
        compare_data(sr_ref, self.sc)

        # test decompression in-place
        self.sc.decompress_file(keep_original=False, overwrite=True)
        compare_data(sr_ref, self.sc)
        self.assertFalse(self.sr.is_mtscomp)
        self.assertFalse(self.file_cbin.exists())
        compare_data(sr_ref, self.sc)

        # test compression in-place
        self.sc.compress_file(keep_original=False, overwrite=True)
        compare_data(sr_ref, self.sc)
        self.assertTrue(self.sc.is_mtscomp)
        self.assertTrue(self.file_cbin.exists())
        self.assertFalse(self.file_bin.exists())
        compare_data(sr_ref, self.sc)


class TestsSpikeGLX_Meta(unittest.TestCase):

    def setUp(self):
        self.workdir = Path(__file__).parent / 'fixtures' / 'io' / 'spikeglx'
        self.meta_files = list(Path.glob(self.workdir, '*.meta'))

    def test_read_corrupt(self):
        # nidq has 1 analog and 1 digital sync channels
        with tempfile.TemporaryDirectory(prefix='glx_test') as tdir:
            int2volts = 5 / 32768
            nidq = spikeglx._mock_spikeglx_file(
                Path(tdir).joinpath('sample3B_g0_t0.nidq.bin'),
                self.workdir / 'sample3B_g0_t0.nidq.meta',
                ns=32, nc=2, sync_depth=8, int2volts=int2volts, corrupt=True)
            self.assert_read_glx(nidq)

    def test_read_nidq(self):
        # nidq has 1 analog and 1 digital sync channels
        with tempfile.TemporaryDirectory(prefix='glx_test') as tdir:
            int2volts = 5 / 32768
            nidq = spikeglx._mock_spikeglx_file(
                Path(tdir).joinpath('sample3B_g0_t0.nidq.bin'),
                self.workdir / 'sample3B_g0_t0.nidq.meta',
                ns=32, nc=2, sync_depth=8, int2volts=int2volts)
            self.assert_read_glx(nidq)

    def test_read_3A(self):
        with tempfile.TemporaryDirectory(prefix='glx_test') as tdir:
            bin_3a = spikeglx._mock_spikeglx_file(
                Path(tdir).joinpath('sample3A_g0_t0.imec.ap.bin'),
                self.workdir / 'sample3A_g0_t0.imec.ap.meta',
                ns=32, nc=385, sync_depth=16)
            self.assert_read_glx(bin_3a)

    def test_read_3B(self):
        with tempfile.TemporaryDirectory(prefix='glx_test') as tdir:
            bin_3b = spikeglx._mock_spikeglx_file(
                Path(tdir).joinpath('sample3B_g0_t0.imec1.ap.bin'),
                self.workdir / 'sample3B_g0_t0.imec1.ap.meta',
                ns=32, nc=385, sync_depth=16)
            self.assert_read_glx(bin_3b)

    def test_check_ephys_file(self):
        self.tdir = tempfile.TemporaryDirectory(prefix='glx_test')
        self.addCleanup(self.tdir.cleanup)
        bin_3b = spikeglx._mock_spikeglx_file(
            Path(self.tdir.name).joinpath('sample3B_g0_t0.imec1.ap.bin'),
            self.workdir / 'sample3B_g0_t0.imec1.ap.meta',
            ns=32, nc=385, sync_depth=16)
        self.assertEqual(hashfile.md5(bin_3b['bin_file']), "207ba1666b866a091e5bb8b26d19733f")
        self.assertEqual(hashfile.sha1(bin_3b['bin_file']),
                         '1bf3219c35dea15409576f6764dd9152c3f8a89c')
        sr = spikeglx.Reader(bin_3b['bin_file'])
        self.assertTrue(sr.verify_hash())

    def assert_read_glx(self, tglx):
        sr = spikeglx.Reader(tglx['bin_file'])
        dexpected = sr.channel_conversion_sample2v[sr.type] * tglx['D']
        d, sync = sr.read_samples(0, tglx['ns'])
        # could be rounding errors with non-integer sampling rates
        self.assertTrue(sr.nc == tglx['nc'])
        self.assertTrue(sr.ns == tglx['ns'])
        # test the data reading with gain
        self.assertTrue(np.all(np.isclose(dexpected, d)))
        # test the sync reading, one front per channel
        self.assertTrue(np.sum(sync) == tglx['sync_depth'])
        for m in np.arange(tglx['sync_depth']):
            self.assertTrue(sync[m + 1, m] == 1)
        if sr.type in ['ap', 'lf']:  # exclude nidq from the slicing circus
            # teast reading only one channel
            d, _ = sr.read(slice(None), 10)
            self.assertTrue(np.all(np.isclose(d, dexpected[:, 10])))
            # test reading only one time
            d, _ = sr.read(5, slice(None))
            self.assertTrue(np.all(np.isclose(d, dexpected[5, :])))
            # test reading a few times
            d, _ = sr.read(slice(5, 7), slice(None))
            self.assertTrue(np.all(np.isclose(d, dexpected[5:7, :])))
            d, _ = sr.read([5, 6], slice(None))
            self.assertTrue(np.all(np.isclose(d, dexpected[5:7, :])))
            # test reading a few channels
            d, _ = sr.read(slice(None), slice(300, 310))
            self.assertTrue(np.all(np.isclose(d, dexpected[:, 300:310])))
            # test reading a few channels with a numpy array of indices
            ind = np.array([300, 302])
            d, _ = sr.read(slice(None), ind)
            self.assertTrue(np.all(np.isclose(d, dexpected[:, ind])))
            # test double slicing
            d, _ = sr.read(slice(5, 10), slice(300, 310))
            self.assertTrue(np.all(np.isclose(d, dexpected[5:10, 300:310])))
            # test empty slices
            d, _ = sr.read(slice(5, 10), [])
            self.assertTrue(d.size == 0)
            d, _ = sr.read([], [])
            self.assertTrue(d.size == 0)
            d, _ = sr.read([], slice(300, 310))
            self.assertTrue(d.size == 0)
            a = sr.read_sync_analog()
            self.assertIsNone(a)
            # test the read_samples method (should be deprecated ?)
            d, _ = sr.read_samples(0, 500, ind)
            self.assertTrue(np.all(np.isclose(d, dexpected[0:500, ind])))
            d, _ = sr.read_samples(0, 500)
            self.assertTrue(np.all(np.isclose(d, dexpected[0:500, :])))
        else:
            s = sr.read_sync()
            self.assertTrue(s.shape[1] == 17)

    def testGetSerialNumber(self):
        self.meta_files.sort()
        expected = [641251510, 641251510, 641251510, 17216703352, 18005116811, 18005116811, None]
        for meta_data_file, res in zip(self.meta_files, expected):
            md = spikeglx.read_meta_data(meta_data_file)
            self.assertEqual(md.serial, res)

    def testGetRevisionAndType(self):
        for meta_data_file in self.meta_files:
            md = spikeglx.read_meta_data(meta_data_file)
            self.assertTrue(len(md.keys()) >= 37)
            # test getting revision
            revision = meta_data_file.name[6:8]
            self.assertEqual(spikeglx._get_neuropixel_version_from_meta(md)[0:2], revision)
            # test getting acquisition type
            type = meta_data_file.name.split('.')[-2]
            self.assertEqual(spikeglx._get_type_from_meta(md), type)

    def testReadChannelGainAPLF(self):
        for meta_data_file in self.meta_files:
            print(meta_data_file)
            if meta_data_file.name.split('.')[-2] not in ['lf', 'ap']:
                continue
            md = spikeglx.read_meta_data(meta_data_file)
            cg = spikeglx._conversion_sample2v_from_meta(md)
            i2v = md.get('imAiRangeMax') / 512
            self.assertTrue(np.all(cg['lf'][0:-1] == i2v / 250))
            self.assertTrue(np.all(cg['ap'][0:-1] == i2v / 500))
            # also test consistent dimension with nchannels
            nc = spikeglx._get_nchannels_from_meta(md)
            self.assertTrue(len(cg['ap']) == len(cg['lf']) == nc)

    def testGetAnalogSyncIndex(self):
        for meta_data_file in self.meta_files:
            md = spikeglx.read_meta_data(meta_data_file)
            if spikeglx._get_type_from_meta(md) in ['ap', 'lf']:
                self.assertTrue(spikeglx._get_analog_sync_trace_indices_from_meta(md) == [])
            else:
                self.assertEqual(spikeglx._get_analog_sync_trace_indices_from_meta(md), [0])

    def testReadChannelGainNIDQ(self):
        for meta_data_file in self.meta_files:
            if meta_data_file.name.split('.')[-2] not in ['nidq']:
                continue
            md = spikeglx.read_meta_data(meta_data_file)
            nc = spikeglx._get_nchannels_from_meta(md)
            cg = spikeglx._conversion_sample2v_from_meta(md)
            i2v = md.get('niAiRangeMax') / 32768
            self.assertTrue(np.all(cg['nidq'][slice(0, int(np.sum(md.acqMnMaXaDw[:3])))] == i2v))
            self.assertTrue(np.all(cg['nidq'][slice(int(np.sum(md.acqMnMaXaDw[-1])), None)] == 1.))
            self.assertTrue(len(cg['nidq']) == nc)

    def testReadChannelMap(self):
        for meta_data_file in self.meta_files:
            md = spikeglx.read_meta_data(meta_data_file)
            cm = spikeglx._map_channels_from_meta(md)
            if 'snsShankMap' in md.keys():
                self.assertEqual(set(cm.keys()), set(['shank', 'col', 'row', 'flag']))

    def testSplitSyncTrace(self):
        sc = np.uint16(2 ** np.linspace(-1, 15, 17))
        out = spikeglx.split_sync(sc)
        for m in range(1, 16):
            self.assertEqual(np.sum(out[m]), 1)
            self.assertEqual(out[m, m - 1], 1)


class TestsHardwareParameters(unittest.TestCase):

    def setUp(self):
        self.workdir = Path(__file__).parent / 'fixtures' / 'io' / 'spikeglx'
        self.map3A = {'left_camera': 2,
                      'right_camera': 3,
                      'body_camera': 4,
                      'bpod': 7,
                      'frame2ttl': 12,
                      'rotary_encoder_0': 13,
                      'rotary_encoder_1': 14,
                      'audio': 15}
        self.map3B = {'left_camera': 0,
                      'right_camera': 1,
                      'body_camera': 2,
                      'imec_sync': 3,
                      'frame2ttl': 4,
                      'rotary_encoder_0': 5,
                      'rotary_encoder_1': 6,
                      'audio': 7,
                      'bpod': 16,
                      'laser': 17,
                      'laser_ttl': 18}
        self.file3a = self.workdir / 'sample3A_g0_t0.imec.wiring.json'
        self.file3b = self.workdir / 'sample3B_g0_t0.nidq.wiring.json'

    def test_default_values(self):
        from ibllib.io.extractors import ephys_fpga
        self.assertEqual(ephys_fpga.CHMAPS['3A']['ap'], self.map3A)
        self.assertEqual(ephys_fpga.CHMAPS['3B']['nidq'], self.map3B)

    def test_get_wiring(self):
        # get params providing full file path
        par = spikeglx.get_hardware_config(self.workdir)
        self.assertTrue(par)
        with tempfile.TemporaryDirectory() as tdir:
            # test from empty directory
            self.assertIsNone(spikeglx.get_hardware_config(tdir))
            # test from directory
            shutil.copy(self.file3a, Path(tdir) / self.file3a.name)
            par3a = spikeglx.get_hardware_config(tdir)
            # test from full file path
            par3a_ = spikeglx.get_hardware_config(Path(tdir) / self.file3a.name)
            self.assertEqual(par3a, par3a_)

    def test_get_channel_map(self):
        map = spikeglx.get_sync_map(self.file3a)
        self.assertEqual(map, self.map3A)
        map = spikeglx.get_sync_map(self.file3b)
        self.assertEqual(map, self.map3B)
        with tempfile.TemporaryDirectory() as tdir:
            self.assertIsNone(spikeglx.get_sync_map(Path(tdir) / 'idontexist.json'))


class TestsMisc(unittest.TestCase):

    def setUp(self):
<<<<<<< HEAD
        tmpdir = tempfile.TemporaryDirectory()
        self.addClassCleanup(tmpdir.cleanup)
        self.tempdir = Path(tmpdir.name)
=======
        self._tdir = tempfile.TemporaryDirectory()
        # self.addClassCleanup(tmpdir.cleanup)  # py3.8
        self.tempdir = Path(self._tdir.name)
>>>>>>> e9bff98c
        self.subdirs = [
            self.tempdir / 'test_empty_parent',
            self.tempdir / 'test_empty_parent' / 'test_empty',
            self.tempdir / 'test_empty',
            self.tempdir / 'test_full',
        ]
        self.file = self.tempdir / 'test_full' / 'file.txt'

        _ = [x.mkdir() for x in self.subdirs]
        self.file.touch()

    def tearDown(self) -> None:
        self._tdir.cleanup()

    def _resetup_folders(self):
        self.file.unlink()
        (self.tempdir / 'test_full').rmdir()
        _ = [x.rmdir() for x in self.subdirs if x.exists()]
        _ = [x.mkdir() for x in self.subdirs]
        self.file.touch()

    def test_delete_empty_folders(self):
        pre = [x.exists() for x in self.subdirs]
        pre_expected = [True, True, True, True]
        self.assertTrue(all([x == y for x, y in zip(pre, pre_expected)]))

        # Test dry run
        pos_expected = None
        pos = misc.delete_empty_folders(self.tempdir)
        self.assertTrue(pos == pos_expected)
        # Test dry=False, non recursive
        pos_expected = [True, False, False, True]
        misc.delete_empty_folders(self.tempdir, dry=False)
        pos = [x.exists() for x in self.subdirs]
        self.assertTrue(all([x == y for x, y in zip(pos, pos_expected)]))

        self._resetup_folders()

        # Test recursive
        pos_expected = [False, False, False, True]
        misc.delete_empty_folders(self.tempdir, dry=False, recursive=True)
        pos = [x.exists() for x in self.subdirs]
        self.assertTrue(all([x == y for x, y in zip(pos, pos_expected)]))


class TestsGlobus(unittest.TestCase):
    def setUp(self):
        self.patcher = patch.multiple('globus_sdk',
                                      NativeAppAuthClient=unittest.mock.DEFAULT,
                                      RefreshTokenAuthorizer=unittest.mock.DEFAULT,
                                      TransferClient=unittest.mock.DEFAULT)
        self.patcher.start()
        self.addCleanup(self.patcher.stop)

    def test_as_globus_path(self):
        # A Windows path
        if sys.platform == 'win32':
            # "/E/FlatIron/integration"
            actual = globus.as_globus_path('E:\\FlatIron\\integration')
            self.assertTrue(actual.startswith('/E/'))
            # A relative POSIX path
            actual = globus.as_globus_path('/mnt/foo/../data/integration')
            expected = '/mnt/data/integration'  # "/C/mnt/data/integration
            self.assertTrue(actual.endswith(expected))

        # A globus path
        actual = globus.as_globus_path('/E/FlatIron/integration')
        expected = '/E/FlatIron/integration'
        self.assertEqual(expected, actual)

    @unittest.mock.patch('ibllib.io.params.read')
    def test_login_auto(self, mock_params):
        client_id = 'h3u2i'
        # Test ValueError thrown with incorrect parameters
        mock_params.return_value = None  # No parameters saved
        with self.assertRaises(ValueError):
            globus.login_auto(client_id)
        mock_params.assert_called_with('globus/default')

        pars = params.from_dict({'access_token': '7r3hj89', 'expires_at_seconds': '2020-09-10'})
        mock_params.return_value = pars  # Incomplete parameter object
        with self.assertRaises(ValueError):
            globus.login_auto(client_id)

        # Complete parameter object
        mock_params.return_value = pars.set('refresh_token', '37yh4')
        gtc = globus.login_auto(client_id)
        self.assertIsInstance(gtc, unittest.mock.Mock)
        mock, _ = self.patcher.get_original()
        mock.assert_called_once_with(client_id)


class TestVideo(unittest.TestCase):
    @classmethod
    def setUpClass(cls) -> None:
        cls.one = ONE(
            base_url="https://test.alyx.internationalbrainlab.org",
            username="test_user",
            password="TapetesBloc18"
        )

    def setUp(self) -> None:
        self.eid = '8dd0fcb0-1151-4c97-ae35-2e2421695ad7'
        self.url = ('https://ibl.flatironinstitute.org/mainenlab/'
                    'Subjects/ZM_1743/2019-06-14/001/raw_video_data/'
                    '_iblrig_leftCamera.raw.71cfeef2-2aa5-46b5-b88f-ca07e3d92474.mp4')

    def test_label_from_path(self):
        # Test file path
        session_path = self.one.path_from_eid(self.eid)
        video_path = session_path / 'raw_video_data' / '_iblrig_bodyCamera.raw.mp4'
        label = video.label_from_path(video_path)
        self.assertEqual('body', label)
        # Test URL
        label = video.label_from_path(self.url)
        self.assertEqual('left', label)
        # Test file name
        label = video.label_from_path('_iblrig_rightCamera.raw.mp4')
        self.assertEqual('right', label)
        # Test wrong file
        label = video.label_from_path('_iblrig_taskSettings.raw.json')
        self.assertIsNone(label)

    def test_url_from_eid(self):
        actual = video.url_from_eid(self.eid, 'left', self.one)
        self.assertEqual(self.url, actual)
        actual = video.url_from_eid(self.eid, one=self.one)
        expected = {'left': self.url}
        self.assertEqual(expected, actual)
        actual = video.url_from_eid(self.eid, label=('left', 'right'), one=self.one)
        expected = {'left': self.url, 'right': None}
        self.assertEqual(expected, actual)

    def test_assert_valid_label(self):
        with self.assertRaises(ValueError):
            video.assert_valid_label('tail')
        label = video.assert_valid_label('LEFT')
        self.assertEqual(label, 'left')
        # Verify works with lists
        labels = video.assert_valid_label(['Right', 'body'])
        self.assertEqual(labels, ('right', 'body'))
        with self.assertRaises(TypeError):
            video.assert_valid_label(None)

<<<<<<< HEAD

=======
>>>>>>> e9bff98c

if __name__ == "__main__":
    unittest.main(exit=False)<|MERGE_RESOLUTION|>--- conflicted
+++ resolved
@@ -179,38 +179,18 @@
             self.assertEqual(camera.dtype.str, '<f8')
             self.assertAlmostEqual(69.466875, camera[0])
 
-<<<<<<< HEAD
-    def test_load_embedded_frame_data(self):
-=======
     def test_load_camera_gpio(self):
->>>>>>> e9bff98c
         """
         Embedded frame data comes from 057e25ef-3f80-42e8-aa9f-e259df8bc9ad, left camera
         :return:
         """
         session = Path(__file__).parent.joinpath('extractors', 'data', 'session_ephys')
-<<<<<<< HEAD
-        count, gpio = raw.load_embedded_frame_data(session, 'body')
-        np.testing.assert_array_equal(count, np.arange(510, dtype=np.int32))
-        self.assertEqual(count.dtype, np.int32)
-=======
         gpio = raw.load_camera_gpio(session, 'body', as_dict=True)
->>>>>>> e9bff98c
         self.assertTrue(all(k in ('indices', 'polarities') for k in gpio.keys()))
         np.testing.assert_array_equal(gpio['indices'], np.array([166, 172], dtype=np.int64))
         np.testing.assert_array_equal(gpio['polarities'], np.array([1, -1]))
 
         # Test raw flag
-<<<<<<< HEAD
-        count, gpio = raw.load_embedded_frame_data(session, 'body', raw=True)
-        self.assertEqual(count[0], int(16696704))
-        self.assertEqual(gpio.dtype, np.int32)
-        np.testing.assert_array_equal(np.unique(gpio), np.array([0, 268435456]))
-
-        # Test empty / None
-        [self.assertIsNone(x) for x in raw.load_embedded_frame_data(None, 'body')]
-        [self.assertIsNone(x) for x in raw.load_embedded_frame_data(session, 'right')]
-=======
         gpio = raw.load_camera_gpio(session, 'body', as_dict=False)
         self.assertEqual(gpio.dtype, int)
         np.testing.assert_array_equal(np.unique(gpio), np.array([0, 268435456]))
@@ -258,7 +238,6 @@
         count, gpio = raw.load_embedded_frame_data(session, 'body', raw=True)
         self.assertNotEqual(count[0], 0)
         self.assertNotIsInstance(gpio, dict)
->>>>>>> e9bff98c
 
     def tearDown(self):
         self.tempfile.close()
@@ -384,11 +363,7 @@
 
     def setUp(self):
         self._tempdir = tempfile.TemporaryDirectory()
-<<<<<<< HEAD
-        self.addClassCleanup(self._tempdir.cleanup)
-=======
         # self.addClassCleanup(self._tempdir.cleanup)  # py3.8
->>>>>>> e9bff98c
         self.workdir = Path(self._tempdir.name)
         file_meta = Path(__file__).parent.joinpath('fixtures', 'io', 'spikeglx',
                                                    'sample3A_short_g0_t0.imec.ap.meta')
@@ -685,15 +660,9 @@
 class TestsMisc(unittest.TestCase):
 
     def setUp(self):
-<<<<<<< HEAD
-        tmpdir = tempfile.TemporaryDirectory()
-        self.addClassCleanup(tmpdir.cleanup)
-        self.tempdir = Path(tmpdir.name)
-=======
         self._tdir = tempfile.TemporaryDirectory()
         # self.addClassCleanup(tmpdir.cleanup)  # py3.8
         self.tempdir = Path(self._tdir.name)
->>>>>>> e9bff98c
         self.subdirs = [
             self.tempdir / 'test_empty_parent',
             self.tempdir / 'test_empty_parent' / 'test_empty',
@@ -838,10 +807,6 @@
         with self.assertRaises(TypeError):
             video.assert_valid_label(None)
 
-<<<<<<< HEAD
-
-=======
->>>>>>> e9bff98c
 
 if __name__ == "__main__":
     unittest.main(exit=False)
import functools
import logging
import shutil
import tempfile
import unittest
from pathlib import Path

import numpy as np
import pandas as pd

import alf.io
<<<<<<< HEAD
from ibllib.io import extractors
=======
from ibllib.io.extractors import training_trials, biased_trials, camera
>>>>>>> e9bff98c
from ibllib.io import raw_data_loaders as raw
from ibllib.io.extractors.base import BaseExtractor


def wheelMoves_fixture(func):
    """Decorator to save some dummy wheelMoves ALF files for extraction tests"""
    @functools.wraps(func)
    def wrapper(obj=None):
        # Save some wheelMoves ALF files
        attr_list = ['training_lt5',
                     'training_ge5',
                     'biased_lt5',
                     'biased_ge5']
        alf_paths = [getattr(obj, p)['path'] / 'alf' for p in attr_list]
        n_trials = [getattr(obj, p)['ntrials'] for p in attr_list]
        for p, n in zip(alf_paths, n_trials):
            p.mkdir()
            np.save(str(p / '_ibl_wheelMoves.intervals.npy'), np.zeros((n, 2)))
            np.save(str(p / '_ibl_wheelMoves.peakAmplitude.npy'), np.zeros(n))

        # Run method
        func(obj)

        # Teardown; delete the files
        for p in alf_paths:
            shutil.rmtree(p)
    return wrapper


class TestExtractTrialData(unittest.TestCase):

    def setUp(self):
        self.main_path = Path(__file__).parent
        self.training_lt5 = {'path': self.main_path / 'data' / 'session_training_lt5'}
        self.biased_lt5 = {'path': self.main_path / 'data' / 'session_biased_lt5'}
        self.training_ge5 = {'path': self.main_path / 'data' / 'session_training_ge5'}
        self.biased_ge5 = {'path': self.main_path / 'data' / 'session_biased_ge5'}
        self.training_lt5['ntrials'] = len(raw.load_data(self.training_lt5['path']))
        self.biased_lt5['ntrials'] = len(raw.load_data(self.biased_lt5['path']))
        self.training_ge5['ntrials'] = len(raw.load_data(self.training_ge5['path']))
        self.biased_ge5['ntrials'] = len(raw.load_data(self.biased_ge5['path']))
        # turn off logging for unit testing as we will purposedly go into warning/error cases
        self.wheel_ge5_path = self.main_path / 'data' / 'wheel_ge5'
        self.wheel_lt5_path = self.main_path / 'data' / 'wheel_lt5'
        self.logger = logging.getLogger('ibllib')
        # Save some dummy wheel moves data for trial firstMovement_times extraction

    def test_get_feedbackType(self):
        # TRAINING SESSIONS
        ft = training_trials.FeedbackType(
            self.training_lt5['path']).extract()[0]
        self.assertEqual(ft.size, self.training_lt5['ntrials'])
        # check if no 0's in feedbackTypes
        self.assertFalse(ft[ft == 0].size > 0)
        # -- version >= 5.0.0
        ft = training_trials.FeedbackType(
            self.training_ge5['path']).extract()[0]
        self.assertEqual(ft.size, self.training_ge5['ntrials'])
        # check if no 0's in feedbackTypes
        self.assertFalse(ft[ft == 0].size > 0)

        # BIASED SESSIONS
        ft = biased_trials.FeedbackType(
            self.biased_lt5['path']).extract()[0]
        self.assertEqual(ft.size, self.biased_lt5['ntrials'])
        # check if no 0's in feedbackTypes
        self.assertFalse(ft[ft == 0].size > 0)
        # -- version >= 5.0.0
        ft = biased_trials.FeedbackType(
            self.biased_ge5['path']).extract()[0]
        self.assertEqual(ft.size, self.biased_ge5['ntrials'])
        # check if no 0's in feedbackTypes
        self.assertFalse(ft[ft == 0].size > 0)

    def test_get_contrastLR(self):
        # TRAINING SESSIONS
        cl, cr = training_trials.ContrastLR(
            self.training_lt5['path']).extract()[0]
        self.assertTrue(all([np.sign(x) >= 0 for x in cl if ~np.isnan(x)]))
        self.assertTrue(all([np.sign(x) >= 0 for x in cr if ~np.isnan(x)]))
        self.assertTrue(sum(np.isnan(cl)) + sum(np.isnan(cr)) == len(cl))
        self.assertTrue(sum(~np.isnan(cl)) + sum(~np.isnan(cr)) == len(cl))
        # -- version >= 5.0.0
        cl, cr = training_trials.ContrastLR(
            self.training_ge5['path']).extract()[0]
        self.assertTrue(all([np.sign(x) >= 0 for x in cl if ~np.isnan(x)]))
        self.assertTrue(all([np.sign(x) >= 0 for x in cr if ~np.isnan(x)]))
        self.assertTrue(sum(np.isnan(cl)) + sum(np.isnan(cr)) == len(cl))
        self.assertTrue(sum(~np.isnan(cl)) + sum(~np.isnan(cr)) == len(cl))

        # BIASED SESSIONS
        cl, cr = biased_trials.ContrastLR(
            self.biased_lt5['path']).extract()[0]
        self.assertTrue(all([np.sign(x) >= 0 for x in cl if ~np.isnan(x)]))
        self.assertTrue(all([np.sign(x) >= 0 for x in cr if ~np.isnan(x)]))
        self.assertTrue(sum(np.isnan(cl)) + sum(np.isnan(cr)) == len(cl))
        self.assertTrue(sum(~np.isnan(cl)) + sum(~np.isnan(cr)) == len(cl))
        # -- version >= 5.0.0
        cl, cr = biased_trials.ContrastLR(
            self.biased_ge5['path']).extract()[0]
        self.assertTrue(all([np.sign(x) >= 0 for x in cl if ~np.isnan(x)]))
        self.assertTrue(all([np.sign(x) >= 0 for x in cr if ~np.isnan(x)]))
        self.assertTrue(sum(np.isnan(cl)) + sum(np.isnan(cr)) == len(cl))
        self.assertTrue(sum(~np.isnan(cl)) + sum(~np.isnan(cr)) == len(cl))

    def test_get_probabilityLeft(self):
        # TRAINING SESSIONS
        pl = training_trials.ProbabilityLeft(
            self.training_lt5['path']).extract()[0]
        self.assertTrue(isinstance(pl, np.ndarray))
        # -- version >= 5.0.0
        pl = training_trials.ProbabilityLeft(
            self.training_ge5['path']).extract()[0]
        self.assertTrue(isinstance(pl, np.ndarray))

        # BIASED SESSIONS
        pl = biased_trials.ProbabilityLeft(
            self.biased_lt5['path']).extract()[0]
        self.assertTrue(isinstance(pl, np.ndarray))
        # Test if only probs that are in prob set
        md = raw.load_settings(self.biased_lt5['path'])
        if md:
            probs = md['BLOCK_PROBABILITY_SET']
            probs.append(0.5)
            self.assertTrue(sum([x in probs for x in pl]) == len(pl))
        # -- version >= 5.0.0
        pl = biased_trials.ProbabilityLeft(
            self.biased_ge5['path']).extract()[0]
        self.assertTrue(isinstance(pl, np.ndarray))
        # Test if only probs that are in prob set
        md = raw.load_settings(self.biased_ge5['path'])
        probs = md['BLOCK_PROBABILITY_SET']
        probs.append(0.5)
        self.assertTrue(sum([x in probs for x in pl]) == len(pl))

    def test_get_choice(self):
        # TRAINING SESSIONS
        choice = training_trials.Choice(
            session_path=self.training_lt5['path']).extract(save=False)[0]
        self.assertTrue(isinstance(choice, np.ndarray))
        data = raw.load_data(self.training_lt5['path'])
        trial_nogo = np.array(
            [~np.isnan(t['behavior_data']['States timestamps']['no_go'][0][0])
             for t in data])
        if any(trial_nogo):
            self.assertTrue(all(choice[trial_nogo]) == 0)
        # -- version >= 5.0.0
        choice = training_trials.Choice(
            session_path=self.training_ge5['path']).extract(save=False)[0]
        self.assertTrue(isinstance(choice, np.ndarray))
        data = raw.load_data(self.training_ge5['path'])
        trial_nogo = np.array(
            [~np.isnan(t['behavior_data']['States timestamps']['no_go'][0][0])
             for t in data])
        if any(trial_nogo):
            self.assertTrue(all(choice[trial_nogo]) == 0)

        # BIASED SESSIONS
        choice = biased_trials.Choice(
            session_path=self.biased_lt5['path']).extract(save=False)[0]
        self.assertTrue(isinstance(choice, np.ndarray))
        data = raw.load_data(self.biased_lt5['path'])
        trial_nogo = np.array(
            [~np.isnan(t['behavior_data']['States timestamps']['no_go'][0][0])
             for t in data])
        if any(trial_nogo):
            self.assertTrue(all(choice[trial_nogo]) == 0)
        # -- version >= 5.0.0
        choice = biased_trials.Choice(
            session_path=self.biased_ge5['path']).extract(save=False)[0]
        self.assertTrue(isinstance(choice, np.ndarray))
        data = raw.load_data(self.biased_ge5['path'])
        trial_nogo = np.array(
            [~np.isnan(t['behavior_data']['States timestamps']['no_go'][0][0])
             for t in data])
        if any(trial_nogo):
            self.assertTrue(all(choice[trial_nogo]) == 0)

    def test_get_repNum(self):
        # TODO: Test its sawtooth
        # TRAINING SESSIONS
        rn = training_trials.RepNum(
            self.training_lt5['path']).extract()[0]
        self.assertTrue(isinstance(rn, np.ndarray))
        for i in range(3):
            self.assertTrue(i in rn)
        # -- version >= 5.0.0
        rn = training_trials.RepNum(
            self.training_ge5['path']).extract()[0]
        self.assertTrue(isinstance(rn, np.ndarray))
        for i in range(4):
            self.assertTrue(i in rn)

        # BIASED SESSIONS have no repeted trials

    def test_get_rewardVolume(self):
        # TRAINING SESSIONS
        rv = training_trials.RewardVolume(
            self.training_lt5['path']).extract()[0]
        self.assertTrue(isinstance(rv, np.ndarray))
        # -- version >= 5.0.0
        rv = training_trials.RewardVolume(
            self.training_ge5['path']).extract()[0]
        self.assertTrue(isinstance(rv, np.ndarray))

        # BIASED SESSIONS
        rv = biased_trials.RewardVolume(
            self.biased_lt5['path']).extract()[0]
        self.assertTrue(isinstance(rv, np.ndarray))
        # Test if all non zero rewards are of the same value
        self.assertTrue(all([x == max(rv) for x in rv if x != 0]))
        # -- version >= 5.0.0
        rv = biased_trials.RewardVolume(
            self.biased_ge5['path']).extract()[0]
        self.assertTrue(isinstance(rv, np.ndarray))
        # Test if all non zero rewards are of the same value
        self.assertTrue(all([x == max(rv) for x in rv if x != 0]))

    def test_get_feedback_times_ge5(self):
        # TRAINING SESSIONS
        ft = training_trials.FeedbackTimes(
            self.training_ge5['path']).extract()[0]
        self.assertTrue(isinstance(ft, np.ndarray))

        # BIASED SESSIONS
        ft = biased_trials.FeedbackTimes(
            self.biased_ge5['path']).extract()[0]
        self.assertTrue(isinstance(ft, np.ndarray))

    def test_get_feedback_times_lt5(self):
        # TRAINING SESSIONS
        ft = training_trials.FeedbackTimes(
            self.training_lt5['path']).extract()[0]
        self.assertTrue(isinstance(ft, np.ndarray))

        # BIASED SESSIONS
        ft = biased_trials.FeedbackTimes(
            self.biased_lt5['path']).extract()[0]
        self.assertTrue(isinstance(ft, np.ndarray))

    def test_get_stimOnTrigger_times(self):
        # TRAINING SESSIONS
        sott = training_trials.StimOnTriggerTimes(
            self.training_lt5['path']).extract()[0]
        self.assertTrue(isinstance(sott, np.ndarray))
        # -- version >= 5.0.0
        sott = training_trials.StimOnTriggerTimes(
            self.training_ge5['path']).extract()[0]
        self.assertTrue(isinstance(sott, np.ndarray))
        # BIASED SESSIONS
        sott = biased_trials.StimOnTriggerTimes(
            self.biased_lt5['path']).extract()[0]
        self.assertTrue(isinstance(sott, np.ndarray))
        # -- version >= 5.0.0
        sott = biased_trials.StimOnTriggerTimes(
            self.biased_ge5['path']).extract()[0]
        self.assertTrue(isinstance(sott, np.ndarray))

    def test_get_stimOn_times_lt5(self):
        # TRAINING SESSIONS
        st = training_trials.StimOnTimes(
            self.training_lt5['path']).extract()[0]
        self.assertTrue(isinstance(st, np.ndarray))

        # BIASED SESSIONS
        st = biased_trials.StimOnTimes(
            self.biased_lt5['path']).extract()[0]
        self.assertTrue(isinstance(st, np.ndarray))

    def test_get_stimOn_times_ge5(self):
        # TRAINING SESSIONS
        st = training_trials.StimOnTimes(
            self.training_ge5['path']).extract()[0]
        self.assertTrue(isinstance(st, np.ndarray))

        # BIASED SESSIONS
        st = biased_trials.StimOnTimes(
            self.biased_ge5['path']).extract()[0]
        self.assertTrue(isinstance(st, np.ndarray))

    def test_stimOnOffFreeze_times(self):
        # TRAINING SESSIONS
        st = training_trials.StimOnOffFreezeTimes(
            self.training_lt5['path']).extract()[0]
        self.assertTrue(isinstance(st[0], np.ndarray))

        # BIASED SESSIONS
        st = biased_trials.StimOnOffFreezeTimes(
            self.biased_lt5['path']).extract()[0]
        self.assertTrue(isinstance(st[0], np.ndarray))

        # TRAINING SESSIONS
        st = training_trials.StimOnOffFreezeTimes(
            self.training_ge5['path']).extract()[0]
        self.assertTrue(isinstance(st[0], np.ndarray))

        # BIASED SESSIONS
        st = biased_trials.StimOnOffFreezeTimes(
            self.biased_ge5['path']).extract()[0]
        self.assertTrue(isinstance(st[0], np.ndarray))

    @unittest.skip("not there yet")
    def test_stimOn_extractor_values(self):
        # Training lt5
        st_old = training_trials.StimOnTimes(
            self.training_lt5['path']).extract()[0]
        st_new = training_trials.StimOnOffFreezeTimes(
            self.training_lt5['path']).extract()[0]
        self.assertTrue(np.all(st_old == st_new[0]))
        # Training ge5
        st_old = training_trials.StimOnTimes(
            self.training_ge5['path']).extract()[0]
        st_new = training_trials.StimOnOffFreezeTimes(
            self.training_ge5['path']).extract()[0]
        self.assertTrue(np.all(st_old == st_new[0]))
        # Biased lt5
        st_old = biased_trials.StimOnTimes(
            self.biased_lt5['path']).extract()[0]
        st_new = biased_trials.StimOnOffFreezeTimes(
            self.biased_lt5['path']).extract()[0]
        self.assertTrue(np.all(st_old == st_new[0]))
        # Biased ge5
        st_old = biased_trials.StimOnTimes(
            self.biased_ge5['path']).extract()[0]
        st_new = biased_trials.StimOnOffFreezeTimes(
            self.biased_ge5['path']).extract()[0]
        self.assertTrue(np.all(st_old == st_new[0]))

    def test_get_intervals(self):
        # TRAINING SESSIONS
        di = training_trials.Intervals(
            self.training_lt5['path']).extract()[0]
        self.assertTrue(isinstance(di, np.ndarray))
        self.assertFalse(np.isnan(di).all())
        # -- version >= 5.0.0
        di = training_trials.Intervals(
            self.training_ge5['path']).extract()[0]
        self.assertTrue(isinstance(di, np.ndarray))
        self.assertFalse(np.isnan(di).all())

        # BIASED SESSIONS
        di = biased_trials.Intervals(
            self.training_lt5['path']).extract()[0]
        self.assertTrue(isinstance(di, np.ndarray))
        self.assertFalse(np.isnan(di).all())
        # -- version >= 5.0.0
        di = biased_trials.Intervals(
            self.training_ge5['path']).extract()[0]
        self.assertTrue(isinstance(di, np.ndarray))
        self.assertFalse(np.isnan(di).all())

    def test_get_iti_duration(self):
        # TRAINING SESSIONS
        iti = training_trials.ItiDuration(
            self.training_lt5['path']).extract()[0]
        self.assertTrue(isinstance(iti, np.ndarray))
        # -- version >= 5.0.0 iti always == 0.5 sec no extract

        # BIASED SESSIONS
        iti = biased_trials.ItiDuration(
            self.biased_lt5['path']).extract()[0]
        self.assertTrue(isinstance(iti, np.ndarray))
        # -- version >= 5.0.0 iti always == 0.5 sec no extract

    def test_get_response_times(self):
        # TRAINING SESSIONS
        rt = training_trials.ResponseTimes(
            self.training_lt5['path']).extract()[0]
        self.assertTrue(isinstance(rt, np.ndarray))
        # -- version >= 5.0.0
        rt = training_trials.ResponseTimes(
            self.training_ge5['path']).extract()[0]
        self.assertTrue(isinstance(rt, np.ndarray))

        # BIASED SESSIONS
        rt = biased_trials.ResponseTimes(
            self.biased_lt5['path']).extract()[0]
        self.assertTrue(isinstance(rt, np.ndarray))
        # -- version >= 5.0.0
        rt = biased_trials.ResponseTimes(
            self.biased_ge5['path']).extract()[0]
        self.assertTrue(isinstance(rt, np.ndarray))

    def test_get_goCueTrigger_times(self):
        # TRAINING SESSIONS
        data = raw.load_data(self.training_lt5['path'])
        gct = np.array([tr['behavior_data']['States timestamps']
                        ['closed_loop'][0][0] for tr in data])
        self.assertTrue(isinstance(gct, np.ndarray))
        # -- version >= 5.0.0
        gct = training_trials.GoCueTriggerTimes(
            self.training_ge5['path']).extract()[0]
        self.assertTrue(isinstance(gct, np.ndarray))

        # BIASED SESSIONS
        data = raw.load_data(self.biased_lt5['path'])
        gct = np.array([tr['behavior_data']['States timestamps']
                        ['closed_loop'][0][0] for tr in data])
        self.assertTrue(isinstance(gct, np.ndarray))
        # -- version >= 5.0.0
        gct = biased_trials.GoCueTriggerTimes(
            self.biased_ge5['path']).extract()[0]
        self.assertTrue(isinstance(gct, np.ndarray))

    def test_get_goCueOnset_times(self):
        # TRAINING SESSIONS
        gcot = training_trials.GoCueTimes(
            self.training_lt5['path']).extract()[0]
        self.assertTrue(isinstance(gcot, np.ndarray))
        self.assertTrue(np.all(np.isnan(gcot)))
        self.assertTrue(gcot.size != 0 or gcot.size == 4)
        # -- version >= 5.0.0
        gcot = training_trials.GoCueTimes(
            self.training_ge5['path']).extract()[0]
        self.assertTrue(isinstance(gcot, np.ndarray))
        self.assertFalse(np.any(np.isnan(gcot)))
        self.assertTrue(gcot.size != 0 or gcot.size == 12)

        # BIASED SESSIONS
        gcot = biased_trials.GoCueTimes(
            self.biased_lt5['path']).extract()[0]
        self.assertTrue(isinstance(gcot, np.ndarray))
        self.assertFalse(np.any(np.isnan(gcot)))
        self.assertTrue(gcot.size != 0 or gcot.size == 4)
        # -- version >= 5.0.0
        gcot = biased_trials.GoCueTimes(
            self.biased_ge5['path']).extract()[0]
        self.assertTrue(isinstance(gcot, np.ndarray))
        self.assertFalse(np.any(np.isnan(gcot)))
        self.assertTrue(gcot.size != 0 or gcot.size == 8)

    def test_get_included_trials_lt5(self):
        # TRAINING SESSIONS
        it = training_trials.IncludedTrials(
            self.training_lt5['path']).extract()[0]
        self.assertTrue(isinstance(it, np.ndarray))
        # BIASED SESSIONS
        it = biased_trials.IncludedTrials(
            self.biased_lt5['path']).extract()[0]
        self.assertTrue(isinstance(it, np.ndarray))

    def test_get_included_trials_ge5(self):
        # TRAINING SESSIONS
        it = training_trials.IncludedTrials(
            self.training_ge5['path']).extract()[0]
        self.assertTrue(isinstance(it, np.ndarray))
        # BIASED SESSIONS
        it = biased_trials.IncludedTrials(
            self.biased_ge5['path']).extract()[0]
        self.assertTrue(isinstance(it, np.ndarray))

    def test_get_included_trials(self):
        # TRAINING SESSIONS
        it = training_trials.IncludedTrials(
            self.training_lt5['path']).extract(settings={'IBLRIG_VERSION_TAG': '4.9.9'})[0]
        self.assertTrue(isinstance(it, np.ndarray))
        # -- version >= 5.0.0
        it = training_trials.IncludedTrials(
            self.training_ge5['path']).extract()[0]
        self.assertTrue(isinstance(it, np.ndarray))

        # BIASED SESSIONS
        it = biased_trials.IncludedTrials(
            self.biased_lt5['path']).extract(settings={'IBLRIG_VERSION_TAG': '4.9.9'})[0]
        self.assertTrue(isinstance(it, np.ndarray))
        # -- version >= 5.0.0
        it = biased_trials.IncludedTrials(
            self.biased_ge5['path']).extract()[0]
        self.assertTrue(isinstance(it, np.ndarray))

    @wheelMoves_fixture
    def test_extract_all(self):
        # TRAINING SESSIONS
        out, files = training_trials.extract_all(
            self.training_lt5['path'], settings={'IBLRIG_VERSION_TAG': '4.9.9'}, save=True)
        # -- version >= 5.0.0
        out, files = training_trials.extract_all(
            self.training_ge5['path'], save=True)
        # BIASED SESSIONS
        out, files = biased_trials.extract_all(
            self.biased_lt5['path'], settings={'IBLRIG_VERSION_TAG': '4.9.9'}, save=True)
        # -- version >= 5.0.0
        out, files = biased_trials.extract_all(
            self.biased_ge5['path'], save=True)

    def test_encoder_positions_clock_reset(self):
        # TRAINING SESSIONS
        # only for training?
        path = self.training_lt5['path'] / "raw_behavior_data"
        path = next(path.glob("_iblrig_encoderPositions.raw*.ssv"), None)
        dy = raw._load_encoder_positions_file_lt5(path)
        dat = np.array([849736, 1532230, 1822449, 1833514, 1841566, 1848206, 1853979, 1859144])
        self.assertTrue(np.all(np.diff(dy['re_ts']) > 0))
        self.assertTrue(all(dy['re_ts'][6:] - 2 ** 32 - dat == 0))

    def test_encoder_positions_clock_errors(self):
        # here we test for 2 kinds of file corruption that happen
        # 1/2 the first sample time is corrupt and absurdly high and should be discarded
        # 2/2 2 samples are swapped and need to be swapped backk
        path = self.biased_lt5['path'] / "raw_behavior_data"
        path = next(path.glob("_iblrig_encoderPositions.raw*.ssv"), None)
        dy = raw._load_encoder_positions_file_lt5(path)
        self.assertTrue(np.all(np.diff(np.array(dy.re_ts)) > 0))
        # -- version >= 5.0.0
        path = self.biased_ge5['path'] / "raw_behavior_data"
        path = next(path.glob("_iblrig_encoderPositions.raw*.ssv"), None)
        dy = raw._load_encoder_positions_file_ge5(path)
        self.assertTrue(np.all(np.diff(np.array(dy.re_ts)) > 0))

    def test_wheel_folders(self):
        # the wheel folder contains other errors in bpod output that had to be addressed
        for wf in self.wheel_lt5_path.glob('_iblrig_encoderPositions*.raw*.ssv'):
            df = raw._load_encoder_positions_file_lt5(wf)
            self.assertTrue(np.all(np.diff(np.array(df.re_ts)) > 0))
        for wf in self.wheel_lt5_path.glob('_iblrig_encoderEvents*.raw*.ssv'):
            df = raw._load_encoder_events_file_lt5(wf)
            self.assertTrue(np.all(np.diff(np.array(df.re_ts)) > 0))
        for wf in self.wheel_ge5_path.glob('_iblrig_encoderPositions*.raw*.ssv'):
            df = raw._load_encoder_positions_file_ge5(wf)
            self.assertTrue(np.all(np.diff(np.array(df.re_ts)) > 0))
        for wf in self.wheel_ge5_path.glob('_iblrig_encoderEvents*.raw*.ssv'):
            df = raw._load_encoder_events_file_ge5(wf)
            self.assertTrue(np.all(np.diff(np.array(df.re_ts)) > 0))

    def test_load_encoder_positions(self):
        raw.load_encoder_positions(self.training_lt5['path'],
                                   settings={'IBLRIG_VERSION_TAG': '4.9.9'})
        raw.load_encoder_positions(self.training_ge5['path'])
        raw.load_encoder_positions(self.biased_lt5['path'],
                                   settings={'IBLRIG_VERSION_TAG': '4.9.9'})
        raw.load_encoder_positions(self.biased_ge5['path'])

    def test_load_encoder_events(self):
        raw.load_encoder_events(self.training_lt5['path'],
                                settings={'IBLRIG_VERSION_TAG': '4.9.9'})
        raw.load_encoder_events(self.training_ge5['path'])
        raw.load_encoder_events(self.biased_lt5['path'],
                                settings={'IBLRIG_VERSION_TAG': '4.9.9'})
        raw.load_encoder_events(self.biased_ge5['path'])

    def test_size_outputs(self):
        # check the output dimensions
        from ibllib.io.extractors.bpod_trials import extract_all
        extract_all(self.training_ge5['path'])
        trials = alf.io.load_object(self.training_ge5['path'] / 'alf', object='trials')
        self.assertTrue(alf.io.check_dimensions(trials) == 0)
        extract_all(self.training_lt5['path'])
        trials = alf.io.load_object(self.training_lt5['path'] / 'alf', object='trials')
        self.assertTrue(alf.io.check_dimensions(trials) == 0)
        extract_all(self.biased_ge5['path'])
        trials = alf.io.load_object(self.biased_ge5['path'] / 'alf', object='trials')
        self.assertTrue(alf.io.check_dimensions(trials) == 0)
        # Wheel moves extraction fails for these wheel data; skipping
        # extract_training(self.biased_lt5['path'])
        # trials = alf.io.load_object(self.biased_lt5['path'] / 'alf', object='_ibl_trials')
        # self.assertTrue(alf.io.check_dimensions(trials) == 0)

    def tearDown(self):
        for f in self.main_path.rglob('_ibl_log.*.log'):
            f.unlink()
        [x.unlink() for x in self.training_lt5['path'].rglob('alf/*') if x.is_file()]
        [x.unlink() for x in self.biased_lt5['path'].rglob('alf/*') if x.is_file()]
        [x.unlink() for x in self.training_ge5['path'].rglob('alf/*') if x.is_file()]
        [x.unlink() for x in self.biased_ge5['path'].rglob('alf/*') if x.is_file()]
        [x.rmdir() for x in self.training_lt5['path'].rglob('alf/') if x.is_dir()]
        [x.rmdir() for x in self.biased_lt5['path'].rglob('alf/') if x.is_dir()]
        [x.rmdir() for x in self.training_ge5['path'].rglob('alf/') if x.is_dir()]
        [x.rmdir() for x in self.biased_ge5['path'].rglob('alf/') if x.is_dir()]


class TestSyncWheelBpod(unittest.TestCase):

    def test_sync_bpod_bonsai_poor_quality_timestamps(self):
        sync_trials_robust = raw.sync_trials_robust
        drift_pol = np.array([11 * 1e-6, -20])  # bpod starts 20 secs before with 10 ppm drift
        np.random.seed(seed=784)
        t0_full = np.cumsum(np.random.rand(50)) + .001
        t1_full = np.polyval(drift_pol, t0_full) + t0_full
        t0 = t0_full.copy()
        t1 = t1_full.copy()

        t0_, t1_ = sync_trials_robust(t0, t1)
        assert np.allclose(t1_, np.polyval(drift_pol, t0_) + t0_)

        t0_, t1_ = sync_trials_robust(t0, t1[:-1])
        assert np.allclose(t1_, np.polyval(drift_pol, t0_) + t0_)

        t0_, t1_ = sync_trials_robust(t0, t1[1:])
        assert np.allclose(t1_, np.polyval(drift_pol, t0_) + t0_)

        t0_, t1_ = sync_trials_robust(t0[1:], t1)
        assert np.allclose(t1_, np.polyval(drift_pol, t0_) + t0_)

        t0_, t1_ = sync_trials_robust(t0[:-1], t1)
        assert np.allclose(t1_, np.polyval(drift_pol, t0_) + t0_)

        t0_, t1_ = sync_trials_robust(t0, np.delete(t1, 24))
        assert np.allclose(t1_, np.polyval(drift_pol, t0_) + t0_)

        t0_, t1_ = sync_trials_robust(np.delete(t0, 12), np.delete(t1, 24))
        assert np.allclose(t1_, np.polyval(drift_pol, t0_) + t0_)


class TestWheelLoaders(unittest.TestCase):

    def setUp(self) -> None:
        self.main_path = Path(__file__).parent

    def test_encoder_events_corrupt(self):
        path = self.main_path.joinpath('data', 'wheel', 'lt5')
        for file_events in path.rglob('_iblrig_encoderEvents.raw.*'):
            dy = raw._load_encoder_events_file_lt5(file_events)
            self.assertTrue(dy.size > 6)
        path = self.main_path.joinpath('data', 'wheel', 'ge5')
        for file_events in path.rglob('_iblrig_encoderEvents.raw.*'):
            dy = raw._load_encoder_events_file_ge5(file_events)
            self.assertTrue(dy.size > 6)

    def test_encoder_positions_corrupts(self):
        path = self.main_path.joinpath('data', 'wheel', 'ge5')
        for file_position in path.rglob('_iblrig_encoderPositions.raw.*'):
            dy = raw._load_encoder_positions_file_ge5(file_position)
            self.assertTrue(dy.size > 18)
        path = self.main_path.joinpath('data', 'wheel', 'lt5')
        for file_position in path.rglob('_iblrig_encoderPositions.raw.*'):
            dy = raw._load_encoder_positions_file_lt5(file_position)
            self.assertTrue(dy.size > 18)


class MockExtracor(BaseExtractor):
    save_names = (
        "some_file.csv",
        "some_file.tsv",
        "some_file.ssv",
        "some_file.npy",
    )
    var_names = (
        "csv",
        "ssv",
        "tsv",
        "npy",
    )

    def _extract(self, **kwargs) -> tuple:
        csv = pd.DataFrame([])
        ssv = pd.DataFrame([])
        tsv = pd.DataFrame([])
        npy = np.array([])

        return (csv, ssv, tsv, npy)


class TestBaseExtractorSavingMethods(unittest.TestCase):
    def setUp(self) -> None:
<<<<<<< HEAD
        tempdir = tempfile.TemporaryDirectory()
        self.session_path = tempdir.name
        self.addClassCleanup(tempdir.cleanup)
=======
        self.tempdir = tempfile.TemporaryDirectory()
        self.session_path = self.tempdir.name
        # self.addClassCleanup(tempdir.cleanup)  # py3.8
>>>>>>> e9bff98c
        self.mock_extractor = MockExtracor(self.session_path)

    def test_saving_method(self):
        data, paths = self.mock_extractor.extract(save=True)
        self.assertTrue(all([x.exists() for x in paths]))

    def tearDown(self):
        self.tempdir.cleanup()


if __name__ == "__main__":
    unittest.main(exit=False)
    print('.')


class TestCameraExtractors(unittest.TestCase):
    def test_groom_pin_state(self):
        # UNIT DATA
        fps = 60
        t_offset = 39.4
        ts = np.arange(0, 10, 1 / fps) + t_offset
        # Add drift
        ts += np.full_like(ts, 1e-4).cumsum()
        n_pulses = 2
        pulse_width = 0.3
        duty = 0.5
        gpio = {'indices': np.empty(n_pulses * 2, dtype=np.int32),
                'polarities': np.ones(n_pulses * 2, dtype=np.int32)}
        gpio['polarities'][1::2] = -1
        aud_offset = 40.
        audio = {'times': np.empty(n_pulses * 2),
                 'polarities': gpio['polarities']}
        for p in range(n_pulses):
            i = p * 2
            rise = (pulse_width * p) + duty * p + 1
            audio['times'][i] = aud_offset + rise
            audio['times'][i + 1] = audio['times'][i] + pulse_width
            rise += t_offset
            gpio['indices'][i] = np.where(ts > rise)[0][0]
            gpio['indices'][i + 1] = np.where(ts > rise + pulse_width)[0][0]

<<<<<<< HEAD
        gpio, audio, ts = extractors.camera.groom_pin_state(gpio, audio, ts)

=======
        gpio_, audio_, ts_ = camera.groom_pin_state(gpio, audio, ts)
        self.assertEqual(audio, audio_, 'Audio dict shouldn\'t be effected')
        np.testing.assert_array_almost_equal(ts_[:4], [40., 40.016667, 40.033333, 40.05])

        # Broken TTLs + extra TTL
>>>>>>> e9bff98c
        delay = 0.08
        pulse_width = 1e-5
        t = audio['times'][0] + delay
        audio['times'] = np.sort(np.append(audio['times'], [t, t + pulse_width, 80]))
        audio['polarities'] = np.ones(audio['times'].shape, dtype=np.int32)
        audio['polarities'][1::2] = -1

<<<<<<< HEAD
=======
        gpio_, audio_, _ = camera.groom_pin_state(gpio, audio, ts, min_diff=5e-3)
        self.assertTrue(audio_['times'].size == gpio_['times'].size == 4)

        # One front shifted by a large amount
        audio['times'][4] -= 0.3
        gpio_, audio_, _ = camera.groom_pin_state(gpio, audio, ts, tolerance=.1, min_diff=5e-3)
        self.assertTrue(np.all(gpio_['times'] == audio_['times']))
        self.assertTrue(np.all(gpio_['times'] == np.array([41., 41.3])))

>>>>>>> e9bff98c
    def test_attribute_times(self, display=False):
        # Create two timestamp arrays at two different frequencies
        tsa = np.linspace(0, 60, 60 * 4)[:60]  # 240bpm
        tsb = np.linspace(0, 60, 60 * 3)[:45]  # 180bpm
        tsa = np.sort(np.append(tsa, .4))  # Add ambiguous front
        tsb = np.sort(np.append(tsb, .41))
        if display:
            from ibllib.plots import vertical_lines
            import matplotlib.pyplot as plt
            vertical_lines(tsb, linestyle=':', color='r', label='tsb')
            vertical_lines(tsa, linestyle=':', color='b', label='tsa')
            plt.legend()

        # Check with default args
<<<<<<< HEAD
        matches = extractors.camera.attribute_times(tsa, tsb)
=======
        matches = camera.attribute_times(tsa, tsb)
>>>>>>> e9bff98c
        expected = np.array(
            [0, 1, 2, 4, 5, 6, 8, 9, 10, 12, 13, 14, 16, 17, 18, 20, 21,
             22, 24, 25, 26, 28, 29, 30, 32, 33, 34, 36, 37, 38, 40, 41, 42, 44,
             45, 46, 48, 49, -1, 52, 53, -1, 56, 57, -1, 60]
        )
        np.testing.assert_array_equal(matches, expected)
        self.assertEqual(matches.size, tsb.size)

        # Taking closest instead of first should change index of ambiguous front
<<<<<<< HEAD
        matches = extractors.camera.attribute_times(tsa, tsb, take='nearest')
=======
        matches = camera.attribute_times(tsa, tsb, take='nearest')
>>>>>>> e9bff98c
        expected[np.r_[1:3]] = expected[1:3] + 1
        np.testing.assert_array_equal(matches, expected)

        # Lower tolerance
<<<<<<< HEAD
        matches = extractors.camera.attribute_times(tsa, tsb, tol=0.05)
=======
        matches = camera.attribute_times(tsa, tsb, tol=0.05)
>>>>>>> e9bff98c
        expected = np.array([0, 2, 5, 9, 13, 17, 21, 25, 29, 33, 37, 41, 45, 49, 53, 57])
        np.testing.assert_array_equal(matches[matches > -1], expected)

        # Remove injective assert
<<<<<<< HEAD
        matches = extractors.camera.attribute_times(tsa, tsb, injective=False, take='nearest')
=======
        matches = camera.attribute_times(tsa, tsb, injective=False, take='nearest')
>>>>>>> e9bff98c
        expected = np.array(
            [0, 2, 2, 4, 5, 6, 8, 9, 10, 12, 13, 14, 16, 17, 18, 20, 21, 22,
             24, 25, 26, 28, 29, 30, 32, 33, 34, 36, 37, 38, 40, 41, 42, 44, 45,
             46, 48, 49, -1, 52, 53, -1, 56, 57, -1, 60]
        )
        np.testing.assert_array_equal(matches, expected)

        # Check input validation
        with self.assertRaises(ValueError):
<<<<<<< HEAD
            extractors.camera.attribute_times(tsa, tsb, injective=False, take='closest')
=======
            camera.attribute_times(tsa, tsb, injective=False, take='closest')
>>>>>>> e9bff98c
<|MERGE_RESOLUTION|>--- conflicted
+++ resolved
@@ -9,11 +9,7 @@
 import pandas as pd
 
 import alf.io
-<<<<<<< HEAD
-from ibllib.io import extractors
-=======
 from ibllib.io.extractors import training_trials, biased_trials, camera
->>>>>>> e9bff98c
 from ibllib.io import raw_data_loaders as raw
 from ibllib.io.extractors.base import BaseExtractor
 
@@ -668,15 +664,9 @@
 
 class TestBaseExtractorSavingMethods(unittest.TestCase):
     def setUp(self) -> None:
-<<<<<<< HEAD
-        tempdir = tempfile.TemporaryDirectory()
-        self.session_path = tempdir.name
-        self.addClassCleanup(tempdir.cleanup)
-=======
         self.tempdir = tempfile.TemporaryDirectory()
         self.session_path = self.tempdir.name
         # self.addClassCleanup(tempdir.cleanup)  # py3.8
->>>>>>> e9bff98c
         self.mock_extractor = MockExtracor(self.session_path)
 
     def test_saving_method(self):
@@ -718,16 +708,11 @@
             gpio['indices'][i] = np.where(ts > rise)[0][0]
             gpio['indices'][i + 1] = np.where(ts > rise + pulse_width)[0][0]
 
-<<<<<<< HEAD
-        gpio, audio, ts = extractors.camera.groom_pin_state(gpio, audio, ts)
-
-=======
         gpio_, audio_, ts_ = camera.groom_pin_state(gpio, audio, ts)
         self.assertEqual(audio, audio_, 'Audio dict shouldn\'t be effected')
         np.testing.assert_array_almost_equal(ts_[:4], [40., 40.016667, 40.033333, 40.05])
 
         # Broken TTLs + extra TTL
->>>>>>> e9bff98c
         delay = 0.08
         pulse_width = 1e-5
         t = audio['times'][0] + delay
@@ -735,8 +720,6 @@
         audio['polarities'] = np.ones(audio['times'].shape, dtype=np.int32)
         audio['polarities'][1::2] = -1
 
-<<<<<<< HEAD
-=======
         gpio_, audio_, _ = camera.groom_pin_state(gpio, audio, ts, min_diff=5e-3)
         self.assertTrue(audio_['times'].size == gpio_['times'].size == 4)
 
@@ -746,7 +729,6 @@
         self.assertTrue(np.all(gpio_['times'] == audio_['times']))
         self.assertTrue(np.all(gpio_['times'] == np.array([41., 41.3])))
 
->>>>>>> e9bff98c
     def test_attribute_times(self, display=False):
         # Create two timestamp arrays at two different frequencies
         tsa = np.linspace(0, 60, 60 * 4)[:60]  # 240bpm
@@ -761,11 +743,7 @@
             plt.legend()
 
         # Check with default args
-<<<<<<< HEAD
-        matches = extractors.camera.attribute_times(tsa, tsb)
-=======
         matches = camera.attribute_times(tsa, tsb)
->>>>>>> e9bff98c
         expected = np.array(
             [0, 1, 2, 4, 5, 6, 8, 9, 10, 12, 13, 14, 16, 17, 18, 20, 21,
              22, 24, 25, 26, 28, 29, 30, 32, 33, 34, 36, 37, 38, 40, 41, 42, 44,
@@ -775,29 +753,17 @@
         self.assertEqual(matches.size, tsb.size)
 
         # Taking closest instead of first should change index of ambiguous front
-<<<<<<< HEAD
-        matches = extractors.camera.attribute_times(tsa, tsb, take='nearest')
-=======
         matches = camera.attribute_times(tsa, tsb, take='nearest')
->>>>>>> e9bff98c
         expected[np.r_[1:3]] = expected[1:3] + 1
         np.testing.assert_array_equal(matches, expected)
 
         # Lower tolerance
-<<<<<<< HEAD
-        matches = extractors.camera.attribute_times(tsa, tsb, tol=0.05)
-=======
         matches = camera.attribute_times(tsa, tsb, tol=0.05)
->>>>>>> e9bff98c
         expected = np.array([0, 2, 5, 9, 13, 17, 21, 25, 29, 33, 37, 41, 45, 49, 53, 57])
         np.testing.assert_array_equal(matches[matches > -1], expected)
 
         # Remove injective assert
-<<<<<<< HEAD
-        matches = extractors.camera.attribute_times(tsa, tsb, injective=False, take='nearest')
-=======
         matches = camera.attribute_times(tsa, tsb, injective=False, take='nearest')
->>>>>>> e9bff98c
         expected = np.array(
             [0, 2, 2, 4, 5, 6, 8, 9, 10, 12, 13, 14, 16, 17, 18, 20, 21, 22,
              24, 25, 26, 28, 29, 30, 32, 33, 34, 36, 37, 38, 40, 41, 42, 44, 45,
@@ -807,8 +773,4 @@
 
         # Check input validation
         with self.assertRaises(ValueError):
-<<<<<<< HEAD
-            extractors.camera.attribute_times(tsa, tsb, injective=False, take='closest')
-=======
-            camera.attribute_times(tsa, tsb, injective=False, take='closest')
->>>>>>> e9bff98c
+            camera.attribute_times(tsa, tsb, injective=False, take='closest')
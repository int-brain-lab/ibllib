--- conflicted
+++ resolved
@@ -655,14 +655,9 @@
         try:
             kwargs = dict(one=one, max_md5_size=max_md5_size)
             if location == 'server':
-<<<<<<< HEAD
-                # Explicitly pass lab as lab cannot be inferred from path
-                kwargs['labs'] = ','.join(get_lab(one.alyx))
-=======
                 # Explicitly pass lab as lab cannot be inferred from path (which the registration client tries to do).
                 # To avoid making extra REST requests we can also set labs=None if using ONE v1.20.1.
                 kwargs['labs'] = get_lab(session_path, one.alyx)
->>>>>>> 3a8bca7b
             registered_dsets = task.register_datasets(**kwargs)
             patch_data['status'] = 'Complete'
         except Exception:

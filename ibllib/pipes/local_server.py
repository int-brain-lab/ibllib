"""Lab server pipeline construction and task runner.

This is the module called by the job services on the lab servers.  See
iblscripts/deploy/serverpc/crons for the service scripts that employ this module.
"""
import logging
import time
from datetime import datetime
from pathlib import Path
import re
import subprocess
import sys
import traceback
import importlib
import importlib.metadata

from one.api import ONE
from one.webclient import AlyxClient
from one.remote.globus import get_lab_from_endpoint_id, get_local_endpoint_id

from ibllib import __version__ as ibllib_version
<<<<<<< HEAD
from ibllib.io.extractors.base import get_pipeline, get_task_protocol, get_session_extractor_type
from ibllib.pipes import training_preprocessing, ephys_preprocessing
from ibllib.pipes.tasks import run_alyx_task, str2class
=======
from ibllib.io.extractors.base import get_pipeline, get_session_extractor_type
from ibllib.pipes import tasks, training_preprocessing, ephys_preprocessing
>>>>>>> db14a3e9
from ibllib.time import date2isostr
from ibllib.oneibl.registration import IBLRegistrationClient
from ibllib.oneibl.data_handlers import get_local_data_repository
from ibllib.io.session_params import read_params
from ibllib.pipes.dynamic_pipeline import make_pipeline, acquisition_description_legacy_session

_logger = logging.getLogger(__name__)
LARGE_TASKS = [
    'EphysVideoCompress', 'TrainingVideoCompress', 'SpikeSorting', 'EphysDLC', 'MesoscopePreprocess'
]


def _get_pipeline_class(session_path, one):
    pipeline = get_pipeline(session_path)
    if pipeline == 'training':
        PipelineClass = training_preprocessing.TrainingExtractionPipeline
    elif pipeline == 'ephys':
        PipelineClass = ephys_preprocessing.EphysExtractionPipeline
    else:
        # try and look if there is a custom extractor in the personal projects extraction class
        import projects.base
        task_type = get_session_extractor_type(session_path)
        PipelineClass = projects.base.get_pipeline(task_type)
    _logger.info(f"Using {PipelineClass} pipeline for {session_path}")
    return PipelineClass(session_path=session_path, one=one)


def _run_command(cmd):
    process = subprocess.Popen(cmd, shell=True, stdout=subprocess.PIPE,
                               stderr=subprocess.PIPE)
    info, error = process.communicate()
    if process.returncode != 0:
        return None
    else:
        return info.decode('utf-8').strip()


def _get_volume_usage(vol, label=''):
    cmd = f'df {vol}'
    res = _run_command(cmd)
    # size_list = ['/dev/sdc1', '1921802500', '1427128132', '494657984', '75%', '/datadisk']
    size_list = re.split(' +', res.split('\n')[-1])
    fac = 1024 ** 2
    d = {'total': int(size_list[1]) / fac,
         'used': int(size_list[2]) / fac,
         'available': int(size_list[3]) / fac,
         'volume': size_list[5]}
    return {f"{label}_{k}": d[k] for k in d}


def report_health(one):
    """
    Get a few indicators and label the json field of the corresponding lab with them.
    """
    status = {'python_version': sys.version,
              'ibllib_version': ibllib_version,
              'phylib_version': importlib.metadata.version('phylib'),
              'local_time': date2isostr(datetime.now())}
    status.update(_get_volume_usage('/mnt/s0/Data', 'raid'))
    status.update(_get_volume_usage('/', 'system'))

    data_repos = one.alyx.rest('data-repository', 'list', globus_endpoint_id=get_local_endpoint_id())

    for dr in data_repos:
        one.alyx.json_field_update(endpoint='data-repository', uuid=dr['name'], field_name='json', data=status)


def job_creator(root_path, one=None, dry=False, rerun=False):
    """
    Create new sessions and pipelines.

    Server function that will look for 'raw_session.flag' files and for each:
     1) create the session on Alyx
     2) create the tasks to be run on Alyx

    For legacy sessions the raw data are registered separately, instead of within a pipeline task.

    Parameters
    ----------
    root_path : str, pathlib.Path
        Main path containing sessions or a session path.
    one : one.api.OneAlyx
        An ONE instance for registering the session(s).
    dry : bool
        If true, simply log the session_path(s) found, without registering anything.
    rerun : bool
        If true and session pipeline tasks already exist, set them all to waiting.

    Returns
    -------
    list of ibllib.pipes.tasks.Pipeline
        The pipelines created.
    list of dicts
        A list of any datasets registered (only for legacy sessions)
    """
    _logger.info('Start looking for new sessions...')
    if not one:
        one = ONE(cache_rest=None)
    rc = IBLRegistrationClient(one=one)
    flag_files = list(Path(root_path).glob('**/raw_session.flag'))
    pipes = []
    all_datasets = []
    for flag_file in flag_files:
        session_path = flag_file.parent
        _logger.info(f'creating session for {session_path}')
        if dry:
            continue
        try:
            # if the subject doesn't exist in the database, skip
            rc.register_session(session_path, file_list=False)

            # NB: all sessions now extracted using dynamic pipeline
            if read_params(session_path) is None:
                # Create legacy experiment description file
                acquisition_description_legacy_session(session_path, save=True)
            pipe = make_pipeline(session_path, one=one)
            if rerun:
                rerun__status__in = '__all__'
            else:
                rerun__status__in = ['Waiting']
            pipe.create_alyx_tasks(rerun__status__in=rerun__status__in)
            flag_file.unlink()
            if pipe is not None:
                pipes.append(pipe)
        except Exception:
            _logger.error('Failed to register session %s:\n%s', session_path.relative_to(root_path), traceback.format_exc())
            continue

    return pipes, all_datasets


def task_queue(mode='all', lab=None, alyx=None, env=(None,)):
    """
    Query waiting jobs from the specified Lab

    Parameters
    ----------
    mode : {'all', 'small', 'large'}
        Whether to return all waiting tasks, or only small or large (specified in LARGE_TASKS) jobs.
    lab : str
        Lab name as per Alyx, otherwise try to infer from local Globus install.
    alyx : one.webclient.AlyxClient
        An Alyx instance.
    env : list
        One or more environments to filter by. See :prop:`ibllib.pipes.tasks.Task.env`.

    Returns
    -------
    list of dict
        A list of Alyx tasks associated with `lab` that have a 'Waiting' status.
    """
    def predicate(task):
        classe = str2class(task['executable'])
        return (mode == 'all' or classe.job_size == mode) and classe.env in env

    alyx = alyx or AlyxClient(cache_rest=None)
    if lab is None:
        _logger.debug('Trying to infer lab from globus installation')
        lab = get_lab_from_endpoint_id(alyx=alyx)
    if lab is None:
        _logger.error('No lab provided or found')
        return  # if the lab is none, this will return empty tasks each time
    data_repo = get_local_data_repository(alyx)
    # Filter for tasks
    waiting_tasks = alyx.rest('tasks', 'list', status='Waiting',
                              django=f'session__lab__name__in,{lab},data_repository__name,{data_repo}', no_cache=True)
    # Filter tasks by size
    tasks = filter(predicate, waiting_tasks)
    # Order tasks by priority
    sorted_tasks = sorted(tasks, key=lambda d: d['priority'], reverse=True)

    return sorted_tasks


def tasks_runner(subjects_path, tasks_dict, one=None, dry=False, count=5, time_out=None, **kwargs):
    """
    Function to run a list of tasks (task dictionary from Alyx query) on a local server

    Parameters
    ----------
    subjects_path : str, pathlib.Path
        The location of the subject session folders, e.g. '/mnt/s0/Data/Subjects'.
    tasks_dict : list of dict
        A list of tasks to run. Typically the output of `task_queue`.
    one : one.api.OneAlyx
        An instance of ONE.
    dry : bool, default=False
        If true, simply prints the full session paths and task names without running the tasks.
    count : int, default=5
        The maximum number of tasks to run from the tasks_dict list.
    time_out : float, optional
        The time in seconds to run tasks before exiting. If set this will run tasks until the
        timeout has elapsed.  NB: Only checks between tasks and will not interrupt a running task.
    **kwargs
        See ibllib.pipes.tasks.run_alyx_task.

    Returns
    -------
    list of pathlib.Path
        A list of datasets registered to Alyx.
    """
    if one is None:
        one = ONE(cache_rest=None)
    tstart = time.time()
    c = 0
    last_session = None
    all_datasets = []
    for tdict in tasks_dict:
        # if the count is reached or if the time_out has been elapsed, break the loop and return
        if c >= count or (time_out and time.time() - tstart > time_out):
            break
        # reconstruct the session local path. As many jobs belong to the same session
        # cache the result
        if last_session != tdict['session']:
            ses = one.alyx.rest('sessions', 'list', django=f"pk,{tdict['session']}")[0]
            session_path = Path(subjects_path).joinpath(
                Path(ses['subject'], ses['start_time'][:10], str(ses['number']).zfill(3)))
            last_session = tdict['session']
        if dry:
            print(session_path, tdict['name'])
        else:
            task, dsets = run_alyx_task(tdict=tdict, session_path=session_path, one=one, **kwargs)
            if dsets:
                all_datasets.extend(dsets)
                c += 1
    return all_datasets<|MERGE_RESOLUTION|>--- conflicted
+++ resolved
@@ -19,14 +19,8 @@
 from one.remote.globus import get_lab_from_endpoint_id, get_local_endpoint_id
 
 from ibllib import __version__ as ibllib_version
-<<<<<<< HEAD
-from ibllib.io.extractors.base import get_pipeline, get_task_protocol, get_session_extractor_type
-from ibllib.pipes import training_preprocessing, ephys_preprocessing
-from ibllib.pipes.tasks import run_alyx_task, str2class
-=======
 from ibllib.io.extractors.base import get_pipeline, get_session_extractor_type
 from ibllib.pipes import tasks, training_preprocessing, ephys_preprocessing
->>>>>>> db14a3e9
 from ibllib.time import date2isostr
 from ibllib.oneibl.registration import IBLRegistrationClient
 from ibllib.oneibl.data_handlers import get_local_data_repository
@@ -179,7 +173,7 @@
         A list of Alyx tasks associated with `lab` that have a 'Waiting' status.
     """
     def predicate(task):
-        classe = str2class(task['executable'])
+        classe = tasks.str2class(task['executable'])
         return (mode == 'all' or classe.job_size == mode) and classe.env in env
 
     alyx = alyx or AlyxClient(cache_rest=None)
@@ -194,9 +188,9 @@
     waiting_tasks = alyx.rest('tasks', 'list', status='Waiting',
                               django=f'session__lab__name__in,{lab},data_repository__name,{data_repo}', no_cache=True)
     # Filter tasks by size
-    tasks = filter(predicate, waiting_tasks)
+    filtered_tasks = filter(predicate, waiting_tasks)
     # Order tasks by priority
-    sorted_tasks = sorted(tasks, key=lambda d: d['priority'], reverse=True)
+    sorted_tasks = sorted(filtered_tasks, key=lambda d: d['priority'], reverse=True)
 
     return sorted_tasks
 
@@ -248,7 +242,7 @@
         if dry:
             print(session_path, tdict['name'])
         else:
-            task, dsets = run_alyx_task(tdict=tdict, session_path=session_path, one=one, **kwargs)
+            task, dsets = tasks.run_alyx_task(tdict=tdict, session_path=session_path, one=one, **kwargs)
             if dsets:
                 all_datasets.extend(dsets)
                 c += 1

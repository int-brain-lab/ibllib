--- conflicted
+++ resolved
@@ -1,12 +1,9 @@
-<<<<<<< HEAD
 """Lab server pipeline construction and task runner.
 
 This is the module called by the job services on the lab servers.  See
 iblscripts/deploy/serverpc/crons for the service scripts that employ this module.
 """
 import logging
-=======
->>>>>>> 49dd57bf
 import time
 from datetime import datetime
 from pathlib import Path
@@ -20,7 +17,6 @@
 from one.api import ONE
 from one.webclient import AlyxClient
 from one.remote.globus import get_lab_from_endpoint_id
-from iblutil.util import setup_logger
 
 from ibllib.io.extractors.base import get_pipeline, get_task_protocol, get_session_extractor_type
 from ibllib.pipes import tasks, training_preprocessing, ephys_preprocessing
@@ -30,15 +26,10 @@
 from ibllib.io.session_params import read_params
 from ibllib.pipes.dynamic_pipeline import make_pipeline, acquisition_description_legacy_session
 
-<<<<<<< HEAD
 _logger = logging.getLogger(__name__)
 LARGE_TASKS = [
     'EphysVideoCompress', 'TrainingVideoCompress', 'SpikeSorting', 'EphysDLC', 'MesoscopePreprocess'
 ]
-=======
-_logger = setup_logger(__name__, level='INFO')
-LARGE_TASKS = ['EphysVideoCompress', 'TrainingVideoCompress', 'SpikeSorting', 'EphysDLC']
->>>>>>> 49dd57bf
 
 
 def _get_pipeline_class(session_path, one):

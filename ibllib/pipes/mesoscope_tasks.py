"""The mesoscope data extraction pipeline.

The mesoscope pipeline currently comprises raw image registration and timestamps extraction.  In
the future there will be compression (and potential cropping), FOV metadata extraction, and ROI
extraction.

Pipeline:
    1. Data renamed to be ALF-compliant and registered
"""
import logging
import subprocess
import json
import shutil
from pathlib import Path
from itertools import chain
import numpy as np

from ibllib.io.extractors.mesoscope import TimelineTrials
from ibllib.pipes import base_tasks

_logger = logging.getLogger(__name__)


class MesoscopeRegisterSnapshots(base_tasks.RegisterRawDataTask):

    priority = 100
    job_size = 'small'

    @property
    def signature(self):
        signature = {
            'input_files': [('*.tif', f'{self.device_collection}/snapshots', False),
                            ('*.png', f'{self.device_collection}/snapshots', False),
                            ('*.jpg', f'{self.device_collection}/snapshots', False)],
            'output_files': []
        }
        return signature

    def __init__(self, session_path, **kwargs):
        super().__init__(session_path, **kwargs)
        self.device_collection = self.get_device_collection('mesoscope', kwargs.get('device_collection', 'raw_mesoscope_data'))

    def _run(self):
        out_files = super()._run()
        self.register_snapshots()
        return out_files


class MesoscopeCompress(base_tasks.DynamicTask):

    priority = 90
    job_size = 'large'

    @property
    def signature(self):
        signature = {
            'input_files': [('*.tif', self.device_collection, True)],
            'output_files': [('imaging.frames.tar.bz', self.device_collection, True)]
        }
        return signature

    def __init__(self, session_path, **kwargs):
        super().__init__(session_path, **kwargs)
        self.device_collection = self.get_device_collection('mesoscope', kwargs.get('device_collection', 'raw_mesoscope_data'))

    def _run(self, remove_uncompressed=False, verify_output=True, **kwargs):
        in_dir = self.session_path.joinpath(self.device_collection or '')
        outfile = self.session_path.joinpath(*filter(None, reversed(self.output_files[0][:2])))
        infiles = list(chain(*map(lambda x: in_dir.glob(x[0]), self.input_files)))  # glob for all input patterns
        if not infiles:
            _logger.info('No image files found; returning')
            return []

        uncompressed_size = sum(x.stat().st_size for x in infiles)
        _logger.info('Compressing %i files', len(infiles))
        cmd = 'tar -I lbzip2 -cvf "{output}" "{input}"'.format(
            output=outfile.relative_to(in_dir), input='" "'.join(str(x.relative_to(in_dir)) for x in infiles))
        _logger.debug(cmd)
        process = subprocess.Popen(cmd, shell=True, stdout=subprocess.PIPE, stderr=subprocess.PIPE, cwd=in_dir)
        info, error = process.communicate()
        assert process.returncode == 0, f'compression failed: {error}'

        # Check the output
        assert outfile.exists(), 'output file missing'
        compressed_size = outfile.stat().st_size
        _logger.info('Compression ratio = %.3f, saving %.2f pct (%.2f MB)',
                     uncompressed_size / compressed_size,
                     round((1 - (compressed_size / uncompressed_size)) * 10000) / 100,
                     (uncompressed_size - compressed_size) / 1024 / 1024)

        if verify_output:
            cmd = f'tar -tzf "{outfile.relative_to(in_dir)}"'
            process = subprocess.Popen(cmd, shell=True, stdout=subprocess.PIPE, stderr=subprocess.PIPE, cwd=in_dir)
            info, error = process.communicate()
            assert process.returncode == 0, f'failed to read compressed file: {error}'
            # TODO Assert number of files in tar match input files

        if remove_uncompressed:
            for file in infiles:
                file.unlink()

        return [outfile]


class MesoscopePreprocess(base_tasks.DynamicTask):

    priority = 80
    job_size = 'large'

    def __init__(self, session_path, **kwargs):
        super(MesoscopePreprocess, self).__init__(session_path, **kwargs)
        self.device_collection = self.get_device_collection('mesoscope',
                                                            kwargs.get('device_collection', 'raw_imaging_data'))
        # TODO: make sure that we are happy with these defaults
        # TODO: decide if we want to code them here or in the construction of the meta json
        self.db = {
            'data_path': [str(self.session_path.joinpath(self.device_collection))],
            'save_path0': str(self.session_path.joinpath('alf')),  # is also used as fast_disk unless thats defined
            'move_bin': True,
            'keep_movie_raw': False,
            'delete_bin': False,
            'batch_size': 1000,
            'combined': True,
        }

    @property
    def signature(self):
        signature = {
            'input_files': [('rawImagingData.meta.json', self.device_collection, True)],
            'output_files': []
        }
        return signature

<<<<<<< HEAD
    def __init__(self, session_path, **kwargs):
        super().__init__(session_path, **kwargs)
        self.device_collection = self.get_device_collection('mesoscope', kwargs.get('device_collection', 'raw_mesoscope_data'))

    def _run(self, **kwargs):
        self.wf = base_tasks.DynamicTask(self.session_path)
        _, out_files = self.wf.extract(save=True, extract_timestamps=False)
        return out_files
=======
    def _rename_outputs(self, rename_dict=None):
        if rename_dict is None:
            rename_dict = {
                'F.npy': 'mpci.ROIActivityF.npy',
                'Fneu.npy': 'mpci.ROIActivityFneu.npy',
                'spks.npy': 'mpci.ROIActivityDeconvolved.npy',
                'iscell.npy': 'mpciROIs.included.npy'
            }
        # Rename the outputs, first the subdirectories
        suite2p_dir = Path(self.db['save_path0']).joinpath('suite2p')
        for plane_dir in suite2p_dir.iterdir():
            if plane_dir.name == 'combined':
                # TODO: is this renaming what we want?
                plane_dir.rename(plane_dir.parent.joinpath('fov_combined'))
            else:
                n = int(plane_dir.name.split('plane')[1])
                plane_dir.rename(plane_dir.parent.joinpath(f'fov{n:02}'))
        # Now rename the content of the new directories and move them out of suite2p
        for fov_dir in suite2p_dir.iterdir():
            for k in rename_dict.keys():
                try:
                    fov_dir.joinpath(k).rename(fov_dir.joinpath(rename_dict[k]))
                except FileNotFoundError:
                    _logger.error(f"Output file {k} expected but not found in {fov_dir}")
                    self.status = -1
            # extract bad frames from ops.npy file and save separately
            badframes = np.load(fov_dir.joinpath('ops.npy'), allow_pickle=True).item()['badframes']
            np.save(fov_dir.joinpath('mpci.validFrames.npy'), badframes)
            shutil.move(fov_dir, suite2p_dir.parent.joinpath(fov_dir.name))
        # TODO: what about ops.npy, stats.npy, data.bin ?
        # Remove empty suite2p folder
        suite2p_dir.rmdir()
        # Collect all files in those directories
        return list(suite2p_dir.parent.rglob('fov*/*'))

    def _run(self, run_suite2p=True, rename_files=True):
        import suite2p
        # Get default ops
        ops = suite2p.default_ops()
        # Some options we get from the meta data json, we put them in db, which overwrites ops if the keys are the same
        # TODO: get the right path here
        with open(self.session_path.joinpath(self.device_collection, 'rawImagingData.meta.json'), 'r') as meta_file:
            meta = json.load(meta_file)
        # Inputs extracted from imaging data to a json
        # TODO: check that these are the right and complete inputs from the meta file
        # TODO: what about badframes?
        for k in ['nrois', 'mesoscan', 'nplanes', 'nchannels', 'tau', 'fs', 'dx', 'dy', 'lines']:
            if k in meta.keys():
                self.db[k] = meta[k]
            else:
                _logger.warning(f'Setting for {k} not found in metadata file. Keeping default.')
        # Anything can be overwritten by keyword arguments passed to the tasks run() method
        for k, v in self.kwargs.items():
            if k in ops.keys() or k in self.db.keys():
                # db overwrites ops when passed to run_s2p, so we only need to update / add it here
                self.db[k] = v
        # Update the task kwargs attribute as it will be stored in the arguments json field in alyx
        self.kwargs = {**self.kwargs, **self.db}
        # Run suite2p
        if run_suite2p:
            _ = suite2p.run_s2p(ops=ops, db=self.db)
        # Rename files and return outputs
        if rename_files:
            out_files = self._rename_outputs()
        else:
            out_files = list(Path(self.db['save_path0']).joinpath('suite2p').rglob('*'))
>>>>>>> bfd6925a

        return out_files


class MesoscopeSync(base_tasks.DynamicTask):

    priority = 40
    job_size = 'small'

    @property
    def signature(self):
        signature = {
            'input_files': [('imaging.raw.mov', self.device_collection, True),
                            ('mesoscopeEvents.raw.camlog', self.device_collection, True),
                            (f'_{self.sync_namespace}_sync.channels.npy', self.sync_collection, True),
                            (f'_{self.sync_namespace}_sync.polarities.npy', self.sync_collection, True),
                            (f'_{self.sync_namespace}_sync.times.npy', self.sync_collection, True)],
            'output_files': [('imaging.times.npy', 'alf/mesoscope', True),
                             ('imaging.imagingLightSource.npy', 'alf/mesoscope', True),
                             ('imagingLightSource.properties.htsv', 'alf/mesoscope', True)]
        }
        return signature

    def __init__(self, session_path, **kwargs):
        super().__init__(session_path, **kwargs)
        self.device_collection = self.get_device_collection('mesoscope', kwargs.get('device_collection', 'raw_mesoscope_data'))

    def _run(self):

        self.wf = base_tasks.DynamicTask(self.session_path)
        save_paths = [self.session_path.joinpath(sig[1], sig[0]) for sig in self.signature['output_files']]
        out_files = self.wf.sync_timestamps(bin_exists=False, save=True, save_paths=save_paths)

        # TODO QC

        return out_files


class MesoscopeFOV(base_tasks.DynamicTask):

    priority = 40
    job_size = 'small'

    signature = {
        'input_files': [('mesoscopeLandmarks.dorsalCortex.json', 'alf', True),
                        ('mesoscopeSVT.uncorrected.npy', 'alf', True),
                        ('mesoscopeSVT.haemoCorrected.npy', 'alf', True)],
        'output_files': []
    }

    def _run(self):
        # TODO make task that computes location

        return []<|MERGE_RESOLUTION|>--- conflicted
+++ resolved
@@ -131,16 +131,10 @@
         }
         return signature
 
-<<<<<<< HEAD
-    def __init__(self, session_path, **kwargs):
-        super().__init__(session_path, **kwargs)
-        self.device_collection = self.get_device_collection('mesoscope', kwargs.get('device_collection', 'raw_mesoscope_data'))
-
-    def _run(self, **kwargs):
-        self.wf = base_tasks.DynamicTask(self.session_path)
-        _, out_files = self.wf.extract(save=True, extract_timestamps=False)
-        return out_files
-=======
+    def __init__(self, session_path, **kwargs):
+        super().__init__(session_path, **kwargs)
+        self.device_collection = self.get_device_collection('mesoscope', kwargs.get('device_collection', 'raw_mesoscope_data'))
+
     def _rename_outputs(self, rename_dict=None):
         if rename_dict is None:
             rename_dict = {
@@ -207,7 +201,6 @@
             out_files = self._rename_outputs()
         else:
             out_files = list(Path(self.db['save_path0']).joinpath('suite2p').rglob('*'))
->>>>>>> bfd6925a
 
         return out_files
 

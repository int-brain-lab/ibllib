"""The mesoscope data extraction pipeline.

The mesoscope pipeline currently comprises raw image registration and timestamps extraction.  In
the future there will be compression (and potential cropping), FOV metadata extraction, and ROI
extraction.

Pipeline:
    1. Data renamed to be ALF-compliant and registered
"""
import logging
import subprocess
import shutil
from pathlib import Path
from itertools import chain

import numpy as np
import one.alf.io as alfio
import one.alf.exceptions as alferr

from ibllib.pipes import base_tasks
from ibllib.io.extractors import mesoscope

_logger = logging.getLogger(__name__)


class MesoscopeRegisterSnapshots(base_tasks.RegisterRawDataTask):

    priority = 100
    job_size = 'small'

    @property
    def signature(self):
        signature = {
            'input_files': [('*.tif', f'{self.device_collection}/snapshots', False),
                            ('*.png', f'{self.device_collection}/snapshots', False),
                            ('*.jpg', f'{self.device_collection}/snapshots', False)],
            'output_files': []
        }
        return signature

    def __init__(self, session_path, **kwargs):
        super().__init__(session_path, **kwargs)
        self.device_collection = self.get_device_collection('mesoscope', kwargs.get('device_collection', 'raw_mesoscope_data'))

    def _run(self):
        out_files = super()._run()
        self.register_snapshots()
        return out_files


class MesoscopeCompress(base_tasks.DynamicTask):

    priority = 90
    job_size = 'large'

    @property
    def signature(self):
        signature = {
            'input_files': [('*.tif', self.device_collection, True)],
            'output_files': [('imaging.frames.tar.bz', self.device_collection, True)]
        }
        return signature

    def __init__(self, session_path, **kwargs):
        super().__init__(session_path, **kwargs)
        self.device_collection = self.get_device_collection('mesoscope', kwargs.get('device_collection', 'raw_mesoscope_data'))

    def _run(self, remove_uncompressed=False, verify_output=True, **kwargs):
        in_dir = self.session_path.joinpath(self.device_collection or '')
        outfile = self.session_path.joinpath(*filter(None, reversed(self.output_files[0][:2])))
        infiles = list(chain(*map(lambda x: in_dir.glob(x[0]), self.input_files)))  # glob for all input patterns
        if not infiles:
            _logger.info('No image files found; returning')
            return []

        uncompressed_size = sum(x.stat().st_size for x in infiles)
        _logger.info('Compressing %i files', len(infiles))
        cmd = 'tar -I lbzip2 -cvf "{output}" "{input}"'.format(
            output=outfile.relative_to(in_dir), input='" "'.join(str(x.relative_to(in_dir)) for x in infiles))
        _logger.debug(cmd)
        process = subprocess.Popen(cmd, shell=True, stdout=subprocess.PIPE, stderr=subprocess.PIPE, cwd=in_dir)
        info, error = process.communicate()
        assert process.returncode == 0, f'compression failed: {error}'

        # Check the output
        assert outfile.exists(), 'output file missing'
        compressed_size = outfile.stat().st_size
        _logger.info('Compression ratio = %.3f, saving %.2f pct (%.2f MB)',
                     uncompressed_size / compressed_size,
                     round((1 - (compressed_size / uncompressed_size)) * 10000) / 100,
                     (uncompressed_size - compressed_size) / 1024 / 1024)

        if verify_output:
            cmd = f'tar -tzf "{outfile.relative_to(in_dir)}"'
            process = subprocess.Popen(cmd, shell=True, stdout=subprocess.PIPE, stderr=subprocess.PIPE, cwd=in_dir)
            info, error = process.communicate()
            assert process.returncode == 0, f'failed to read compressed file: {error}'
            # TODO Assert number of files in tar match input files

        if remove_uncompressed:
            for file in infiles:
                file.unlink()

        return [outfile]


class MesoscopePreprocess(base_tasks.DynamicTask):

    priority = 80
    cpu = 4  # TODO: see if this works on the local servers or blows the RAM
    job_size = 'large'

    def __init__(self, session_path, **kwargs):
        super(MesoscopePreprocess, self).__init__(session_path, **kwargs)
        self.device_collection = self.get_device_collection('mesoscope', kwargs.get('device_collection', 'raw_mesoscope_data_*'))
        self.db = {
            'data_path': [str(s) for s in self.session_path.glob(f'{self.device_collection}')],
            'save_path0': str(self.session_path.joinpath('alf')),  # is also used as fast_disk unless that's defined
            'look_one_level_down': False,  # don't look in the children folders as that is where the reference data is
            'num_workers': self.cpu,  # this selects number of cores to parallelize over for the registration step
            'num_workers_roi': -1,  # for parallelization over FOVs during cell detection, for now don't
            'keep_movie_raw': True,
            'delete_bin': False,
            'batch_size': 500,  # SP reduced this from 1000
            'nimg_init': 400,
            'tau': 1.5,  # 1.5 is recommended for GCaMP6s TODO: potential deduct the GCamp used from Alyx mouse line?
            'combined': True,
            'nonrigid': True,
            'maxregshift': 0.05,  # default = 1
            'denoise': 1,  # whether or not binned movie should be denoised before cell detection
            'block_size': [128, 128],
            'save_mat': True,  # save the data to Fall.mat
            'move_bin': True,  # move the binary file to save_path
            'scalefactor': 1,  # OPTIONAL: scale manually in x to account for overlap between adjacent ribbons in UCL mesoscope
        }
        self.from_meta = [
            'nrois',
            'mesoscan',
            'nplanes',
            'nchannels',
            'tau',
            'fs',
            'dx',
            'dy',
            'lines'
            'functional_chan',
            'align_by_chan'
        ]

    # TODO: write function to get in and output file list (depend on FOV numbers)
    @property
    def signature(self):
        signature = {
            'input_files': [('_ibl_rawImagingData.meta.json', self.device_collection, True)],
            'output_files': []
        }
        return signature

    def _rename_outputs(self, rename_dict=None):
        if rename_dict is None:
            rename_dict = {
                'F.npy': 'mpci.ROIActivityF.npy',
                'Fneu.npy': 'mpci.ROIActivityFneu.npy',
                'spks.npy': 'mpci.ROIActivityDeconvolved.npy',
                'iscell.npy': 'mpciROIs.included.npy'
            }
        # Rename the outputs, first the subdirectories
        suite2p_dir = Path(self.db['save_path0']).joinpath('suite2p')
        for plane_dir in suite2p_dir.iterdir():
            if plane_dir.name == 'combined':
                # TODO: is this renaming what we want?
                plane_dir.rename(plane_dir.parent.joinpath('fov_combined'))
            else:
                n = int(plane_dir.name.split('plane')[1])
                plane_dir.rename(plane_dir.parent.joinpath(f'fov{n:02}'))
        # Now rename the content of the new directories and move them out of suite2p
        for fov_dir in suite2p_dir.iterdir():
            for k in rename_dict.keys():
                try:
                    fov_dir.joinpath(k).rename(fov_dir.joinpath(rename_dict[k]))
                except FileNotFoundError:
                    _logger.error(f"Output file {k} expected but not found in {fov_dir}")
                    self.status = -1
            # extract bad frames from ops.npy file and save separately
            badframes = np.load(fov_dir.joinpath('ops.npy'), allow_pickle=True).item()['badframes']
            np.save(fov_dir.joinpath('mpci.validFrames.npy'), badframes)
            shutil.move(fov_dir, suite2p_dir.parent.joinpath(fov_dir.name))
        # TODO: what about ops.npy, stats.npy?
        # TODO: on the long run remove data.bin
        # Remove empty suite2p folder
        suite2p_dir.rmdir()
        # Collect all files in those directories
        return list(suite2p_dir.parent.rglob('fov*/*'))

    def _run(self, run_suite2p=True, rename_files=True, **kwargs):
        import suite2p
        # Get default ops
        ops = suite2p.default_ops()
        # Some options we get from the meta data json, we put them in db, which overwrites ops if the keys are the same
        rawImagingData = alfio.load_object(self.session_path / self.device_collection, 'rawImagingData')
        # Inputs extracted from imaging data to a json
        # TODO: check that these are the right and complete inputs from the meta file
<<<<<<< HEAD
        for k in self.from_meta:
            if k in meta.keys():
                self.db[k] = meta[k]
=======
        for k in ['nrois', 'mesoscan', 'nplanes', 'nchannels', 'tau', 'fs', 'dx', 'dy', 'lines']:
            if k in rawImagingData['meta'].keys():
                self.db[k] = rawImagingData['meta'][k]
>>>>>>> 34dc1fb2
            else:
                _logger.warning(f'Setting for {k} not found in metadata file. Keeping default.')
        # Anything can be overwritten by keyword arguments passed to the tasks run() method
        for k, v in kwargs.items():
            if k in ops.keys() or k in self.db.keys():
                # db overwrites ops when passed to run_s2p, so we only need to update / add it here
                self.db[k] = v
        # Update the task kwargs attribute as it will be stored in the arguments json field in alyx
        self.kwargs = {**self.kwargs, **self.db}
        # Run suite2p
        if run_suite2p:
            _ = suite2p.run_s2p(ops=ops, db=self.db)
        # Rename files and return outputs
        if rename_files:
            out_files = self._rename_outputs()
        else:
            out_files = list(Path(self.db['save_path0']).joinpath('suite2p').rglob('*'))

        return out_files


class MesoscopeSync(base_tasks.DynamicTask):
    """Extract the frame times from the main DAQ."""

    priority = 40
    job_size = 'small'

    @property
    def signature(self):
        signature = {
            'input_files': [(f'_{self.sync_namespace}_DAQData.raw.npy', self.sync_collection, True),
                            (f'_{self.sync_namespace}_DAQData.timestamps.npy', self.sync_collection, True),
                            (f'_{self.sync_namespace}_DAQData.meta.json', self.sync_collection, True),
                            ('_ibl_rawImagingData.meta.json', self.device_collection, True),
                            ('rawImagingData.times_scanImage.npy', self.device_collection, True),],
            'output_files': [('mpci.times.npy', 'alf/mesoscope/FOV*', True),
                             ('mpciStack.timeshift.npy', 'alf/mesoscope/FOV*', True), ]
        }
        return signature

    def __init__(self, session_path, **kwargs):
        super().__init__(session_path, **kwargs)
        self.device_collection = self.get_device_collection('mesoscope', kwargs.get('device_collection', 'raw_mesoscope_data'))

    def _run(self):
        self.rawImagingData = alfio.load_object(self.session_path / self.device_collection, 'rawImagingData')
        n_ROIs = len(self.rawImagingData['meta']['FOV'])
        mesosync = mesoscope.MesoscopeSyncTimeline(self.session_path, n_ROIs)
        sync, chmap = self.load_sync()  # Extract sync data from raw DAQ data
        mesosync.extract(save=True, sync=sync, chmap=chmap, device_collection=self.device_collection)

    def load_sync(self):
        """
        Load the sync and channel map.

        This method may be expanded to support other raw DAQ data formats.

        Returns
        -------
        one.alf.io.AlfBunch
            A dictionary with keys ('times', 'polarities', 'channels'), containing the sync pulses and
            the corresponding channel numbers.
        dict
            A map of channel names and their corresponding indices.
        """
        ns = self.get_sync_namespace()
        alf_path = self.session_path / self.sync_collection
        try:
            sync = alfio.load_object(alf_path, 'sync', namespace=ns)
            chmap = None
        except alferr.ALFObjectNotFound:
            if self.get_sync_namespace() == 'timeline':
                # Load the sync and channel map from the raw DAQ data
                timeline = alfio.load_object(alf_path, 'DAQData', namespace=ns)
                sync, chmap = mesoscope.timeline2sync(timeline)
            else:
                raise NotImplementedError
        return sync, chmap


class MesoscopeFOV(base_tasks.DynamicTask):

    priority = 40
    job_size = 'small'

    @property
    def signature(self):
        signature = {
            'input_files': [('_ibl_rawImagingData.meta.json', self.device_collection, True)],
            'output_files': []
        }
        return signature

    def __init__(self, session_path, **kwargs):
        super().__init__(session_path, **kwargs)
        self.device_collection = self.get_device_collection('mesoscope', kwargs.get('device_collection', 'raw_mesoscope_data'))

    def _run(self):
        """
        Returns
        -------
        dict
            The newly created FOV Alyx record.
        list
            The newly created FOV location Alyx records.

        Notes
        -----
        TODO move out of run method for convenience
        TODO Deal with already created FOVs

        """
        FACTOR = 1e3  # The meta data are in mm, while the FOV in alyx is in um
        dry = self.one is None or self.one.offline
        (filename, collection, _), = self.signature['input_files']
        meta = alfio.load_file_content(self.session_path / collection / filename) or {}

        alyx_FOV = {
            'session': self.session_path if dry else self.path2eid(),
            'type': 'mesoscope'
        }
        if dry:
            print(alyx_FOV)
        else:
            alyx_FOV = self.one.alyx.rest('FOV', 'create', data=alyx_FOV)

        locations = []
        for fov in meta.get('FOV', []):
            data = {'field_of_view': alyx_FOV.get('id'), 'provenance': 'Landmark'}
            # TODO Get z values
            x1, y1 = map(lambda x: float(x) * FACTOR, fov['topLeftMM'])
            x2, y2 = map(lambda x: float(x) * FACTOR, fov['topLeftMM'])
            # TODO Brain region estimate
            if dry:
                print(data)
                locations.append(data)
                continue
            locations.append(self.one.alyx.rest('FOVLocation', 'create', data=data))
        return alyx_FOV, locations<|MERGE_RESOLUTION|>--- conflicted
+++ resolved
@@ -199,16 +199,9 @@
         # Some options we get from the meta data json, we put them in db, which overwrites ops if the keys are the same
         rawImagingData = alfio.load_object(self.session_path / self.device_collection, 'rawImagingData')
         # Inputs extracted from imaging data to a json
-        # TODO: check that these are the right and complete inputs from the meta file
-<<<<<<< HEAD
         for k in self.from_meta:
-            if k in meta.keys():
-                self.db[k] = meta[k]
-=======
-        for k in ['nrois', 'mesoscan', 'nplanes', 'nchannels', 'tau', 'fs', 'dx', 'dy', 'lines']:
             if k in rawImagingData['meta'].keys():
                 self.db[k] = rawImagingData['meta'][k]
->>>>>>> 34dc1fb2
             else:
                 _logger.warning(f'Setting for {k} not found in metadata file. Keeping default.')
         # Anything can be overwritten by keyword arguments passed to the tasks run() method

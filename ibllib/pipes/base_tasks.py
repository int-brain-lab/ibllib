--- conflicted
+++ resolved
@@ -1,580 +1,573 @@
-"""Abstract base classes for dynamic pipeline tasks."""
-import logging
-from pathlib import Path
-
-from packaging import version
-from one.webclient import no_cache
-from iblutil.util import flatten
-<<<<<<< HEAD
-from skimage.io import ImageCollection
-=======
-import matplotlib.image
-from skimage.io import ImageCollection, imread
->>>>>>> 41649868
-
-from ibllib.pipes.tasks import Task
-import ibllib.io.session_params as sess_params
-from ibllib.qc.base import sign_off_dict, SIGN_OFF_CATEGORIES
-from ibllib.io.raw_daq_loaders import load_timeline_sync_and_chmap
-
-_logger = logging.getLogger(__name__)
-
-
-class DynamicTask(Task):
-
-    def __init__(self, session_path, **kwargs):
-        super().__init__(session_path, **kwargs)
-        self.session_params = self.read_params_file()
-
-        # TODO Which should be default?
-        # Sync collection
-        self.sync_collection = self.get_sync_collection(kwargs.get('sync_collection', None))
-        # Sync type
-        self.sync = self.get_sync(kwargs.get('sync', None))
-        # Sync extension
-        self.sync_ext = self.get_sync_extension(kwargs.get('sync_ext', None))
-        # Sync namespace
-        self.sync_namespace = self.get_sync_namespace(kwargs.get('sync_namespace', None))
-
-    def get_sync_collection(self, sync_collection=None):
-        return sync_collection if sync_collection else sess_params.get_sync_collection(self.session_params)
-
-    def get_sync(self, sync=None):
-        return sync if sync else sess_params.get_sync_label(self.session_params)
-
-    def get_sync_extension(self, sync_ext=None):
-        return sync_ext if sync_ext else sess_params.get_sync_extension(self.session_params)
-
-    def get_sync_namespace(self, sync_namespace=None):
-        return sync_namespace if sync_namespace else sess_params.get_sync_namespace(self.session_params)
-
-    def get_protocol(self, protocol=None, task_collection=None):
-        return protocol if protocol else sess_params.get_task_protocol(self.session_params, task_collection)
-
-    def get_task_collection(self, collection=None):
-        if not collection:
-            collection = sess_params.get_task_collection(self.session_params)
-        # If inferring the collection from the experiment description, assert only one returned
-        assert collection is None or isinstance(collection, str) or len(collection) == 1
-        return collection
-
-    def get_device_collection(self, device, device_collection=None):
-        if device_collection:
-            return device_collection
-        collection_map = sess_params.get_collections(self.session_params['devices'])
-        return collection_map.get(device)
-
-    def read_params_file(self):
-        params = sess_params.read_params(self.session_path)
-
-        if params is None:
-            return {}
-
-        # TODO figure out the best way
-        # if params is None and self.one:
-        #     # Try to read params from alyx or try to download params file
-        #     params = self.one.load_dataset(self.one.path2eid(self.session_path), 'params.yml')
-        #     params = self.one.alyx.rest()
-
-        return params
-
-
-class BehaviourTask(DynamicTask):
-
-    extractor = None
-    """ibllib.io.extractors.base.BaseBpodExtractor: A trials extractor object."""
-
-    def __init__(self, session_path, **kwargs):
-        super().__init__(session_path, **kwargs)
-
-        self.collection = self.get_task_collection(kwargs.get('collection', None))
-        # Task type (protocol)
-        self.protocol = self.get_protocol(kwargs.get('protocol', None), task_collection=self.collection)
-
-        self.protocol_number = self.get_protocol_number(kwargs.get('protocol_number'), task_protocol=self.protocol)
-
-        self.output_collection = 'alf'
-        # Do not use kwargs.get('number', None) -- this will return None if number is 0
-        if self.protocol_number is not None:
-            self.output_collection += f'/task_{self.protocol_number:02}'
-
-    def get_protocol(self, protocol=None, task_collection=None):
-        """
-        Return the task protocol name.
-
-        This returns the task protocol based on the task collection. If `protocol` is not None, this
-        acts as an identity function. If both `task_collection` and `protocol` are None, returns
-        the protocol defined in the experiment description file only if a single protocol was run.
-        If the `task_collection` is not None, the associated protocol name is returned.
-
-
-        Parameters
-        ----------
-        protocol : str
-            A task protocol name. If not None, the same value is returned.
-        task_collection : str
-            The task collection whose protocol name to return. May be None if only one protocol run.
-
-        Returns
-        -------
-        str, None
-            The task protocol name, or None, if no protocol found.
-
-        Raises
-        ------
-        ValueError
-            For session with multiple task protocols, a task collection must be passed.
-        """
-        if protocol:
-            return protocol
-        protocol = sess_params.get_task_protocol(self.session_params, task_collection) or None
-        if isinstance(protocol, set):
-            if len(protocol) == 1:
-                protocol = next(iter(protocol))
-            else:
-                raise ValueError('Multiple task protocols for session. Task collection must be explicitly defined.')
-        return protocol
-
-    def get_task_collection(self, collection=None):
-        """
-        Return the task collection.
-
-        If `collection` is not None, this acts as an identity function. Otherwise loads it from
-        the experiment description if only one protocol was run.
-
-        Parameters
-        ----------
-        collection : str
-            A task collection. If not None, the same value is returned.
-
-        Returns
-        -------
-        str, None
-            The task collection, or None if no task protocols were run.
-
-        Raises
-        ------
-        AssertionError
-            Raised if multiple protocols were run and collection is None, or if experiment
-            description file is improperly formatted.
-
-        """
-        if not collection:
-            collection = sess_params.get_task_collection(self.session_params)
-        # If inferring the collection from the experiment description, assert only one returned
-        assert collection is None or isinstance(collection, str) or len(collection) == 1
-        return collection
-
-    def get_protocol_number(self, number=None, task_protocol=None):
-        """
-        Return the task protocol number.
-
-        Numbering starts from 0. If the 'protocol_number' field is missing from the experiment
-        description, None is returned. If `task_protocol` is None, the first protocol number if n
-        protocols == 1, otherwise returns None.
-
-        NB: :func:`ibllib.pipes.dynamic_pipeline.make_pipeline` will determine the protocol number
-        from the order of the tasks in the experiment description if the task collection follows
-        the pattern 'raw_task_data_XX'. If the task protocol does not follow this pattern, the
-        experiment description file should explicitly define the number with the 'protocol_number'
-        field.
-
-        Parameters
-        ----------
-        number : int
-            The protocol number. If not None, the same value is returned.
-        task_protocol : str
-            The task protocol name.
-
-        Returns
-        -------
-        int, None
-            The task protocol number, if defined.
-        """
-        if number is None:  # Do not use "if not number" as that will return True if number is 0
-            number = sess_params.get_task_protocol_number(self.session_params, task_protocol)
-        # If inferring the number from the experiment description, assert only one returned (or something went wrong)
-        assert number is None or isinstance(number, int)
-        return number
-
-    @staticmethod
-    def _spacer_support(settings):
-        """
-        Spacer support was introduced in v7.1 for iblrig v7 and v8.0.1 in v8.
-
-        Parameters
-        ----------
-        settings : dict
-            The task settings dict.
-
-        Returns
-        -------
-        bool
-            True if task spacers are to be expected.
-        """
-        v = version.parse
-        ver = v(settings.get('IBLRIG_VERSION') or '100.0.0')
-        return ver not in (v('100.0.0'), v('8.0.0')) and ver >= v('7.1.0')
-
-    def extract_behaviour(self, save=True):
-        """Extract trials data.
-
-        This is an abstract method called by `_run` and `run_qc` methods.  Subclasses should return
-        the extracted trials data and a list of output files. This method should also save the
-        trials extractor object to the :prop:`extractor` property for use by `run_qc`.
-
-        Parameters
-        ----------
-        save : bool
-            Whether to save the extracted data as ALF datasets.
-
-        Returns
-        -------
-        dict
-            A dictionary of trials data.
-        list of pathlib.Path
-            A list of output file paths if save == true.
-        """
-        return None, None
-
-    def run_qc(self, trials_data=None, update=True):
-        """Run task QC.
-
-        Subclass method should return the QC object. This just validates the trials_data is not
-        None.
-
-        Parameters
-        ----------
-        trials_data : dict
-            A dictionary of extracted trials data. The output of :meth:`extract_behaviour`.
-        update : bool
-            If true, update Alyx with the QC outcome.
-
-        Returns
-        -------
-        ibllib.qc.task_metrics.TaskQC
-            A TaskQC object replete with task data and computed metrics.
-        """
-        self._assert_trials_data(trials_data)
-        return None
-
-    def _assert_trials_data(self, trials_data=None):
-        """Check trials data available.
-
-        Called by :meth:`run_qc`, this extracts the trial data if `trials_data` is None, and raises
-        if :meth:`extract_behaviour` returns None.
-
-        Parameters
-        ----------
-        trials_data : dict, None
-            A dictionary of extracted trials data or None.
-
-        Returns
-        -------
-        trials_data : dict
-            A dictionary of extracted trials data. The output of :meth:`extract_behaviour`.
-        """
-        if not self.extractor or trials_data is None:
-            trials_data, _ = self.extract_behaviour(save=False)
-        if not (trials_data and self.extractor):
-            raise ValueError('No trials data and/or extractor found')
-        return trials_data
-
-
-class VideoTask(DynamicTask):
-
-    def __init__(self, session_path, cameras, **kwargs):
-        super().__init__(session_path, cameras=cameras, **kwargs)
-        self.cameras = cameras
-        self.device_collection = self.get_device_collection('cameras', kwargs.get('device_collection', 'raw_video_data'))
-        # self.collection = self.get_task_collection(kwargs.get('collection', None))
-
-
-class AudioTask(DynamicTask):
-
-    def __init__(self, session_path, **kwargs):
-        super().__init__(session_path, **kwargs)
-        self.device_collection = self.get_device_collection('microphone', kwargs.get('device_collection', 'raw_behavior_data'))
-
-
-class EphysTask(DynamicTask):
-
-    def __init__(self, session_path, **kwargs):
-        super().__init__(session_path, **kwargs)
-
-        self.pname = self.get_pname(kwargs.get('pname', None))
-        self.nshanks, self.pextra = self.get_nshanks(kwargs.get('nshanks', None))
-        self.device_collection = self.get_device_collection('neuropixel', kwargs.get('device_collection', 'raw_ephys_data'))
-
-    def get_pname(self, pname):
-        # pname can be a list or a string
-        pname = self.kwargs.get('pname', pname)
-
-        return pname
-
-    def get_nshanks(self, nshanks=None):
-        nshanks = self.kwargs.get('nshanks', nshanks)
-        if nshanks is not None:
-            pextra = [chr(97 + int(shank)) for shank in range(nshanks)]
-        else:
-            pextra = []
-
-        return nshanks, pextra
-
-
-class WidefieldTask(DynamicTask):
-    def __init__(self, session_path, **kwargs):
-        super().__init__(session_path, **kwargs)
-
-        self.device_collection = self.get_device_collection('widefield', kwargs.get('device_collection', 'raw_widefield_data'))
-
-
-class MesoscopeTask(DynamicTask):
-    def __init__(self, session_path, **kwargs):
-        super().__init__(session_path, **kwargs)
-
-        self.device_collection = self.get_device_collection(
-            'mesoscope', kwargs.get('device_collection', 'raw_imaging_data_[0-9]*'))
-
-    def get_signatures(self, **kwargs):
-        """
-        From the template signature of the task, create the exact list of inputs and outputs to expect based on the
-        available device collection folders
-
-        Necessary because we don't know in advance how many device collection folders ("imaging bouts") to expect
-        """
-        self.session_path = Path(self.session_path)
-        # Glob for all device collection (raw imaging data) folders
-        raw_imaging_folders = [p.name for p in self.session_path.glob(self.device_collection)]
-        # For all inputs and outputs that are part of the device collection, expand to one file per folder
-        # All others keep unchanged
-        self.input_files = [(sig[0], sig[1].replace(self.device_collection, folder), sig[2])
-                            for folder in raw_imaging_folders for sig in self.signature['input_files']]
-        self.output_files = [(sig[0], sig[1].replace(self.device_collection, folder), sig[2])
-                             for folder in raw_imaging_folders for sig in self.signature['output_files']]
-
-    def load_sync(self):
-        """
-        Load the sync and channel map.
-
-        This method may be expanded to support other raw DAQ data formats.
-
-        Returns
-        -------
-        one.alf.io.AlfBunch
-            A dictionary with keys ('times', 'polarities', 'channels'), containing the sync pulses
-            and the corresponding channel numbers.
-        dict
-            A map of channel names and their corresponding indices.
-        """
-        alf_path = self.session_path / self.sync_collection
-        if self.get_sync_namespace() == 'timeline':
-            # Load the sync and channel map from the raw DAQ data
-            sync, chmap = load_timeline_sync_and_chmap(alf_path)
-        else:
-            raise NotImplementedError
-        return sync, chmap
-
-
-class RegisterRawDataTask(DynamicTask):
-    """
-    Base register raw task.
-    To rename files
-     1. input and output must have the same length
-     2. output files must have full filename
-    """
-
-    priority = 100
-    job_size = 'small'
-
-    def rename_files(self, symlink_old=False):
-
-        # If either no inputs or no outputs are given, we don't do any renaming
-        if not all(map(len, (self.input_files, self.output_files))):
-            return
-
-        # Otherwise we need to make sure there is one to one correspondence for renaming files
-        assert len(self.input_files) == len(self.output_files)
-
-        for before, after in zip(self.input_files, self.output_files):
-            old_file, old_collection, required = before
-            old_path = self.session_path.joinpath(old_collection).glob(old_file)
-            old_path = next(old_path, None)
-            # if the file doesn't exist and it is not required we are okay to continue
-            if not old_path:
-                if required:
-                    raise FileNotFoundError(str(old_file))
-                else:
-                    continue
-
-            new_file, new_collection, _ = after
-            new_path = self.session_path.joinpath(new_collection, new_file)
-            if old_path == new_path:
-                continue
-            new_path.parent.mkdir(parents=True, exist_ok=True)
-            _logger.debug('%s -> %s', old_path.relative_to(self.session_path), new_path.relative_to(self.session_path))
-            old_path.replace(new_path)
-            if symlink_old:
-                old_path.symlink_to(new_path)
-
-    @staticmethod
-    def _is_animated_gif(snapshot: Path) -> bool:
-        """
-        Test if image is an animated GIF file.
-
-        Parameters
-        ----------
-        snapshot : pathlib.Path
-            An image filepath to test.
-
-        Returns
-        -------
-        bool
-            True if image is an animated GIF.
-
-        Notes
-        -----
-        This could be achieved more succinctly with `from PIL import Image; Image.open(snapshot).is_animated`,
-        however despite being an indirect dependency, the Pillow library is not in the requirements,
-        whereas skimage is.
-        """
-        return snapshot.suffix == '.gif' and len(ImageCollection(str(snapshot))) > 1
-
-<<<<<<< HEAD
-=======
-    @staticmethod
-    def _save_as_png(snapshot: Path) -> Path:
-        """
-        Save an image to PNG format.
-
-        Parameters
-        ----------
-        snapshot : pathlib.Path
-            An image filepath to convert.
-
-        Returns
-        -------
-        pathlib.Path
-            The new PNG image filepath.
-        """
-        img = imread(snapshot, as_gray=True)
-        matplotlib.image.imsave(snapshot.with_suffix('.png'), img, cmap='gray')
-        return snapshot.with_suffix('.png')
-
->>>>>>> 41649868
-    def register_snapshots(self, unlink=False, collection=None):
-        """
-        Register any photos in the snapshots folder to the session. Typically imaging users will
-        take numerous photos for reference.  Supported extensions: .jpg, .jpeg, .png, .tif, .tiff
-
-        If a .txt file with the same name exists in the same location, the contents will be added
-        to the note text.
-
-        Parameters
-        ----------
-        unlink : bool
-            If true, files are deleted after upload.
-        collection : str, list, optional
-            Location of 'snapshots' folder relative to the session path. If None, uses
-            'device_collection' attribute (if exists) or root session path.
-
-        Returns
-        -------
-        list of dict
-            The newly registered Alyx notes.
-
-        Notes
-        -----
-        - Animated GIF files are not resized and therefore may take up significant space on the database.
-        - TIFF files are converted to PNG format before upload. The original file is not replaced.
-        - JPEG and PNG files are resized by Alyx.
-        """
-        collection = getattr(self, 'device_collection', None) if collection is None else collection
-        collection = collection or ''  # If not defined, use no collection
-        if collection and '*' in collection:
-            collection = [p.name for p in self.session_path.glob(collection)]
-            # Check whether folders on disk contain '*'; this is to stop an infinite recursion
-            assert not any('*' in c for c in collection), 'folders containing asterisks not supported'
-        # If more than one collection exists, register snapshots in each collection
-        if collection and not isinstance(collection, str):
-            return flatten(filter(None, [self.register_snapshots(unlink, c) for c in collection]))
-        snapshots_path = self.session_path.joinpath(*filter(None, (collection, 'snapshots')))
-        if not snapshots_path.exists():
-            return
-
-        eid = self.one.path2eid(self.session_path, query_type='remote')
-        if not eid:
-            _logger.warning('Failed to upload snapshots: session not found on Alyx')
-            return
-        note = dict(user=self.one.alyx.user, content_type='session', object_id=eid, text='')
-
-        notes = []
-        exts = ('.jpg', '.jpeg', '.png', '.tif', '.tiff', '.gif')
-        for snapshot in filter(lambda x: x.suffix.lower() in exts, snapshots_path.glob('*.*')):
-            if snapshot.suffix in ('.tif', '.tiff') and not snapshot.with_suffix('.png').exists():
-                _logger.debug('converting "%s" to png...', snapshot.relative_to(self.session_path))
-                snapshot = self._save_as_png(snapshot_tif := snapshot)
-                if unlink:
-                    snapshot_tif.unlink()
-            _logger.debug('Uploading "%s"...', snapshot.relative_to(self.session_path))
-            if snapshot.with_suffix('.txt').exists():
-                with open(snapshot.with_suffix('.txt'), 'r') as txt_file:
-                    note['text'] = txt_file.read().strip()
-            else:
-                note['text'] = ''
-            note['width'] = 'orig' if self._is_animated_gif(snapshot) else None
-            with open(snapshot, 'rb') as img_file:
-                files = {'image': img_file}
-                notes.append(self.one.alyx.rest('notes', 'create', data=note, files=files))
-            if unlink:
-                snapshot.unlink()
-        # If nothing else in the snapshots folder, delete the folder
-        if unlink and next(snapshots_path.rglob('*'), None) is None:
-            snapshots_path.rmdir()
-        _logger.info('%i snapshots uploaded to Alyx', len(notes))
-        return notes
-
-    def _run(self, **kwargs):
-        self.rename_files(**kwargs)
-        out_files = []
-        n_required = 0
-        for file_sig in self.output_files:
-            file_name, collection, required = file_sig
-            n_required += required
-            file_path = self.session_path.joinpath(collection).glob(file_name)
-            file_path = next(file_path, None)
-            if not file_path and not required:
-                continue
-            elif not file_path and required:
-                _logger.error(f'expected {file_sig} missing')
-            else:
-                out_files.append(file_path)
-
-        if len(out_files) < n_required:
-            self.status = -1
-
-        return out_files
-
-
-class ExperimentDescriptionRegisterRaw(RegisterRawDataTask):
-    """dict of list: custom sign off keys corresponding to specific devices"""
-    sign_off_categories = SIGN_OFF_CATEGORIES
-
-    @property
-    def signature(self):
-        signature = {
-            'input_files': [],
-            'output_files': [('*experiment.description.yaml', '', True)]
-        }
-        return signature
-
-    def _run(self, **kwargs):
-        # Register experiment description file
-        out_files = super(ExperimentDescriptionRegisterRaw, self)._run(**kwargs)
-        if not self.one.offline and self.status == 0:
-            with no_cache(self.one.alyx):  # Ensure we don't load the cached JSON response
-                eid = self.one.path2eid(self.session_path, query_type='remote')
-            exp_dec = sess_params.read_params(out_files[0])
-            data = sign_off_dict(exp_dec, sign_off_categories=self.sign_off_categories)
-            self.one.alyx.json_field_update('sessions', eid, data=data)
-        return out_files
+"""Abstract base classes for dynamic pipeline tasks."""
+import logging
+from pathlib import Path
+
+from packaging import version
+from one.webclient import no_cache
+from iblutil.util import flatten
+import matplotlib.image
+from skimage.io import ImageCollection, imread
+
+from ibllib.pipes.tasks import Task
+import ibllib.io.session_params as sess_params
+from ibllib.qc.base import sign_off_dict, SIGN_OFF_CATEGORIES
+from ibllib.io.raw_daq_loaders import load_timeline_sync_and_chmap
+
+_logger = logging.getLogger(__name__)
+
+
+class DynamicTask(Task):
+
+    def __init__(self, session_path, **kwargs):
+        super().__init__(session_path, **kwargs)
+        self.session_params = self.read_params_file()
+
+        # TODO Which should be default?
+        # Sync collection
+        self.sync_collection = self.get_sync_collection(kwargs.get('sync_collection', None))
+        # Sync type
+        self.sync = self.get_sync(kwargs.get('sync', None))
+        # Sync extension
+        self.sync_ext = self.get_sync_extension(kwargs.get('sync_ext', None))
+        # Sync namespace
+        self.sync_namespace = self.get_sync_namespace(kwargs.get('sync_namespace', None))
+
+    def get_sync_collection(self, sync_collection=None):
+        return sync_collection if sync_collection else sess_params.get_sync_collection(self.session_params)
+
+    def get_sync(self, sync=None):
+        return sync if sync else sess_params.get_sync_label(self.session_params)
+
+    def get_sync_extension(self, sync_ext=None):
+        return sync_ext if sync_ext else sess_params.get_sync_extension(self.session_params)
+
+    def get_sync_namespace(self, sync_namespace=None):
+        return sync_namespace if sync_namespace else sess_params.get_sync_namespace(self.session_params)
+
+    def get_protocol(self, protocol=None, task_collection=None):
+        return protocol if protocol else sess_params.get_task_protocol(self.session_params, task_collection)
+
+    def get_task_collection(self, collection=None):
+        if not collection:
+            collection = sess_params.get_task_collection(self.session_params)
+        # If inferring the collection from the experiment description, assert only one returned
+        assert collection is None or isinstance(collection, str) or len(collection) == 1
+        return collection
+
+    def get_device_collection(self, device, device_collection=None):
+        if device_collection:
+            return device_collection
+        collection_map = sess_params.get_collections(self.session_params['devices'])
+        return collection_map.get(device)
+
+    def read_params_file(self):
+        params = sess_params.read_params(self.session_path)
+
+        if params is None:
+            return {}
+
+        # TODO figure out the best way
+        # if params is None and self.one:
+        #     # Try to read params from alyx or try to download params file
+        #     params = self.one.load_dataset(self.one.path2eid(self.session_path), 'params.yml')
+        #     params = self.one.alyx.rest()
+
+        return params
+
+
+class BehaviourTask(DynamicTask):
+
+    extractor = None
+    """ibllib.io.extractors.base.BaseBpodExtractor: A trials extractor object."""
+
+    def __init__(self, session_path, **kwargs):
+        super().__init__(session_path, **kwargs)
+
+        self.collection = self.get_task_collection(kwargs.get('collection', None))
+        # Task type (protocol)
+        self.protocol = self.get_protocol(kwargs.get('protocol', None), task_collection=self.collection)
+
+        self.protocol_number = self.get_protocol_number(kwargs.get('protocol_number'), task_protocol=self.protocol)
+
+        self.output_collection = 'alf'
+        # Do not use kwargs.get('number', None) -- this will return None if number is 0
+        if self.protocol_number is not None:
+            self.output_collection += f'/task_{self.protocol_number:02}'
+
+    def get_protocol(self, protocol=None, task_collection=None):
+        """
+        Return the task protocol name.
+
+        This returns the task protocol based on the task collection. If `protocol` is not None, this
+        acts as an identity function. If both `task_collection` and `protocol` are None, returns
+        the protocol defined in the experiment description file only if a single protocol was run.
+        If the `task_collection` is not None, the associated protocol name is returned.
+
+
+        Parameters
+        ----------
+        protocol : str
+            A task protocol name. If not None, the same value is returned.
+        task_collection : str
+            The task collection whose protocol name to return. May be None if only one protocol run.
+
+        Returns
+        -------
+        str, None
+            The task protocol name, or None, if no protocol found.
+
+        Raises
+        ------
+        ValueError
+            For session with multiple task protocols, a task collection must be passed.
+        """
+        if protocol:
+            return protocol
+        protocol = sess_params.get_task_protocol(self.session_params, task_collection) or None
+        if isinstance(protocol, set):
+            if len(protocol) == 1:
+                protocol = next(iter(protocol))
+            else:
+                raise ValueError('Multiple task protocols for session. Task collection must be explicitly defined.')
+        return protocol
+
+    def get_task_collection(self, collection=None):
+        """
+        Return the task collection.
+
+        If `collection` is not None, this acts as an identity function. Otherwise loads it from
+        the experiment description if only one protocol was run.
+
+        Parameters
+        ----------
+        collection : str
+            A task collection. If not None, the same value is returned.
+
+        Returns
+        -------
+        str, None
+            The task collection, or None if no task protocols were run.
+
+        Raises
+        ------
+        AssertionError
+            Raised if multiple protocols were run and collection is None, or if experiment
+            description file is improperly formatted.
+
+        """
+        if not collection:
+            collection = sess_params.get_task_collection(self.session_params)
+        # If inferring the collection from the experiment description, assert only one returned
+        assert collection is None or isinstance(collection, str) or len(collection) == 1
+        return collection
+
+    def get_protocol_number(self, number=None, task_protocol=None):
+        """
+        Return the task protocol number.
+
+        Numbering starts from 0. If the 'protocol_number' field is missing from the experiment
+        description, None is returned. If `task_protocol` is None, the first protocol number if n
+        protocols == 1, otherwise returns None.
+
+        NB: :func:`ibllib.pipes.dynamic_pipeline.make_pipeline` will determine the protocol number
+        from the order of the tasks in the experiment description if the task collection follows
+        the pattern 'raw_task_data_XX'. If the task protocol does not follow this pattern, the
+        experiment description file should explicitly define the number with the 'protocol_number'
+        field.
+
+        Parameters
+        ----------
+        number : int
+            The protocol number. If not None, the same value is returned.
+        task_protocol : str
+            The task protocol name.
+
+        Returns
+        -------
+        int, None
+            The task protocol number, if defined.
+        """
+        if number is None:  # Do not use "if not number" as that will return True if number is 0
+            number = sess_params.get_task_protocol_number(self.session_params, task_protocol)
+        # If inferring the number from the experiment description, assert only one returned (or something went wrong)
+        assert number is None or isinstance(number, int)
+        return number
+
+    @staticmethod
+    def _spacer_support(settings):
+        """
+        Spacer support was introduced in v7.1 for iblrig v7 and v8.0.1 in v8.
+
+        Parameters
+        ----------
+        settings : dict
+            The task settings dict.
+
+        Returns
+        -------
+        bool
+            True if task spacers are to be expected.
+        """
+        v = version.parse
+        ver = v(settings.get('IBLRIG_VERSION') or '100.0.0')
+        return ver not in (v('100.0.0'), v('8.0.0')) and ver >= v('7.1.0')
+
+    def extract_behaviour(self, save=True):
+        """Extract trials data.
+
+        This is an abstract method called by `_run` and `run_qc` methods.  Subclasses should return
+        the extracted trials data and a list of output files. This method should also save the
+        trials extractor object to the :prop:`extractor` property for use by `run_qc`.
+
+        Parameters
+        ----------
+        save : bool
+            Whether to save the extracted data as ALF datasets.
+
+        Returns
+        -------
+        dict
+            A dictionary of trials data.
+        list of pathlib.Path
+            A list of output file paths if save == true.
+        """
+        return None, None
+
+    def run_qc(self, trials_data=None, update=True):
+        """Run task QC.
+
+        Subclass method should return the QC object. This just validates the trials_data is not
+        None.
+
+        Parameters
+        ----------
+        trials_data : dict
+            A dictionary of extracted trials data. The output of :meth:`extract_behaviour`.
+        update : bool
+            If true, update Alyx with the QC outcome.
+
+        Returns
+        -------
+        ibllib.qc.task_metrics.TaskQC
+            A TaskQC object replete with task data and computed metrics.
+        """
+        self._assert_trials_data(trials_data)
+        return None
+
+    def _assert_trials_data(self, trials_data=None):
+        """Check trials data available.
+
+        Called by :meth:`run_qc`, this extracts the trial data if `trials_data` is None, and raises
+        if :meth:`extract_behaviour` returns None.
+
+        Parameters
+        ----------
+        trials_data : dict, None
+            A dictionary of extracted trials data or None.
+
+        Returns
+        -------
+        trials_data : dict
+            A dictionary of extracted trials data. The output of :meth:`extract_behaviour`.
+        """
+        if not self.extractor or trials_data is None:
+            trials_data, _ = self.extract_behaviour(save=False)
+        if not (trials_data and self.extractor):
+            raise ValueError('No trials data and/or extractor found')
+        return trials_data
+
+
+class VideoTask(DynamicTask):
+
+    def __init__(self, session_path, cameras, **kwargs):
+        super().__init__(session_path, cameras=cameras, **kwargs)
+        self.cameras = cameras
+        self.device_collection = self.get_device_collection('cameras', kwargs.get('device_collection', 'raw_video_data'))
+        # self.collection = self.get_task_collection(kwargs.get('collection', None))
+
+
+class AudioTask(DynamicTask):
+
+    def __init__(self, session_path, **kwargs):
+        super().__init__(session_path, **kwargs)
+        self.device_collection = self.get_device_collection('microphone', kwargs.get('device_collection', 'raw_behavior_data'))
+
+
+class EphysTask(DynamicTask):
+
+    def __init__(self, session_path, **kwargs):
+        super().__init__(session_path, **kwargs)
+
+        self.pname = self.get_pname(kwargs.get('pname', None))
+        self.nshanks, self.pextra = self.get_nshanks(kwargs.get('nshanks', None))
+        self.device_collection = self.get_device_collection('neuropixel', kwargs.get('device_collection', 'raw_ephys_data'))
+
+    def get_pname(self, pname):
+        # pname can be a list or a string
+        pname = self.kwargs.get('pname', pname)
+
+        return pname
+
+    def get_nshanks(self, nshanks=None):
+        nshanks = self.kwargs.get('nshanks', nshanks)
+        if nshanks is not None:
+            pextra = [chr(97 + int(shank)) for shank in range(nshanks)]
+        else:
+            pextra = []
+
+        return nshanks, pextra
+
+
+class WidefieldTask(DynamicTask):
+    def __init__(self, session_path, **kwargs):
+        super().__init__(session_path, **kwargs)
+
+        self.device_collection = self.get_device_collection('widefield', kwargs.get('device_collection', 'raw_widefield_data'))
+
+
+class MesoscopeTask(DynamicTask):
+    def __init__(self, session_path, **kwargs):
+        super().__init__(session_path, **kwargs)
+
+        self.device_collection = self.get_device_collection(
+            'mesoscope', kwargs.get('device_collection', 'raw_imaging_data_[0-9]*'))
+
+    def get_signatures(self, **kwargs):
+        """
+        From the template signature of the task, create the exact list of inputs and outputs to expect based on the
+        available device collection folders
+
+        Necessary because we don't know in advance how many device collection folders ("imaging bouts") to expect
+        """
+        self.session_path = Path(self.session_path)
+        # Glob for all device collection (raw imaging data) folders
+        raw_imaging_folders = [p.name for p in self.session_path.glob(self.device_collection)]
+        # For all inputs and outputs that are part of the device collection, expand to one file per folder
+        # All others keep unchanged
+        self.input_files = [(sig[0], sig[1].replace(self.device_collection, folder), sig[2])
+                            for folder in raw_imaging_folders for sig in self.signature['input_files']]
+        self.output_files = [(sig[0], sig[1].replace(self.device_collection, folder), sig[2])
+                             for folder in raw_imaging_folders for sig in self.signature['output_files']]
+
+    def load_sync(self):
+        """
+        Load the sync and channel map.
+
+        This method may be expanded to support other raw DAQ data formats.
+
+        Returns
+        -------
+        one.alf.io.AlfBunch
+            A dictionary with keys ('times', 'polarities', 'channels'), containing the sync pulses
+            and the corresponding channel numbers.
+        dict
+            A map of channel names and their corresponding indices.
+        """
+        alf_path = self.session_path / self.sync_collection
+        if self.get_sync_namespace() == 'timeline':
+            # Load the sync and channel map from the raw DAQ data
+            sync, chmap = load_timeline_sync_and_chmap(alf_path)
+        else:
+            raise NotImplementedError
+        return sync, chmap
+
+
+class RegisterRawDataTask(DynamicTask):
+    """
+    Base register raw task.
+    To rename files
+     1. input and output must have the same length
+     2. output files must have full filename
+    """
+
+    priority = 100
+    job_size = 'small'
+
+    def rename_files(self, symlink_old=False):
+
+        # If either no inputs or no outputs are given, we don't do any renaming
+        if not all(map(len, (self.input_files, self.output_files))):
+            return
+
+        # Otherwise we need to make sure there is one to one correspondence for renaming files
+        assert len(self.input_files) == len(self.output_files)
+
+        for before, after in zip(self.input_files, self.output_files):
+            old_file, old_collection, required = before
+            old_path = self.session_path.joinpath(old_collection).glob(old_file)
+            old_path = next(old_path, None)
+            # if the file doesn't exist and it is not required we are okay to continue
+            if not old_path:
+                if required:
+                    raise FileNotFoundError(str(old_file))
+                else:
+                    continue
+
+            new_file, new_collection, _ = after
+            new_path = self.session_path.joinpath(new_collection, new_file)
+            if old_path == new_path:
+                continue
+            new_path.parent.mkdir(parents=True, exist_ok=True)
+            _logger.debug('%s -> %s', old_path.relative_to(self.session_path), new_path.relative_to(self.session_path))
+            old_path.replace(new_path)
+            if symlink_old:
+                old_path.symlink_to(new_path)
+
+    @staticmethod
+    def _is_animated_gif(snapshot: Path) -> bool:
+        """
+        Test if image is an animated GIF file.
+
+        Parameters
+        ----------
+        snapshot : pathlib.Path
+            An image filepath to test.
+
+        Returns
+        -------
+        bool
+            True if image is an animated GIF.
+
+        Notes
+        -----
+        This could be achieved more succinctly with `from PIL import Image; Image.open(snapshot).is_animated`,
+        however despite being an indirect dependency, the Pillow library is not in the requirements,
+        whereas skimage is.
+        """
+        return snapshot.suffix == '.gif' and len(ImageCollection(str(snapshot))) > 1
+
+    @staticmethod
+    def _save_as_png(snapshot: Path) -> Path:
+        """
+        Save an image to PNG format.
+
+        Parameters
+        ----------
+        snapshot : pathlib.Path
+            An image filepath to convert.
+
+        Returns
+        -------
+        pathlib.Path
+            The new PNG image filepath.
+        """
+        img = imread(snapshot, as_gray=True)
+        matplotlib.image.imsave(snapshot.with_suffix('.png'), img, cmap='gray')
+        return snapshot.with_suffix('.png')
+
+    def register_snapshots(self, unlink=False, collection=None):
+        """
+        Register any photos in the snapshots folder to the session. Typically imaging users will
+        take numerous photos for reference.  Supported extensions: .jpg, .jpeg, .png, .tif, .tiff
+
+        If a .txt file with the same name exists in the same location, the contents will be added
+        to the note text.
+
+        Parameters
+        ----------
+        unlink : bool
+            If true, files are deleted after upload.
+        collection : str, list, optional
+            Location of 'snapshots' folder relative to the session path. If None, uses
+            'device_collection' attribute (if exists) or root session path.
+
+        Returns
+        -------
+        list of dict
+            The newly registered Alyx notes.
+
+        Notes
+        -----
+        - Animated GIF files are not resized and therefore may take up significant space on the database.
+        - TIFF files are converted to PNG format before upload. The original file is not replaced.
+        - JPEG and PNG files are resized by Alyx.
+        """
+        collection = getattr(self, 'device_collection', None) if collection is None else collection
+        collection = collection or ''  # If not defined, use no collection
+        if collection and '*' in collection:
+            collection = [p.name for p in self.session_path.glob(collection)]
+            # Check whether folders on disk contain '*'; this is to stop an infinite recursion
+            assert not any('*' in c for c in collection), 'folders containing asterisks not supported'
+        # If more than one collection exists, register snapshots in each collection
+        if collection and not isinstance(collection, str):
+            return flatten(filter(None, [self.register_snapshots(unlink, c) for c in collection]))
+        snapshots_path = self.session_path.joinpath(*filter(None, (collection, 'snapshots')))
+        if not snapshots_path.exists():
+            return
+
+        eid = self.one.path2eid(self.session_path, query_type='remote')
+        if not eid:
+            _logger.warning('Failed to upload snapshots: session not found on Alyx')
+            return
+        note = dict(user=self.one.alyx.user, content_type='session', object_id=eid, text='')
+
+        notes = []
+        exts = ('.jpg', '.jpeg', '.png', '.tif', '.tiff', '.gif')
+        for snapshot in filter(lambda x: x.suffix.lower() in exts, snapshots_path.glob('*.*')):
+            if snapshot.suffix in ('.tif', '.tiff') and not snapshot.with_suffix('.png').exists():
+                _logger.debug('converting "%s" to png...', snapshot.relative_to(self.session_path))
+                snapshot = self._save_as_png(snapshot_tif := snapshot)
+                if unlink:
+                    snapshot_tif.unlink()
+            _logger.debug('Uploading "%s"...', snapshot.relative_to(self.session_path))
+            if snapshot.with_suffix('.txt').exists():
+                with open(snapshot.with_suffix('.txt'), 'r') as txt_file:
+                    note['text'] = txt_file.read().strip()
+            else:
+                note['text'] = ''
+            note['width'] = 'orig' if self._is_animated_gif(snapshot) else None
+            with open(snapshot, 'rb') as img_file:
+                files = {'image': img_file}
+                notes.append(self.one.alyx.rest('notes', 'create', data=note, files=files))
+            if unlink:
+                snapshot.unlink()
+        # If nothing else in the snapshots folder, delete the folder
+        if unlink and next(snapshots_path.rglob('*'), None) is None:
+            snapshots_path.rmdir()
+        _logger.info('%i snapshots uploaded to Alyx', len(notes))
+        return notes
+
+    def _run(self, **kwargs):
+        self.rename_files(**kwargs)
+        out_files = []
+        n_required = 0
+        for file_sig in self.output_files:
+            file_name, collection, required = file_sig
+            n_required += required
+            file_path = self.session_path.joinpath(collection).glob(file_name)
+            file_path = next(file_path, None)
+            if not file_path and not required:
+                continue
+            elif not file_path and required:
+                _logger.error(f'expected {file_sig} missing')
+            else:
+                out_files.append(file_path)
+
+        if len(out_files) < n_required:
+            self.status = -1
+
+        return out_files
+
+
+class ExperimentDescriptionRegisterRaw(RegisterRawDataTask):
+    """dict of list: custom sign off keys corresponding to specific devices"""
+    sign_off_categories = SIGN_OFF_CATEGORIES
+
+    @property
+    def signature(self):
+        signature = {
+            'input_files': [],
+            'output_files': [('*experiment.description.yaml', '', True)]
+        }
+        return signature
+
+    def _run(self, **kwargs):
+        # Register experiment description file
+        out_files = super(ExperimentDescriptionRegisterRaw, self)._run(**kwargs)
+        if not self.one.offline and self.status == 0:
+            with no_cache(self.one.alyx):  # Ensure we don't load the cached JSON response
+                eid = self.one.path2eid(self.session_path, query_type='remote')
+            exp_dec = sess_params.read_params(out_files[0])
+            data = sign_off_dict(exp_dec, sign_off_categories=self.sign_off_categories)
+            self.one.alyx.json_field_update('sessions', eid, data=data)
+        return out_files
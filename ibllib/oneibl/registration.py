from pathlib import Path
import json
import datetime
import logging
import itertools

from pkg_resources import parse_version
from one.alf.files import get_session_path, folder_parts, get_alf_path
from one.registration import RegistrationClient, get_dataset_type
<<<<<<< HEAD
from one.remote.globus import get_local_endpoint_id
=======
from one.remote.globus import get_local_endpoint_id, get_lab_from_endpoint_id
from one.webclient import AlyxClient
from one.converters import ConversionMixin
>>>>>>> 3a8bca7b
import one.alf.exceptions as alferr
from one.util import datasets2records, ensure_list

import ibllib
import ibllib.io.extractors.base
from ibllib.time import isostr2date
import ibllib.io.raw_data_loaders as raw
from ibllib.io import session_params

_logger = logging.getLogger(__name__)
EXCLUDED_EXTENSIONS = ['.flag', '.error', '.avi']
REGISTRATION_GLOB_PATTERNS = ['alf/**/*.*',
                              'raw_behavior_data/**/_iblrig_*.*',
                              'raw_task_data_*/**/_iblrig_*.*',
                              'raw_passive_data/**/_iblrig_*.*',
                              'raw_behavior_data/**/_iblmic_*.*',
                              'raw_video_data/**/_iblrig_*.*',
                              'raw_video_data/**/_ibl_*.*',
                              'raw_ephys_data/**/_iblrig_*.*',
                              'raw_ephys_data/**/_spikeglx_*.*',
                              'raw_ephys_data/**/_iblqc_*.*',
                              'spikesorters/**/_kilosort_*.*'
                              'spikesorters/**/_kilosort_*.*',
                              'raw_widefield_data/**/_ibl_*.*',
                              'raw_photometry_data/**/_neurophotometrics_*.*',
                              ]


def register_dataset(file_list, one=None, exists=False, versions=None, **kwargs):
    """
    Registers a set of files belonging to a session only on the server.

    Parameters
    ----------
    file_list : list, str, pathlib.Path
        A filepath (or list thereof) of ALF datasets to register to Alyx.
    one : one.api.OneAlyx
        An instance of ONE.
    exists : bool
        Whether files exist in the repository. May be set to False when registering files
        before copying to the repository.
    versions : str, list of str
        Optional version tags, defaults to the current ibllib version.
    kwargs
        Optional keyword arguments for one.registration.RegistrationClient.register_files.

    Returns
    -------
    list of dicts, dict
        A list of newly created Alyx dataset records or the registration data if dry.

    Notes
    -----
    - If a repository is passed, server_only will be set to True.

    See Also
    --------
    one.registration.RegistrationClient.register_files
    """
    if not file_list:
        return
    elif isinstance(file_list, (str, Path)):
        file_list = [file_list]

    assert len(set(get_session_path(f) for f in file_list)) == 1
    assert all(Path(f).exists() for f in file_list)

    client = IBLRegistrationClient(one)
    # If the repository is specified then for the registration client we want server_only=True to
    # make sure we don't make any other repositories for the lab
    if kwargs.get('repository') and not kwargs.get('server_only', False):
        kwargs['server_only'] = True

    return client.register_files(file_list, versions=versions or ibllib.__version__, exists=exists, **kwargs)


def register_session_raw_data(session_path, one=None, overwrite=False, **kwargs):
    """
    Registers all files corresponding to raw data files to Alyx. It will select files that
    match Alyx registration patterns.

    Parameters
    ----------
    session_path : str, pathlib.Path
        The local session path.
    one : one.api.OneAlyx
        An instance of ONE.
    overwrite : bool
        If set to True, will patch the datasets. It will take very long. If set to False (default)
        will skip all already registered data.
    **kwargs
        Optional keyword arguments for one.registration.RegistrationClient.register_files.

    Returns
    -------
    list of pathlib.Path
        A list of raw dataset paths.
    list of dicts, dict
        A list of newly created Alyx dataset records or the registration data if dry.
    """
    client = IBLRegistrationClient(one)
    session_path = Path(session_path)
    eid = one.path2eid(session_path, query_type='remote')  # needs to make sure we're up to date
    if not eid:
        raise alferr.ALFError(f'Session does not exist on Alyx: {get_alf_path(session_path)}')
    # find all files that are in a raw data collection
    file_list = [f for f in client.find_files(session_path)
                 if f.relative_to(session_path).as_posix().startswith('raw')]
    # unless overwrite is True, filter out the datasets that already exist
    if not overwrite:
        # query the database for existing datasets on the session and allowed dataset types
        dsets = datasets2records(one.alyx.rest('datasets', 'list', session=eid))
        already_registered = list(map(session_path.joinpath, dsets['rel_path']))
        file_list = list(filter(lambda f: f not in already_registered, file_list))

    kwargs['repository'] = get_local_data_repository(one.alyx)
    kwargs['server_only'] = True

    response = client.register_files(file_list, versions=ibllib.__version__, exists=False, **kwargs)
    return file_list, response


class IBLRegistrationClient(RegistrationClient):
    """
    Object that keeps the ONE instance and provides method to create sessions and register data.
    """

    def register_session(self, ses_path, file_list=True, projects=None, procedures=None):
        """
        Register an IBL Bpod session in Alyx.

        Parameters
        ----------
        ses_path : str, pathlib.Path
            The local session path.
        file_list : bool, list
            An optional list of file paths to register.  If True, all valid files within the
            session folder are registered.  If False, no files are registered.
        projects: str, list
            The project(s) to which the experiment belongs (optional).
        procedures : str, list
            An optional list of procedures, e.g. 'Behavior training/tasks'.

        Returns
        -------
        dict
            An Alyx session record.

        Notes
        -----
        For a list of available projects:
        >>> sorted(proj['name'] for proj in one.alyx.rest('projects', 'list'))
        For a list of available procedures:
        >>> sorted(proc['name'] for proc in one.alyx.rest('procedures', 'list'))
        """
        if isinstance(ses_path, str):
            ses_path = Path(ses_path)

        # Read in the experiment description file if it exists and get projects and procedures from here
        experiment_description_file = session_params.read_params(ses_path)
        if experiment_description_file is None:
            collections = ['raw_behavior_data']
        else:
            projects = experiment_description_file.get('projects', projects)
            procedures = experiment_description_file.get('procedures', procedures)
            collections = ensure_list(session_params.get_task_collection(experiment_description_file))

        # read meta data from the rig for the session from the task settings file
        task_data = (raw.load_bpod(ses_path, collection) for collection in sorted(collections))
        # Filter collections where settings file was not found
        if not (task_data := list(zip(*filter(lambda x: x[0] is not None, task_data)))):
            raise ValueError(f'_iblrig_taskSettings.raw.json not found in {ses_path} Abort.')
        settings, task_data = task_data
        if len(settings) != len(collections):
            raise ValueError(f'_iblrig_taskSettings.raw.json not found in {ses_path} Abort.')

        # Do some validation
        _, subject, date, number, *_ = folder_parts(ses_path)
        assert len({x['SUBJECT_NAME'] for x in settings}) == 1 and settings[0]['SUBJECT_NAME'] == subject
        assert len({x['SESSION_DATE'] for x in settings}) == 1 and settings[0]['SESSION_DATE'] == date
        assert len({x['SESSION_NUMBER'] for x in settings}) == 1 and settings[0]['SESSION_NUMBER'] == number
        assert len({x['IS_MOCK'] for x in settings}) == 1
        assert len({md['PYBPOD_BOARD'] for md in settings}) == 1
        assert len({md.get('IBLRIG_VERSION') for md in settings}) == 1
<<<<<<< HEAD
        # assert len({md['IBLRIG_VERSION_TAG'] for md in settings}) == 1
=======
        assert len({md['IBLRIG_VERSION_TAG'] for md in settings}) == 1
>>>>>>> 3a8bca7b

        # query Alyx endpoints for subject, error if not found
        subject = self.assert_exists(subject, 'subjects')

        # look for a session from the same subject, same number on the same day
        session_id, session = self.one.search(subject=subject['nickname'],
                                              date_range=date,
                                              number=number,
                                              details=True, query_type='remote')
        users = []
        for user in filter(None, map(lambda x: x.get('PYBPOD_CREATOR'), settings)):
            user = self.assert_exists(user[0], 'users')  # user is list of [username, uuid]
            users.append(user['username'])

        # extract information about session duration and performance
        start_time, end_time = _get_session_times(str(ses_path), settings, task_data)
        n_trials, n_correct_trials = _get_session_performance(settings, task_data)

        # TODO Add task_protocols to Alyx sessions endpoint
        task_protocols = [md['PYBPOD_PROTOCOL'] + md['IBLRIG_VERSION_TAG'] for md in settings]
        # unless specified label the session projects with subject projects
        projects = subject['projects'] if projects is None else projects
        # makes sure projects is a list
        projects = [projects] if isinstance(projects, str) else projects

        # unless specified label the session procedures with task protocol lookup
        procedures = procedures or list(set(filter(None, map(self._alyx_procedure_from_task, task_protocols))))
        procedures = [procedures] if isinstance(procedures, str) else procedures
        json_fields_names = ['IS_MOCK', 'IBLRIG_VERSION']
        json_field = {k: settings[0].get(k) for k in json_fields_names}
        # The poo count field is only updated if the field is defined in at least one of the settings
        poo_counts = [md.get('POOP_COUNT') for md in settings if md.get('POOP_COUNT') is not None]
        if poo_counts:
            json_field['POOP_COUNT'] = int(sum(poo_counts))

        if not session:  # Create session and weighings
            ses_ = {'subject': subject['nickname'],
                    'users': users or [subject['responsible_user']],
                    'location': settings[0]['PYBPOD_BOARD'],
                    'procedures': procedures,
                    'lab': subject['lab'],
                    'projects': projects,
                    'type': 'Experiment',
                    'task_protocol': '/'.join(task_protocols),
                    'number': number,
                    'start_time': self.ensure_ISO8601(start_time),
                    'end_time': self.ensure_ISO8601(end_time) if end_time else None,
                    'n_correct_trials': n_correct_trials,
                    'n_trials': n_trials,
                    'json': json_field
                    }
            session = self.one.alyx.rest('sessions', 'create', data=ses_)
            # Submit weights
            for md in filter(lambda md: md.get('SUBJECT_WEIGHT') is not None, settings):
                user = md.get('PYBPOD_CREATOR')
                user = user[0] if user[0] in users else self.one.alyx.user
                self.register_weight(subject['nickname'], md['SUBJECT_WEIGHT'],
                                     date_time=md['SESSION_DATETIME'], user=user)
        else:  # if session exists update the JSON field
            session = self.one.alyx.rest('sessions', 'read', id=session_id[0], no_cache=True)
            self.one.alyx.json_field_update('sessions', session['id'], data=json_field)

        _logger.info(session['url'] + ' ')
        # create associated water administration if not found
        if not session['wateradmin_session_related'] and any(task_data):
            for md, d in zip(settings, task_data):
<<<<<<< HEAD
=======
                if d is None:
                    continue
>>>>>>> 3a8bca7b
                _, _end_time = _get_session_times(ses_path, md, d)
                user = md.get('PYBPOD_CREATOR')
                user = user[0] if user[0] in users else self.one.alyx.user
                if (volume := d[-1]['water_delivered'] / 1000) > 0:
                    self.register_water_administration(
                        subject['nickname'], volume, date_time=_end_time or end_time, user=user,
                        session=session['id'], water_type=md.get('REWARD_TYPE') or 'Water')
        # at this point the session has been created. If create only, exit
        if not file_list:
            return session, None

        # register all files that match the Alyx patterns and file_list
        rename_files_compatibility(ses_path, settings[0]['IBLRIG_VERSION_TAG'])
        F = filter(lambda x: self._register_bool(x.name, file_list), self.find_files(ses_path))
        recs = self.register_files(F, created_by=users[0] if users else None, versions=ibllib.__version__)
        return session, recs

    @staticmethod
    def _register_bool(fn, file_list):
        if isinstance(file_list, bool):
            return file_list
        if isinstance(file_list, str):
            file_list = [file_list]
        return any(str(fil) in fn for fil in file_list)

    @staticmethod
    def _alyx_procedure_from_task(task_protocol):
        task_type = ibllib.io.extractors.base.get_task_extractor_type(task_protocol)
        procedure = _alyx_procedure_from_task_type(task_type)
        return procedure or []

    def find_files(self, session_path):
        """Similar to base class method but further filters by name and extension.

        In addition to finding files that match Excludes files
        whose extension is in EXCLUDED_EXTENSIONS, or that don't match the patterns in
        REGISTRATION_GLOB_PATTERNS.

        Parameters
        ----------
        session_path : str, pathlib.Path
            The session path to search.

        Yields
        -------
        pathlib.Path
            File paths that match the dataset type patterns in Alyx and registration glob patterns.
        """
        files = itertools.chain.from_iterable(session_path.glob(x) for x in REGISTRATION_GLOB_PATTERNS)
        for file in filter(lambda x: x.suffix not in EXCLUDED_EXTENSIONS, files):
            try:
                get_dataset_type(file, self.dtypes)
                yield file
            except ValueError as ex:
                _logger.error(ex)


def _alyx_procedure_from_task_type(task_type):
    lookup = {'biased': 'Behavior training/tasks',
              'biased_opto': 'Behavior training/tasks',
              'habituation': 'Behavior training/tasks',
              'training': 'Behavior training/tasks',
              'ephys': 'Ephys recording with acute probe(s)',
              'ephys_biased_opto': 'Ephys recording with acute probe(s)',
              'ephys_passive_opto': 'Ephys recording with acute probe(s)',
              'ephys_replay': 'Ephys recording with acute probe(s)',
              'ephys_training': 'Ephys recording with acute probe(s)',
              'mock_ephys': 'Ephys recording with acute probe(s)',
              'sync_ephys': 'Ephys recording with acute probe(s)'}
    try:
        # look if there are tasks in the personal projects repo with procedures
        import projects.base
        custom_tasks = Path(projects.base.__file__).parent.joinpath('task_type_procedures.json')
        with open(custom_tasks) as fp:
            lookup.update(json.load(fp))
    except (ModuleNotFoundError, FileNotFoundError):
        pass
    if task_type in lookup:
        return lookup[task_type]


def rename_files_compatibility(ses_path, version_tag):
    if not version_tag:
        return
    if parse_version(version_tag) <= parse_version('3.2.3'):
        task_code = ses_path.glob('**/_ibl_trials.iti_duration.npy')
        for fn in task_code:
            fn.replace(fn.parent.joinpath('_ibl_trials.itiDuration.npy'))
    task_code = ses_path.glob('**/_iblrig_taskCodeFiles.raw.zip')
    for fn in task_code:
        fn.replace(fn.parent.joinpath('_iblrig_codeFiles.raw.zip'))


def _get_session_times(fn, md, ses_data):
    """
    Get session start and end time from the Bpod data.

    Parameters
    ----------
    fn : str, pathlib.Path
        Session/task identifier. Only used in warning logs.
    md : dict, list of dict
        A session parameters dictionary or list thereof.
    ses_data : dict, list of dict
        A session data dictionary or list thereof.

    Returns
    -------
    datetime.datetime
        The datetime of the start of the session.
    datetime.datetime
        The datetime of the end of the session, or None is ses_data is None.
    """
    if isinstance(md, dict):
        start_time = _start_time = isostr2date(md['SESSION_DATETIME'])
    else:
        start_time = isostr2date(md[0]['SESSION_DATETIME'])
        _start_time = isostr2date(md[-1]['SESSION_DATETIME'])
        assert isinstance(ses_data, (list, tuple)) and len(ses_data) == len(md)
        assert len(md) == 1 or start_time < _start_time
        ses_data = ses_data[-1]
    if not ses_data:
        return start_time, None
    c = ses_duration_secs = 0
    for sd in reversed(ses_data):
        ses_duration_secs = (sd['behavior_data']['Trial end timestamp'] -
                             sd['behavior_data']['Bpod start timestamp'])
        if ses_duration_secs < (6 * 3600):
            break
        c += 1
    if c:
        _logger.warning(('Trial end timestamps of last %i trials above 6 hours '
                         '(most likely corrupt): %s'), c, str(fn))
    end_time = _start_time + datetime.timedelta(seconds=ses_duration_secs)
    return start_time, end_time


def _get_session_performance(md, ses_data):
    """
    Get performance about the session from Bpod data.
    Note: This does not support custom protocols.

    Parameters
    ----------
    md : dict, list of dict
        A session parameters dictionary or list thereof.
    ses_data : dict, list of dict
        A session data dictionary or list thereof.

    Returns
    -------
    int
        The total number of trials across protocols.
    int
        The total number of correct trials across protocols.
    """
    if not any(filter(None, ses_data or None)):
        return None, None

    if isinstance(md, dict):
        ses_data = [ses_data]
        md = [md]
    else:
        assert isinstance(ses_data, (list, tuple)) and len(ses_data) == len(md)

<<<<<<< HEAD
=======
    # For now just remove missing session data, long run move this function into extractors
    ses_data = [sd for sd in ses_data if sd]
>>>>>>> 3a8bca7b
    n_trials = [x[-1]['trial_num'] for x in ses_data]
    # checks that the number of actual trials and labeled number of trials check out
    assert all(len(x) == n for x, n in zip(ses_data, n_trials))
    # task specific logic
    n_correct_trials = []
    for data, proc in zip(ses_data, map(lambda x: x.get('PYBPOD_PROTOCOL', ''), md)):
        if 'habituationChoiceWorld' in proc:
            n_correct_trials.append(0)
        else:
            n_correct_trials.append(data[-1]['ntrials_correct'])

    return sum(n_trials), sum(n_correct_trials)


def get_local_data_repository(ac):
    """
    Get local data repo name from Globus client.

    Parameters
    ----------
    ac : one.webclient.AlyxClient
        An AlyxClient instance for querying data repositories.

    Returns
    -------
    str
        The (first) data repository associated with the local Globus endpoint ID.
    """
    try:
        assert ac
        globus_id = get_local_endpoint_id()
    except AssertionError:
        return

    data_repo = ac.rest('data-repository', 'list', globus_endpoint_id=globus_id)
    return next((da['name'] for da in data_repo), None)


<<<<<<< HEAD
def get_lab(ac):
    """
    Get list of associated labs from Globus client ID.

    Parameters
    ----------
    ac : one.webclient.AlyxClient
        An AlyxClient instance for querying data repositories.

    Returns
    -------
    list
        The lab names associated with the local Globus endpoint ID.
    """
    globus_id = get_local_endpoint_id()
    lab = ac.rest('labs', 'list', django=f'repositories__globus_endpoint_id,{globus_id}')
    return [la['name'] for la in lab]
=======
def get_lab(session_path, alyx=None):
    """
    Get lab from a session path using the subject name.

    On local lab servers, the lab name is not in the ALF path and the globus endpoint ID may be
    associated with multiple labs, so lab name is fetched from the subjects endpoint.

    Parameters
    ----------
    session_path : str, pathlib.Path
        The session path from which to determine the lab name.
    alyx : one.webclient.AlyxClient
        An AlyxClient instance for querying data repositories.

    Returns
    -------
    str
        The lab name associated with the session path subject.

    See Also
    --------
    one.remote.globus.get_lab_from_endpoint_id
    """
    alyx = alyx or AlyxClient()
    if not (ref := ConversionMixin.path2ref(session_path)):
        raise ValueError(f'Failed to parse session path: {session_path}')

    labs = [x['lab'] for x in alyx.rest('subjects', 'list', nickname=ref['subject'])]
    if len(labs) == 0:
        raise alferr.AlyxSubjectNotFound(ref['subject'])
    elif len(labs) > 1:  # More than one subject with this nickname
        # use local endpoint ID to find the correct lab
        endpoint_labs = get_lab_from_endpoint_id(alyx=alyx)
        lab = next(x for x in labs if x in endpoint_labs)
    else:
        lab, = labs

    return lab
>>>>>>> 3a8bca7b
<|MERGE_RESOLUTION|>--- conflicted
+++ resolved
@@ -7,13 +7,9 @@
 from pkg_resources import parse_version
 from one.alf.files import get_session_path, folder_parts, get_alf_path
 from one.registration import RegistrationClient, get_dataset_type
-<<<<<<< HEAD
-from one.remote.globus import get_local_endpoint_id
-=======
 from one.remote.globus import get_local_endpoint_id, get_lab_from_endpoint_id
 from one.webclient import AlyxClient
 from one.converters import ConversionMixin
->>>>>>> 3a8bca7b
 import one.alf.exceptions as alferr
 from one.util import datasets2records, ensure_list
 
@@ -198,11 +194,7 @@
         assert len({x['IS_MOCK'] for x in settings}) == 1
         assert len({md['PYBPOD_BOARD'] for md in settings}) == 1
         assert len({md.get('IBLRIG_VERSION') for md in settings}) == 1
-<<<<<<< HEAD
         # assert len({md['IBLRIG_VERSION_TAG'] for md in settings}) == 1
-=======
-        assert len({md['IBLRIG_VERSION_TAG'] for md in settings}) == 1
->>>>>>> 3a8bca7b
 
         # query Alyx endpoints for subject, error if not found
         subject = self.assert_exists(subject, 'subjects')
@@ -269,11 +261,6 @@
         # create associated water administration if not found
         if not session['wateradmin_session_related'] and any(task_data):
             for md, d in zip(settings, task_data):
-<<<<<<< HEAD
-=======
-                if d is None:
-                    continue
->>>>>>> 3a8bca7b
                 _, _end_time = _get_session_times(ses_path, md, d)
                 user = md.get('PYBPOD_CREATOR')
                 user = user[0] if user[0] in users else self.one.alyx.user
@@ -439,12 +426,7 @@
     else:
         assert isinstance(ses_data, (list, tuple)) and len(ses_data) == len(md)
 
-<<<<<<< HEAD
-=======
-    # For now just remove missing session data, long run move this function into extractors
-    ses_data = [sd for sd in ses_data if sd]
->>>>>>> 3a8bca7b
-    n_trials = [x[-1]['trial_num'] for x in ses_data]
+    n_trials = [x[-1]['trial_num'] for x in filter(None, ses_data)]
     # checks that the number of actual trials and labeled number of trials check out
     assert all(len(x) == n for x, n in zip(ses_data, n_trials))
     # task specific logic
@@ -482,25 +464,6 @@
     return next((da['name'] for da in data_repo), None)
 
 
-<<<<<<< HEAD
-def get_lab(ac):
-    """
-    Get list of associated labs from Globus client ID.
-
-    Parameters
-    ----------
-    ac : one.webclient.AlyxClient
-        An AlyxClient instance for querying data repositories.
-
-    Returns
-    -------
-    list
-        The lab names associated with the local Globus endpoint ID.
-    """
-    globus_id = get_local_endpoint_id()
-    lab = ac.rest('labs', 'list', django=f'repositories__globus_endpoint_id,{globus_id}')
-    return [la['name'] for la in lab]
-=======
 def get_lab(session_path, alyx=None):
     """
     Get lab from a session path using the subject name.
@@ -538,5 +501,4 @@
     else:
         lab, = labs
 
-    return lab
->>>>>>> 3a8bca7b
+    return lab
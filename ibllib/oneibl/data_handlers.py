"""Downloading of task dependent datasets and registration of task output datasets.

The DataHandler class is used by the pipes.tasks.Task class to ensure dependent datasets are
present and to register and upload the output datasets.  For examples on how to run a task using
specific data handlers, see :func:`ibllib.pipes.tasks`.
"""
import logging
import pandas as pd
from pathlib import Path
import shutil
import os
import abc
from time import time

from one.api import ONE
from one.webclient import AlyxClient
from one.util import filter_datasets
from one.alf.files import add_uuid_string, session_path_parts
from ibllib.oneibl.registration import register_dataset, get_lab, get_local_data_repository
from ibllib.oneibl.patcher import FTPPatcher, SDSCPatcher, SDSC_ROOT_PATH, SDSC_PATCH_PATH


_logger = logging.getLogger(__name__)


class DataHandler(abc.ABC):
    def __init__(self, session_path, signature, one=None):
        """
        Base data handler class
        :param session_path: path to session
        :param signature: input and output file signatures
        :param one: ONE instance
        """
        self.session_path = session_path
        self.signature = signature
        self.one = one

    def setUp(self):
        """Function to optionally overload to download required data to run task."""
        pass

    def getData(self, one=None):
        """
        Finds the datasets required for task based on input signatures
        :return:
        """
        if self.one is None and one is None:
            return

        one = one or self.one
        session_datasets = one.list_datasets(one.path2eid(self.session_path), details=True)
        dfs = []
        for file in self.signature['input_files']:
            dfs.append(filter_datasets(session_datasets, filename=file[0], collection=file[1],
                       wildcards=True, assert_unique=False))
        df = pd.concat(dfs)

        # Some cases the eid is stored in the index. If so we drop this level
        if 'eid' in df.index.names:
            df = df.droplevel(level='eid')
        return df

    def uploadData(self, outputs, version):
        """
        Function to optionally overload to upload and register data
        :param outputs: output files from task to register
        :param version: ibllib version
        :return:
        """
        if isinstance(outputs, list):
            versions = [version for _ in outputs]
        else:
            versions = [version]

        return versions

    def cleanUp(self):
        """
        Function to optionally overload to cleanup files after running task
        :return:
        """
        pass


class LocalDataHandler(DataHandler):
    def __init__(self, session_path, signatures, one=None):
        """
        Data handler for running tasks locally, with no architecture or db connection
        :param session_path: path to session
        :param signature: input and output file signatures
        :param one: ONE instance
        """
        super().__init__(session_path, signatures, one=one)


class ServerDataHandler(DataHandler):
    def __init__(self, session_path, signatures, one=None):
        """
        Data handler for running tasks on lab local servers when all data is available locally

        :param session_path: path to session
        :param signature: input and output file signatures
        :param one: ONE instance
        """
        super().__init__(session_path, signatures, one=one)

    def uploadData(self, outputs, version, **kwargs):
        """
        Function to upload and register data of completed task
        :param outputs: output files from task to register
        :param version: ibllib version
        :return: output info of registered datasets
        """
        versions = super().uploadData(outputs, version)
        data_repo = get_local_data_repository(self.one.alyx)
        return register_dataset(outputs, one=self.one, versions=versions, repository=data_repo, **kwargs)


class ServerGlobusDataHandler(DataHandler):
    def __init__(self, session_path, signatures, one=None):
        """
        Data handler for running tasks on lab local servers. Will download missing data from SDSC using Globus

        :param session_path: path to session
        :param signatures: input and output file signatures
        :param one: ONE instance
        """
        from one.remote.globus import Globus, get_lab_from_endpoint_id  # noqa
        super().__init__(session_path, signatures, one=one)
        self.globus = Globus(client_name='server', headless=True)

        # on local servers set up the local root path manually as some have different globus config paths
        self.globus.endpoints['local']['root_path'] = '/mnt/s0/Data/Subjects'

        # Find the lab
        self.lab = get_lab(self.session_path, self.one.alyx)

        # For cortex lab we need to get the endpoint from the ibl alyx
        if self.lab == 'cortexlab':
<<<<<<< HEAD
            alyx = AlyxClient(base_url='https://alyx.internationalbrainlab.org')
=======
            alyx = AlyxClient(base_url='https://alyx.internationalbrainlab.org', cache_rest=None)
>>>>>>> eab63da3
            self.globus.add_endpoint(f'flatiron_{self.lab}', alyx=alyx)
        else:
            self.globus.add_endpoint(f'flatiron_{self.lab}', alyx=self.one.alyx)

        self.local_paths = []

    def setUp(self):
        """Function to download necessary data to run tasks using globus-sdk."""
        if self.lab == 'cortexlab':
            df = super().getData(one=ONE(base_url='https://alyx.internationalbrainlab.org'))
        else:
            df = super().getData(one=self.one)

        if len(df) == 0:
            # If no datasets found in the cache only work off local file system do not attempt to
            # download any missing data using Globus
            return

        # Check for space on local server. If less that 500 GB don't download new data
        space_free = shutil.disk_usage(self.globus.endpoints['local']['root_path'])[2]
        if space_free < 500e9:
            _logger.warning('Space left on server is < 500GB, won\'t re-download new data')
            return

        rel_sess_path = '/'.join(df.iloc[0]['session_path'].split('/')[-3:])
        assert rel_sess_path.split('/')[0] == self.one.path2ref(self.session_path)['subject']

        target_paths = []
        source_paths = []
        for i, d in df.iterrows():
            sess_path = Path(rel_sess_path).joinpath(d['rel_path'])
            full_local_path = Path(self.globus.endpoints['local']['root_path']).joinpath(sess_path)
            if not full_local_path.exists():
                uuid = i
                self.local_paths.append(full_local_path)
                target_paths.append(sess_path)
                source_paths.append(add_uuid_string(sess_path, uuid))

        if len(target_paths) != 0:
            ts = time()
            for sp, tp in zip(source_paths, target_paths):
                _logger.info(f'Downloading {sp} to {tp}')
            self.globus.mv(f'flatiron_{self.lab}', 'local', source_paths, target_paths)
            _logger.debug(f'Complete. Time elapsed {time() - ts}')

    def uploadData(self, outputs, version, **kwargs):
        """
        Function to upload and register data of completed task
        :param outputs: output files from task to register
        :param version: ibllib version
        :return: output info of registered datasets
        """
        versions = super().uploadData(outputs, version)
        data_repo = get_local_data_repository(self.one.alyx)
        return register_dataset(outputs, one=self.one, versions=versions, repository=data_repo, **kwargs)

    def cleanUp(self):
        """Clean up, remove the files that were downloaded from Globus once task has completed."""
        for file in self.local_paths:
            os.unlink(file)


class RemoteHttpDataHandler(DataHandler):
    def __init__(self, session_path, signature, one=None):
        """
        Data handler for running tasks on remote compute node. Will download missing data via http using ONE

        :param session_path: path to session
        :param signature: input and output file signatures
        :param one: ONE instance
        """
        super().__init__(session_path, signature, one=one)

    def setUp(self):
        """
        Function to download necessary data to run tasks using ONE
        :return:
        """
        df = super().getData()
        self.one._check_filesystem(df)

    def uploadData(self, outputs, version, **kwargs):
        """
        Function to upload and register data of completed task via FTP patcher
        :param outputs: output files from task to register
        :param version: ibllib version
        :return: output info of registered datasets
        """
        versions = super().uploadData(outputs, version)
        ftp_patcher = FTPPatcher(one=self.one)
        return ftp_patcher.create_dataset(path=outputs, created_by=self.one.alyx.user,
                                          versions=versions, **kwargs)


class RemoteAwsDataHandler(DataHandler):
    def __init__(self, task, session_path, signature, one=None):
        """
        Data handler for running tasks on remote compute node.

        This will download missing data from the private IBL S3 AWS data bucket.  New datasets are
        uploaded via Globus.

        :param session_path: path to session
        :param signature: input and output file signatures
        :param one: ONE instance
        """
        super().__init__(session_path, signature, one=one)
        self.task = task

        self.local_paths = []

    def setUp(self):
        """Function to download necessary data to run tasks using AWS boto3."""
        df = super().getData()
        self.local_paths = self.one._download_aws(map(lambda x: x[1], df.iterrows()))

    def uploadData(self, outputs, version, **kwargs):
        """
        Function to upload and register data of completed task via FTP patcher
        :param outputs: output files from task to register
        :param version: ibllib version
        :return: output info of registered datasets
        """
        # Set up Globus
        from one.remote.globus import Globus # noqa
        self.globus = Globus(client_name='server', headless=True)
        self.lab = session_path_parts(self.session_path, as_dict=True)['lab']
        if self.lab == 'cortexlab' and 'cortexlab' in self.one.alyx.base_url:
            base_url = 'https://alyx.internationalbrainlab.org'
            _logger.warning('Changing Alyx client to %s', base_url)
            ac = AlyxClient(base_url=base_url)
        else:
            ac = self.one.alyx
        self.globus.add_endpoint(f'flatiron_{self.lab}', alyx=ac)

        # register datasets
        versions = super().uploadData(outputs, version)
        response = register_dataset(outputs, one=self.one, server_only=True, versions=versions, **kwargs)

        # upload directly via globus
        source_paths = []
        target_paths = []
        collections = {}

        for dset, out in zip(response, outputs):
            assert Path(out).name == dset['name']
            # set flag to false
            fr = next(fr for fr in dset['file_records'] if 'flatiron' in fr['data_repository'])
            collection = '/'.join(fr['relative_path'].split('/')[:-1])
            if collection in collections.keys():
                collections[collection].update({f'{dset["name"]}': {'fr_id': fr['id'], 'size': dset['file_size']}})
            else:
                collections[collection] = {f'{dset["name"]}': {'fr_id': fr['id'], 'size': dset['file_size']}}

            # Set all exists status to false for server file records
            self.one.alyx.rest('files', 'partial_update', id=fr['id'], data={'exists': False})

            source_paths.append(out)
            target_paths.append(add_uuid_string(fr['relative_path'], dset['id']))

        if len(target_paths) != 0:
            ts = time()
            for sp, tp in zip(source_paths, target_paths):
                _logger.info(f'Uploading {sp} to {tp}')
            self.globus.mv('local', f'flatiron_{self.lab}', source_paths, target_paths)
            _logger.debug(f'Complete. Time elapsed {time() - ts}')

        for collection, files in collections.items():
            globus_files = self.globus.ls(f'flatiron_{self.lab}', collection, remove_uuid=True, return_size=True)
            file_names = [str(gl[0]) for gl in globus_files]
            file_sizes = [gl[1] for gl in globus_files]

            for name, details in files.items():
                try:
                    idx = file_names.index(name)
                    size = file_sizes[idx]
                    if size == details['size']:
                        # update the file record if sizes match
                        self.one.alyx.rest('files', 'partial_update', id=details['fr_id'], data={'exists': True})
                    else:
                        _logger.warning(f'File {name} found on SDSC but sizes do not match')
                except ValueError:
                    _logger.warning(f'File {name} not found on SDSC')

        return response

        # ftp_patcher = FTPPatcher(one=self.one)
        # return ftp_patcher.create_dataset(path=outputs, created_by=self.one.alyx.user,
        #                                   versions=versions, **kwargs)

    def cleanUp(self):
        """Clean up, remove the files that were downloaded from globus once task has completed."""
        if self.task.status == 0:
            for file in self.local_paths:
                os.unlink(file)


class RemoteGlobusDataHandler(DataHandler):
    """
    Data handler for running tasks on remote compute node. Will download missing data using Globus.

    :param session_path: path to session
    :param signature: input and output file signatures
    :param one: ONE instance
    """
    def __init__(self, session_path, signature, one=None):
        super().__init__(session_path, signature, one=one)

    def setUp(self):
        """Function to download necessary data to run tasks using globus."""
        # TODO
        pass

    def uploadData(self, outputs, version, **kwargs):
        """
        Function to upload and register data of completed task via FTP patcher
        :param outputs: output files from task to register
        :param version: ibllib version
        :return: output info of registered datasets
        """
        versions = super().uploadData(outputs, version)
        ftp_patcher = FTPPatcher(one=self.one)
        return ftp_patcher.create_dataset(path=outputs, created_by=self.one.alyx.user,
                                          versions=versions, **kwargs)


class SDSCDataHandler(DataHandler):
    """
    Data handler for running tasks on SDSC compute node

    :param session_path: path to session
    :param signature: input and output file signatures
    :param one: ONE instance
    """
    def __init__(self, task, session_path, signatures, one=None):
        super().__init__(session_path, signatures, one=one)
        self.task = task

    def setUp(self):
        """Function to create symlinks to necessary data to run tasks."""
        df = super().getData()

        SDSC_TMP = Path(SDSC_PATCH_PATH.joinpath(self.task.__class__.__name__))
        for i, d in df.iterrows():
            file_path = Path(d['session_path']).joinpath(d['rel_path'])
            uuid = i
            file_uuid = add_uuid_string(file_path, uuid)
            file_link = SDSC_TMP.joinpath(file_path)
            file_link.parent.mkdir(exist_ok=True, parents=True)
            file_link.symlink_to(
                Path(SDSC_ROOT_PATH.joinpath(file_uuid)))

        self.task.session_path = SDSC_TMP.joinpath(d['session_path'])

    def uploadData(self, outputs, version, **kwargs):
        """
        Function to upload and register data of completed task via SDSC patcher
        :param outputs: output files from task to register
        :param version: ibllib version
        :return: output info of registered datasets
        """
        versions = super().uploadData(outputs, version)
        sdsc_patcher = SDSCPatcher(one=self.one)
        return sdsc_patcher.patch_datasets(outputs, dry=False, versions=versions, **kwargs)

    def cleanUp(self):
        """Function to clean up symlinks created to run task."""
        assert SDSC_PATCH_PATH.parts[0:4] == self.task.session_path.parts[0:4]
        shutil.rmtree(self.task.session_path)
<|MERGE_RESOLUTION|>--- conflicted
+++ resolved
@@ -1,413 +1,409 @@
-"""Downloading of task dependent datasets and registration of task output datasets.
-
-The DataHandler class is used by the pipes.tasks.Task class to ensure dependent datasets are
-present and to register and upload the output datasets.  For examples on how to run a task using
-specific data handlers, see :func:`ibllib.pipes.tasks`.
-"""
-import logging
-import pandas as pd
-from pathlib import Path
-import shutil
-import os
-import abc
-from time import time
-
-from one.api import ONE
-from one.webclient import AlyxClient
-from one.util import filter_datasets
-from one.alf.files import add_uuid_string, session_path_parts
-from ibllib.oneibl.registration import register_dataset, get_lab, get_local_data_repository
-from ibllib.oneibl.patcher import FTPPatcher, SDSCPatcher, SDSC_ROOT_PATH, SDSC_PATCH_PATH
-
-
-_logger = logging.getLogger(__name__)
-
-
-class DataHandler(abc.ABC):
-    def __init__(self, session_path, signature, one=None):
-        """
-        Base data handler class
-        :param session_path: path to session
-        :param signature: input and output file signatures
-        :param one: ONE instance
-        """
-        self.session_path = session_path
-        self.signature = signature
-        self.one = one
-
-    def setUp(self):
-        """Function to optionally overload to download required data to run task."""
-        pass
-
-    def getData(self, one=None):
-        """
-        Finds the datasets required for task based on input signatures
-        :return:
-        """
-        if self.one is None and one is None:
-            return
-
-        one = one or self.one
-        session_datasets = one.list_datasets(one.path2eid(self.session_path), details=True)
-        dfs = []
-        for file in self.signature['input_files']:
-            dfs.append(filter_datasets(session_datasets, filename=file[0], collection=file[1],
-                       wildcards=True, assert_unique=False))
-        df = pd.concat(dfs)
-
-        # Some cases the eid is stored in the index. If so we drop this level
-        if 'eid' in df.index.names:
-            df = df.droplevel(level='eid')
-        return df
-
-    def uploadData(self, outputs, version):
-        """
-        Function to optionally overload to upload and register data
-        :param outputs: output files from task to register
-        :param version: ibllib version
-        :return:
-        """
-        if isinstance(outputs, list):
-            versions = [version for _ in outputs]
-        else:
-            versions = [version]
-
-        return versions
-
-    def cleanUp(self):
-        """
-        Function to optionally overload to cleanup files after running task
-        :return:
-        """
-        pass
-
-
-class LocalDataHandler(DataHandler):
-    def __init__(self, session_path, signatures, one=None):
-        """
-        Data handler for running tasks locally, with no architecture or db connection
-        :param session_path: path to session
-        :param signature: input and output file signatures
-        :param one: ONE instance
-        """
-        super().__init__(session_path, signatures, one=one)
-
-
-class ServerDataHandler(DataHandler):
-    def __init__(self, session_path, signatures, one=None):
-        """
-        Data handler for running tasks on lab local servers when all data is available locally
-
-        :param session_path: path to session
-        :param signature: input and output file signatures
-        :param one: ONE instance
-        """
-        super().__init__(session_path, signatures, one=one)
-
-    def uploadData(self, outputs, version, **kwargs):
-        """
-        Function to upload and register data of completed task
-        :param outputs: output files from task to register
-        :param version: ibllib version
-        :return: output info of registered datasets
-        """
-        versions = super().uploadData(outputs, version)
-        data_repo = get_local_data_repository(self.one.alyx)
-        return register_dataset(outputs, one=self.one, versions=versions, repository=data_repo, **kwargs)
-
-
-class ServerGlobusDataHandler(DataHandler):
-    def __init__(self, session_path, signatures, one=None):
-        """
-        Data handler for running tasks on lab local servers. Will download missing data from SDSC using Globus
-
-        :param session_path: path to session
-        :param signatures: input and output file signatures
-        :param one: ONE instance
-        """
-        from one.remote.globus import Globus, get_lab_from_endpoint_id  # noqa
-        super().__init__(session_path, signatures, one=one)
-        self.globus = Globus(client_name='server', headless=True)
-
-        # on local servers set up the local root path manually as some have different globus config paths
-        self.globus.endpoints['local']['root_path'] = '/mnt/s0/Data/Subjects'
-
-        # Find the lab
-        self.lab = get_lab(self.session_path, self.one.alyx)
-
-        # For cortex lab we need to get the endpoint from the ibl alyx
-        if self.lab == 'cortexlab':
-<<<<<<< HEAD
-            alyx = AlyxClient(base_url='https://alyx.internationalbrainlab.org')
-=======
-            alyx = AlyxClient(base_url='https://alyx.internationalbrainlab.org', cache_rest=None)
->>>>>>> eab63da3
-            self.globus.add_endpoint(f'flatiron_{self.lab}', alyx=alyx)
-        else:
-            self.globus.add_endpoint(f'flatiron_{self.lab}', alyx=self.one.alyx)
-
-        self.local_paths = []
-
-    def setUp(self):
-        """Function to download necessary data to run tasks using globus-sdk."""
-        if self.lab == 'cortexlab':
-            df = super().getData(one=ONE(base_url='https://alyx.internationalbrainlab.org'))
-        else:
-            df = super().getData(one=self.one)
-
-        if len(df) == 0:
-            # If no datasets found in the cache only work off local file system do not attempt to
-            # download any missing data using Globus
-            return
-
-        # Check for space on local server. If less that 500 GB don't download new data
-        space_free = shutil.disk_usage(self.globus.endpoints['local']['root_path'])[2]
-        if space_free < 500e9:
-            _logger.warning('Space left on server is < 500GB, won\'t re-download new data')
-            return
-
-        rel_sess_path = '/'.join(df.iloc[0]['session_path'].split('/')[-3:])
-        assert rel_sess_path.split('/')[0] == self.one.path2ref(self.session_path)['subject']
-
-        target_paths = []
-        source_paths = []
-        for i, d in df.iterrows():
-            sess_path = Path(rel_sess_path).joinpath(d['rel_path'])
-            full_local_path = Path(self.globus.endpoints['local']['root_path']).joinpath(sess_path)
-            if not full_local_path.exists():
-                uuid = i
-                self.local_paths.append(full_local_path)
-                target_paths.append(sess_path)
-                source_paths.append(add_uuid_string(sess_path, uuid))
-
-        if len(target_paths) != 0:
-            ts = time()
-            for sp, tp in zip(source_paths, target_paths):
-                _logger.info(f'Downloading {sp} to {tp}')
-            self.globus.mv(f'flatiron_{self.lab}', 'local', source_paths, target_paths)
-            _logger.debug(f'Complete. Time elapsed {time() - ts}')
-
-    def uploadData(self, outputs, version, **kwargs):
-        """
-        Function to upload and register data of completed task
-        :param outputs: output files from task to register
-        :param version: ibllib version
-        :return: output info of registered datasets
-        """
-        versions = super().uploadData(outputs, version)
-        data_repo = get_local_data_repository(self.one.alyx)
-        return register_dataset(outputs, one=self.one, versions=versions, repository=data_repo, **kwargs)
-
-    def cleanUp(self):
-        """Clean up, remove the files that were downloaded from Globus once task has completed."""
-        for file in self.local_paths:
-            os.unlink(file)
-
-
-class RemoteHttpDataHandler(DataHandler):
-    def __init__(self, session_path, signature, one=None):
-        """
-        Data handler for running tasks on remote compute node. Will download missing data via http using ONE
-
-        :param session_path: path to session
-        :param signature: input and output file signatures
-        :param one: ONE instance
-        """
-        super().__init__(session_path, signature, one=one)
-
-    def setUp(self):
-        """
-        Function to download necessary data to run tasks using ONE
-        :return:
-        """
-        df = super().getData()
-        self.one._check_filesystem(df)
-
-    def uploadData(self, outputs, version, **kwargs):
-        """
-        Function to upload and register data of completed task via FTP patcher
-        :param outputs: output files from task to register
-        :param version: ibllib version
-        :return: output info of registered datasets
-        """
-        versions = super().uploadData(outputs, version)
-        ftp_patcher = FTPPatcher(one=self.one)
-        return ftp_patcher.create_dataset(path=outputs, created_by=self.one.alyx.user,
-                                          versions=versions, **kwargs)
-
-
-class RemoteAwsDataHandler(DataHandler):
-    def __init__(self, task, session_path, signature, one=None):
-        """
-        Data handler for running tasks on remote compute node.
-
-        This will download missing data from the private IBL S3 AWS data bucket.  New datasets are
-        uploaded via Globus.
-
-        :param session_path: path to session
-        :param signature: input and output file signatures
-        :param one: ONE instance
-        """
-        super().__init__(session_path, signature, one=one)
-        self.task = task
-
-        self.local_paths = []
-
-    def setUp(self):
-        """Function to download necessary data to run tasks using AWS boto3."""
-        df = super().getData()
-        self.local_paths = self.one._download_aws(map(lambda x: x[1], df.iterrows()))
-
-    def uploadData(self, outputs, version, **kwargs):
-        """
-        Function to upload and register data of completed task via FTP patcher
-        :param outputs: output files from task to register
-        :param version: ibllib version
-        :return: output info of registered datasets
-        """
-        # Set up Globus
-        from one.remote.globus import Globus # noqa
-        self.globus = Globus(client_name='server', headless=True)
-        self.lab = session_path_parts(self.session_path, as_dict=True)['lab']
-        if self.lab == 'cortexlab' and 'cortexlab' in self.one.alyx.base_url:
-            base_url = 'https://alyx.internationalbrainlab.org'
-            _logger.warning('Changing Alyx client to %s', base_url)
-            ac = AlyxClient(base_url=base_url)
-        else:
-            ac = self.one.alyx
-        self.globus.add_endpoint(f'flatiron_{self.lab}', alyx=ac)
-
-        # register datasets
-        versions = super().uploadData(outputs, version)
-        response = register_dataset(outputs, one=self.one, server_only=True, versions=versions, **kwargs)
-
-        # upload directly via globus
-        source_paths = []
-        target_paths = []
-        collections = {}
-
-        for dset, out in zip(response, outputs):
-            assert Path(out).name == dset['name']
-            # set flag to false
-            fr = next(fr for fr in dset['file_records'] if 'flatiron' in fr['data_repository'])
-            collection = '/'.join(fr['relative_path'].split('/')[:-1])
-            if collection in collections.keys():
-                collections[collection].update({f'{dset["name"]}': {'fr_id': fr['id'], 'size': dset['file_size']}})
-            else:
-                collections[collection] = {f'{dset["name"]}': {'fr_id': fr['id'], 'size': dset['file_size']}}
-
-            # Set all exists status to false for server file records
-            self.one.alyx.rest('files', 'partial_update', id=fr['id'], data={'exists': False})
-
-            source_paths.append(out)
-            target_paths.append(add_uuid_string(fr['relative_path'], dset['id']))
-
-        if len(target_paths) != 0:
-            ts = time()
-            for sp, tp in zip(source_paths, target_paths):
-                _logger.info(f'Uploading {sp} to {tp}')
-            self.globus.mv('local', f'flatiron_{self.lab}', source_paths, target_paths)
-            _logger.debug(f'Complete. Time elapsed {time() - ts}')
-
-        for collection, files in collections.items():
-            globus_files = self.globus.ls(f'flatiron_{self.lab}', collection, remove_uuid=True, return_size=True)
-            file_names = [str(gl[0]) for gl in globus_files]
-            file_sizes = [gl[1] for gl in globus_files]
-
-            for name, details in files.items():
-                try:
-                    idx = file_names.index(name)
-                    size = file_sizes[idx]
-                    if size == details['size']:
-                        # update the file record if sizes match
-                        self.one.alyx.rest('files', 'partial_update', id=details['fr_id'], data={'exists': True})
-                    else:
-                        _logger.warning(f'File {name} found on SDSC but sizes do not match')
-                except ValueError:
-                    _logger.warning(f'File {name} not found on SDSC')
-
-        return response
-
-        # ftp_patcher = FTPPatcher(one=self.one)
-        # return ftp_patcher.create_dataset(path=outputs, created_by=self.one.alyx.user,
-        #                                   versions=versions, **kwargs)
-
-    def cleanUp(self):
-        """Clean up, remove the files that were downloaded from globus once task has completed."""
-        if self.task.status == 0:
-            for file in self.local_paths:
-                os.unlink(file)
-
-
-class RemoteGlobusDataHandler(DataHandler):
-    """
-    Data handler for running tasks on remote compute node. Will download missing data using Globus.
-
-    :param session_path: path to session
-    :param signature: input and output file signatures
-    :param one: ONE instance
-    """
-    def __init__(self, session_path, signature, one=None):
-        super().__init__(session_path, signature, one=one)
-
-    def setUp(self):
-        """Function to download necessary data to run tasks using globus."""
-        # TODO
-        pass
-
-    def uploadData(self, outputs, version, **kwargs):
-        """
-        Function to upload and register data of completed task via FTP patcher
-        :param outputs: output files from task to register
-        :param version: ibllib version
-        :return: output info of registered datasets
-        """
-        versions = super().uploadData(outputs, version)
-        ftp_patcher = FTPPatcher(one=self.one)
-        return ftp_patcher.create_dataset(path=outputs, created_by=self.one.alyx.user,
-                                          versions=versions, **kwargs)
-
-
-class SDSCDataHandler(DataHandler):
-    """
-    Data handler for running tasks on SDSC compute node
-
-    :param session_path: path to session
-    :param signature: input and output file signatures
-    :param one: ONE instance
-    """
-    def __init__(self, task, session_path, signatures, one=None):
-        super().__init__(session_path, signatures, one=one)
-        self.task = task
-
-    def setUp(self):
-        """Function to create symlinks to necessary data to run tasks."""
-        df = super().getData()
-
-        SDSC_TMP = Path(SDSC_PATCH_PATH.joinpath(self.task.__class__.__name__))
-        for i, d in df.iterrows():
-            file_path = Path(d['session_path']).joinpath(d['rel_path'])
-            uuid = i
-            file_uuid = add_uuid_string(file_path, uuid)
-            file_link = SDSC_TMP.joinpath(file_path)
-            file_link.parent.mkdir(exist_ok=True, parents=True)
-            file_link.symlink_to(
-                Path(SDSC_ROOT_PATH.joinpath(file_uuid)))
-
-        self.task.session_path = SDSC_TMP.joinpath(d['session_path'])
-
-    def uploadData(self, outputs, version, **kwargs):
-        """
-        Function to upload and register data of completed task via SDSC patcher
-        :param outputs: output files from task to register
-        :param version: ibllib version
-        :return: output info of registered datasets
-        """
-        versions = super().uploadData(outputs, version)
-        sdsc_patcher = SDSCPatcher(one=self.one)
-        return sdsc_patcher.patch_datasets(outputs, dry=False, versions=versions, **kwargs)
-
-    def cleanUp(self):
-        """Function to clean up symlinks created to run task."""
-        assert SDSC_PATCH_PATH.parts[0:4] == self.task.session_path.parts[0:4]
-        shutil.rmtree(self.task.session_path)
+"""Downloading of task dependent datasets and registration of task output datasets.
+
+The DataHandler class is used by the pipes.tasks.Task class to ensure dependent datasets are
+present and to register and upload the output datasets.  For examples on how to run a task using
+specific data handlers, see :func:`ibllib.pipes.tasks`.
+"""
+import logging
+import pandas as pd
+from pathlib import Path
+import shutil
+import os
+import abc
+from time import time
+
+from one.api import ONE
+from one.webclient import AlyxClient
+from one.util import filter_datasets
+from one.alf.files import add_uuid_string, session_path_parts
+from ibllib.oneibl.registration import register_dataset, get_lab, get_local_data_repository
+from ibllib.oneibl.patcher import FTPPatcher, SDSCPatcher, SDSC_ROOT_PATH, SDSC_PATCH_PATH
+
+
+_logger = logging.getLogger(__name__)
+
+
+class DataHandler(abc.ABC):
+    def __init__(self, session_path, signature, one=None):
+        """
+        Base data handler class
+        :param session_path: path to session
+        :param signature: input and output file signatures
+        :param one: ONE instance
+        """
+        self.session_path = session_path
+        self.signature = signature
+        self.one = one
+
+    def setUp(self):
+        """Function to optionally overload to download required data to run task."""
+        pass
+
+    def getData(self, one=None):
+        """
+        Finds the datasets required for task based on input signatures
+        :return:
+        """
+        if self.one is None and one is None:
+            return
+
+        one = one or self.one
+        session_datasets = one.list_datasets(one.path2eid(self.session_path), details=True)
+        dfs = []
+        for file in self.signature['input_files']:
+            dfs.append(filter_datasets(session_datasets, filename=file[0], collection=file[1],
+                       wildcards=True, assert_unique=False))
+        df = pd.concat(dfs)
+
+        # Some cases the eid is stored in the index. If so we drop this level
+        if 'eid' in df.index.names:
+            df = df.droplevel(level='eid')
+        return df
+
+    def uploadData(self, outputs, version):
+        """
+        Function to optionally overload to upload and register data
+        :param outputs: output files from task to register
+        :param version: ibllib version
+        :return:
+        """
+        if isinstance(outputs, list):
+            versions = [version for _ in outputs]
+        else:
+            versions = [version]
+
+        return versions
+
+    def cleanUp(self):
+        """
+        Function to optionally overload to cleanup files after running task
+        :return:
+        """
+        pass
+
+
+class LocalDataHandler(DataHandler):
+    def __init__(self, session_path, signatures, one=None):
+        """
+        Data handler for running tasks locally, with no architecture or db connection
+        :param session_path: path to session
+        :param signature: input and output file signatures
+        :param one: ONE instance
+        """
+        super().__init__(session_path, signatures, one=one)
+
+
+class ServerDataHandler(DataHandler):
+    def __init__(self, session_path, signatures, one=None):
+        """
+        Data handler for running tasks on lab local servers when all data is available locally
+
+        :param session_path: path to session
+        :param signature: input and output file signatures
+        :param one: ONE instance
+        """
+        super().__init__(session_path, signatures, one=one)
+
+    def uploadData(self, outputs, version, **kwargs):
+        """
+        Function to upload and register data of completed task
+        :param outputs: output files from task to register
+        :param version: ibllib version
+        :return: output info of registered datasets
+        """
+        versions = super().uploadData(outputs, version)
+        data_repo = get_local_data_repository(self.one.alyx)
+        return register_dataset(outputs, one=self.one, versions=versions, repository=data_repo, **kwargs)
+
+
+class ServerGlobusDataHandler(DataHandler):
+    def __init__(self, session_path, signatures, one=None):
+        """
+        Data handler for running tasks on lab local servers. Will download missing data from SDSC using Globus
+
+        :param session_path: path to session
+        :param signatures: input and output file signatures
+        :param one: ONE instance
+        """
+        from one.remote.globus import Globus, get_lab_from_endpoint_id  # noqa
+        super().__init__(session_path, signatures, one=one)
+        self.globus = Globus(client_name='server', headless=True)
+
+        # on local servers set up the local root path manually as some have different globus config paths
+        self.globus.endpoints['local']['root_path'] = '/mnt/s0/Data/Subjects'
+
+        # Find the lab
+        self.lab = get_lab(self.session_path, self.one.alyx)
+
+        # For cortex lab we need to get the endpoint from the ibl alyx
+        if self.lab == 'cortexlab':
+            alyx = AlyxClient(base_url='https://alyx.internationalbrainlab.org', cache_rest=None)
+            self.globus.add_endpoint(f'flatiron_{self.lab}', alyx=alyx)
+        else:
+            self.globus.add_endpoint(f'flatiron_{self.lab}', alyx=self.one.alyx)
+
+        self.local_paths = []
+
+    def setUp(self):
+        """Function to download necessary data to run tasks using globus-sdk."""
+        if self.lab == 'cortexlab':
+            df = super().getData(one=ONE(base_url='https://alyx.internationalbrainlab.org'))
+        else:
+            df = super().getData(one=self.one)
+
+        if len(df) == 0:
+            # If no datasets found in the cache only work off local file system do not attempt to
+            # download any missing data using Globus
+            return
+
+        # Check for space on local server. If less that 500 GB don't download new data
+        space_free = shutil.disk_usage(self.globus.endpoints['local']['root_path'])[2]
+        if space_free < 500e9:
+            _logger.warning('Space left on server is < 500GB, won\'t re-download new data')
+            return
+
+        rel_sess_path = '/'.join(df.iloc[0]['session_path'].split('/')[-3:])
+        assert rel_sess_path.split('/')[0] == self.one.path2ref(self.session_path)['subject']
+
+        target_paths = []
+        source_paths = []
+        for i, d in df.iterrows():
+            sess_path = Path(rel_sess_path).joinpath(d['rel_path'])
+            full_local_path = Path(self.globus.endpoints['local']['root_path']).joinpath(sess_path)
+            if not full_local_path.exists():
+                uuid = i
+                self.local_paths.append(full_local_path)
+                target_paths.append(sess_path)
+                source_paths.append(add_uuid_string(sess_path, uuid))
+
+        if len(target_paths) != 0:
+            ts = time()
+            for sp, tp in zip(source_paths, target_paths):
+                _logger.info(f'Downloading {sp} to {tp}')
+            self.globus.mv(f'flatiron_{self.lab}', 'local', source_paths, target_paths)
+            _logger.debug(f'Complete. Time elapsed {time() - ts}')
+
+    def uploadData(self, outputs, version, **kwargs):
+        """
+        Function to upload and register data of completed task
+        :param outputs: output files from task to register
+        :param version: ibllib version
+        :return: output info of registered datasets
+        """
+        versions = super().uploadData(outputs, version)
+        data_repo = get_local_data_repository(self.one.alyx)
+        return register_dataset(outputs, one=self.one, versions=versions, repository=data_repo, **kwargs)
+
+    def cleanUp(self):
+        """Clean up, remove the files that were downloaded from Globus once task has completed."""
+        for file in self.local_paths:
+            os.unlink(file)
+
+
+class RemoteHttpDataHandler(DataHandler):
+    def __init__(self, session_path, signature, one=None):
+        """
+        Data handler for running tasks on remote compute node. Will download missing data via http using ONE
+
+        :param session_path: path to session
+        :param signature: input and output file signatures
+        :param one: ONE instance
+        """
+        super().__init__(session_path, signature, one=one)
+
+    def setUp(self):
+        """
+        Function to download necessary data to run tasks using ONE
+        :return:
+        """
+        df = super().getData()
+        self.one._check_filesystem(df)
+
+    def uploadData(self, outputs, version, **kwargs):
+        """
+        Function to upload and register data of completed task via FTP patcher
+        :param outputs: output files from task to register
+        :param version: ibllib version
+        :return: output info of registered datasets
+        """
+        versions = super().uploadData(outputs, version)
+        ftp_patcher = FTPPatcher(one=self.one)
+        return ftp_patcher.create_dataset(path=outputs, created_by=self.one.alyx.user,
+                                          versions=versions, **kwargs)
+
+
+class RemoteAwsDataHandler(DataHandler):
+    def __init__(self, task, session_path, signature, one=None):
+        """
+        Data handler for running tasks on remote compute node.
+
+        This will download missing data from the private IBL S3 AWS data bucket.  New datasets are
+        uploaded via Globus.
+
+        :param session_path: path to session
+        :param signature: input and output file signatures
+        :param one: ONE instance
+        """
+        super().__init__(session_path, signature, one=one)
+        self.task = task
+
+        self.local_paths = []
+
+    def setUp(self):
+        """Function to download necessary data to run tasks using AWS boto3."""
+        df = super().getData()
+        self.local_paths = self.one._download_aws(map(lambda x: x[1], df.iterrows()))
+
+    def uploadData(self, outputs, version, **kwargs):
+        """
+        Function to upload and register data of completed task via FTP patcher
+        :param outputs: output files from task to register
+        :param version: ibllib version
+        :return: output info of registered datasets
+        """
+        # Set up Globus
+        from one.remote.globus import Globus # noqa
+        self.globus = Globus(client_name='server', headless=True)
+        self.lab = session_path_parts(self.session_path, as_dict=True)['lab']
+        if self.lab == 'cortexlab' and 'cortexlab' in self.one.alyx.base_url:
+            base_url = 'https://alyx.internationalbrainlab.org'
+            _logger.warning('Changing Alyx client to %s', base_url)
+            ac = AlyxClient(base_url=base_url)
+        else:
+            ac = self.one.alyx
+        self.globus.add_endpoint(f'flatiron_{self.lab}', alyx=ac)
+
+        # register datasets
+        versions = super().uploadData(outputs, version)
+        response = register_dataset(outputs, one=self.one, server_only=True, versions=versions, **kwargs)
+
+        # upload directly via globus
+        source_paths = []
+        target_paths = []
+        collections = {}
+
+        for dset, out in zip(response, outputs):
+            assert Path(out).name == dset['name']
+            # set flag to false
+            fr = next(fr for fr in dset['file_records'] if 'flatiron' in fr['data_repository'])
+            collection = '/'.join(fr['relative_path'].split('/')[:-1])
+            if collection in collections.keys():
+                collections[collection].update({f'{dset["name"]}': {'fr_id': fr['id'], 'size': dset['file_size']}})
+            else:
+                collections[collection] = {f'{dset["name"]}': {'fr_id': fr['id'], 'size': dset['file_size']}}
+
+            # Set all exists status to false for server file records
+            self.one.alyx.rest('files', 'partial_update', id=fr['id'], data={'exists': False})
+
+            source_paths.append(out)
+            target_paths.append(add_uuid_string(fr['relative_path'], dset['id']))
+
+        if len(target_paths) != 0:
+            ts = time()
+            for sp, tp in zip(source_paths, target_paths):
+                _logger.info(f'Uploading {sp} to {tp}')
+            self.globus.mv('local', f'flatiron_{self.lab}', source_paths, target_paths)
+            _logger.debug(f'Complete. Time elapsed {time() - ts}')
+
+        for collection, files in collections.items():
+            globus_files = self.globus.ls(f'flatiron_{self.lab}', collection, remove_uuid=True, return_size=True)
+            file_names = [str(gl[0]) for gl in globus_files]
+            file_sizes = [gl[1] for gl in globus_files]
+
+            for name, details in files.items():
+                try:
+                    idx = file_names.index(name)
+                    size = file_sizes[idx]
+                    if size == details['size']:
+                        # update the file record if sizes match
+                        self.one.alyx.rest('files', 'partial_update', id=details['fr_id'], data={'exists': True})
+                    else:
+                        _logger.warning(f'File {name} found on SDSC but sizes do not match')
+                except ValueError:
+                    _logger.warning(f'File {name} not found on SDSC')
+
+        return response
+
+        # ftp_patcher = FTPPatcher(one=self.one)
+        # return ftp_patcher.create_dataset(path=outputs, created_by=self.one.alyx.user,
+        #                                   versions=versions, **kwargs)
+
+    def cleanUp(self):
+        """Clean up, remove the files that were downloaded from globus once task has completed."""
+        if self.task.status == 0:
+            for file in self.local_paths:
+                os.unlink(file)
+
+
+class RemoteGlobusDataHandler(DataHandler):
+    """
+    Data handler for running tasks on remote compute node. Will download missing data using Globus.
+
+    :param session_path: path to session
+    :param signature: input and output file signatures
+    :param one: ONE instance
+    """
+    def __init__(self, session_path, signature, one=None):
+        super().__init__(session_path, signature, one=one)
+
+    def setUp(self):
+        """Function to download necessary data to run tasks using globus."""
+        # TODO
+        pass
+
+    def uploadData(self, outputs, version, **kwargs):
+        """
+        Function to upload and register data of completed task via FTP patcher
+        :param outputs: output files from task to register
+        :param version: ibllib version
+        :return: output info of registered datasets
+        """
+        versions = super().uploadData(outputs, version)
+        ftp_patcher = FTPPatcher(one=self.one)
+        return ftp_patcher.create_dataset(path=outputs, created_by=self.one.alyx.user,
+                                          versions=versions, **kwargs)
+
+
+class SDSCDataHandler(DataHandler):
+    """
+    Data handler for running tasks on SDSC compute node
+
+    :param session_path: path to session
+    :param signature: input and output file signatures
+    :param one: ONE instance
+    """
+    def __init__(self, task, session_path, signatures, one=None):
+        super().__init__(session_path, signatures, one=one)
+        self.task = task
+
+    def setUp(self):
+        """Function to create symlinks to necessary data to run tasks."""
+        df = super().getData()
+
+        SDSC_TMP = Path(SDSC_PATCH_PATH.joinpath(self.task.__class__.__name__))
+        for i, d in df.iterrows():
+            file_path = Path(d['session_path']).joinpath(d['rel_path'])
+            uuid = i
+            file_uuid = add_uuid_string(file_path, uuid)
+            file_link = SDSC_TMP.joinpath(file_path)
+            file_link.parent.mkdir(exist_ok=True, parents=True)
+            file_link.symlink_to(
+                Path(SDSC_ROOT_PATH.joinpath(file_uuid)))
+
+        self.task.session_path = SDSC_TMP.joinpath(d['session_path'])
+
+    def uploadData(self, outputs, version, **kwargs):
+        """
+        Function to upload and register data of completed task via SDSC patcher
+        :param outputs: output files from task to register
+        :param version: ibllib version
+        :return: output info of registered datasets
+        """
+        versions = super().uploadData(outputs, version)
+        sdsc_patcher = SDSCPatcher(one=self.one)
+        return sdsc_patcher.patch_datasets(outputs, dry=False, versions=versions, **kwargs)
+
+    def cleanUp(self):
+        """Function to clean up symlinks created to run task."""
+        assert SDSC_PATCH_PATH.parts[0:4] == self.task.session_path.parts[0:4]
+        shutil.rmtree(self.task.session_path)
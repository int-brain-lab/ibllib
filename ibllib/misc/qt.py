"""PyQt5 helper functions."""
import logging
import sys
from functools import wraps

from PyQt5 import QtWidgets

_logger = logging.getLogger(__name__)


def get_main_window():
    """Get the Main window of a QT application."""
    app = QtWidgets.QApplication.instance()
    return [w for w in app.topLevelWidgets() if isinstance(w, QtWidgets.QMainWindow)][0]


def create_app():
    """Create a Qt application."""
    global QT_APP
    QT_APP = QtWidgets.QApplication.instance()
    if QT_APP is None:  # pragma: no cover
        QT_APP = QtWidgets.QApplication(sys.argv)
    return QT_APP


def require_qt(func):
    """Function decorator to specify that a function requires a Qt application.

    Use this decorator to specify that a function needs a running Qt application before it can run.
    An error is raised if that is not the case.
    """
    @wraps(func)
    def wrapped(*args, **kwargs):
        if not QtWidgets.QApplication.instance():
            _logger.warning('Creating a Qt application.')
            create_app()
        return func(*args, **kwargs)
    return wrapped


@require_qt
def run_app():  # pragma: no cover
    """Run the Qt application."""
<<<<<<< HEAD
=======
    global QT_APP  # noqa F841
>>>>>>> dcb1f183
    return QT_APP.exit(QT_APP.exec_())<|MERGE_RESOLUTION|>--- conflicted
+++ resolved
@@ -41,8 +41,5 @@
 @require_qt
 def run_app():  # pragma: no cover
     """Run the Qt application."""
-<<<<<<< HEAD
-=======
     global QT_APP  # noqa F841
->>>>>>> dcb1f183
     return QT_APP.exit(QT_APP.exec_())
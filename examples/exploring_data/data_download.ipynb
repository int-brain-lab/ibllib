--- conflicted
+++ resolved
@@ -201,7 +201,6 @@
     "datasets_rep_site = one.alyx.rest('datasets', 'list', tag='2022_Q2_IBL_et_al_RepeatedSite')\n",
     "\n",
     "# Find sessions that have data and are tagged for the repeated site paper\n",
-<<<<<<< HEAD
     "# (you have access to the tag endpoint from the session list)\n",
     "sessions_rep_site = one.alyx.rest('sessions', 'list', dataset_types='spikes.times', tag='2022_Q2_IBL_et_al_RepeatedSite')\n",
     "\n",
@@ -209,22 +208,15 @@
     "# (you do not have access to the tag endpoint from the insertion list, so you need to create a django query)\n",
     "ins_str_query = 'datasets__tags__name,2022_Q2_IBL_et_al_RepeatedSite'\n",
     "insertions_rep_site = one.alyx.rest('insertions', 'list', django=ins_str_query)"
-=======
-    "sessions_rep_site = one.alyx.rest('sessions', 'list', dataset_types='spikes.times', tag='2022_Q2_IBL_et_al_RepeatedSite')"
->>>>>>> b483149e
-   ],
-   "metadata": {
-    "collapsed": false
-   }
-  },
-  {
-   "cell_type": "markdown",
-   "source": [
-<<<<<<< HEAD
+   ],
+   "metadata": {
+    "collapsed": false
+   }
+  },
+  {
+   "cell_type": "markdown",
+   "source": [
     "However, if you are only interested in data with a specific tag, the cleanest approach is to follow [these instructions](https://int-brain-lab.github.io/ONE/FAQ.html#how-do-i-download-the-datasets-cache-for-a-specific-ibl-paper-release) to work with a tag-specific cache table."
-=======
-    "However, if you are only interested in data with a specific tag, the cleanest approach is to follow [these instructions](ttps://int-brain-lab.github.io/ONE/FAQ.html#how-do-i-download-the-datasets-cache-for-a-specific-ibl-paper-release) to work with a tag-specific cache table."
->>>>>>> b483149e
    ],
    "metadata": {
     "collapsed": false

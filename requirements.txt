--- conflicted
+++ resolved
@@ -31,11 +31,7 @@
 scipy>=1.7.0
 seaborn>=0.9.0
 slidingRP>=1.1.1  # steinmetz lab refractory period metrics
-<<<<<<< HEAD
-pyqt5
-ibl-style
-ibl-photometry
-=======
 sparse
 tqdm>=4.32.1
->>>>>>> a5bd4f60
+
+pyqt5